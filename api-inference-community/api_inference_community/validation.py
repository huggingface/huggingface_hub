--- conflicted
+++ resolved
@@ -132,8 +132,6 @@
         raise ValueError("All rows in the table must be the same length")
 
 
-<<<<<<< HEAD
-=======
 class StringOrStringBatchInputCheck(BaseModel):
     __root__: Union[List[str], str]
 
@@ -151,7 +149,6 @@
     __root__: str
 
 
->>>>>>> 29193758
 PARAMS_MAPPING = {
     "conversational": SharedGenerationParams,
     "fill-mask": FillMaskParamsCheck,
@@ -166,11 +163,8 @@
     "question-answering": QuestionInputsCheck,
     "feature-extraction": StringOrStringBatchInputCheck,
     "sentence-similarity": SentenceSimilarityInputsCheck,
-<<<<<<< HEAD
     "table-question-answering": TableInputsCheck,
     "structured-data-classification": TableInputsCheck,
-=======
-    "table-question-answering": TableQuestionAnsweringInputsCheck,
     "fill-mask": StringInput,
     "summarization": StringInput,
     "text2text-generation": StringInput,
@@ -180,7 +174,6 @@
     "translation": StringInput,
     "zero-shot-classification": StringInput,
     "text-to-speech": StringInput,
->>>>>>> 29193758
 }
 
 BATCH_ENABLED_PIPELINES = ["feature-extraction"]
