--- conflicted
+++ resolved
@@ -48,14 +48,9 @@
 use_parentheses = True
 
 [flake8]
-<<<<<<< HEAD
 exclude = .git,__pycache__,old,build,dist,.venv*
-ignore = E203, E501, E741, W503, W605
-max-line-length = 88
-=======
 ignore = E203, E501, E741, W503
 max-line-length = 88
 
 [tool:pytest]
-addopts = -Werror::FutureWarning
->>>>>>> c16c3185
+addopts = -Werror::FutureWarning