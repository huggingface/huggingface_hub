name: Python tests

on:
  push:
    branches:
      - main
      - ci_*
    paths-ignore:
      - "docs/**"
  pull_request:
    types: [assigned, opened, synchronize, reopened]
    paths-ignore:
      - "docs/**"

jobs:
  build-ubuntu:
    runs-on: ubuntu-latest
    env:
      UV_HTTP_TIMEOUT: 600 # max 10min to install deps

    strategy:
      fail-fast: false
      matrix:
<<<<<<< HEAD
        python-version: ["3.9", "3.13"]
        test_name: ["Everything else", "Inference only", "Xet only"]
        include:
          - python-version: "3.13" # LFS not ran on 3.9
=======
        python-version: ["3.9", "3.14"]
        test_name: ["Everything else", "Inference only", "Xet only"]
        include:
          - python-version: "3.14" # LFS not ran on 3.9
>>>>>>> e2f6f267
            test_name: "lfs"
          - python-version: "3.9"
            test_name: "fastai"
          - python-version: "3.10" # fastai not supported on 3.12 and 3.11 -> test it on 3.10
            test_name: "fastai"
          - python-version: "3.9" # test torch~=1.11 on python 3.9 only.
            test_name: "Python 3.9, torch_1.11"
          - python-version: "3.12" # test torch latest on python 3.12 only.
            test_name: "torch_latest"
          - python-version: "3.13" # gradio not supported on 3.14 -> test it on 3.13
            test_name: "gradio"
    steps:
      - uses: actions/checkout@v2
      - name: Set up Python ${{ matrix.python-version }}
        uses: actions/setup-python@v2
        with:
          python-version: ${{ matrix.python-version }}

      # Setup venv
      # TODO: revisit when https://github.com/astral-sh/uv/issues/1526 is addressed.
      - name: Setup venv + uv
        run: |
          pip install --upgrade uv
          uv venv

      # Install dependencies
      - name: Install dependencies
        run: |
          uv pip install "huggingface_hub[testing] @ ."

          case "${{ matrix.test_name }}" in

            "Everything else" | "Inference only")
              sudo apt update
              sudo apt install -y libsndfile1-dev
              ;;

            lfs)
              git config --global user.email "ci@dummy.com"
              git config --global user.name "ci"
              ;;

            fastai)
              uv pip install "huggingface_hub[fastai] @ ."
              ;;

            gradio)
              uv pip install "huggingface_hub[gradio] @ ."
            ;;

            torch_latest)
              uv pip install "huggingface_hub[torch] @ ."
              uv pip install --upgrade torch
              ;;

            "Python 3.9, torch_1.11")
              uv pip install "huggingface_hub[torch] @ ."
              uv pip install torch~=1.11
              ;;

          esac

          # If not "Xet only", we want to test upload/download with regular LFS workflow
          # => uninstall hf_xet to make sure we are not using it.
          if [[ "${{ matrix.test_name }}" != "Xet only" ]]; then
            uv pip uninstall hf_xet
          fi

      # Run tests
      - name: Run tests
        working-directory: ./src # For code coverage to work
        run: |
          source ../.venv/bin/activate
          PYTEST="python -m pytest --cov=./huggingface_hub --cov-report=xml:../coverage.xml --vcr-record=none --reruns 8 --reruns-delay 2 --only-rerun '(OSError|Timeout|HTTPError.*502|HTTPError.*504||not less than or equal to 0.01)'"

          case "${{ matrix.test_name }}" in

            "Inference only")
              # Run inference tests concurrently
              PYTEST="$PYTEST ../tests -k 'test_inference' -n 4"
              echo $PYTEST
              eval $PYTEST
            ;;

            "Everything else")
              PYTEST="$PYTEST ../tests -k 'not TestRepository and not test_inference and not test_xet' -n 4"
              echo $PYTEST
              eval $PYTEST
            ;;

            lfs)
              eval "RUN_GIT_LFS_TESTS=1 $PYTEST ../tests -k 'HfLargefilesTest'"
            ;;

            fastai)
              eval "$PYTEST ../tests/test_fastai*"
            ;;

<<<<<<< HEAD
=======
            gradio)
              eval "$PYTEST ../tests/test_webhooks_server.py"
            ;;

>>>>>>> e2f6f267
            "Python 3.9, torch_1.11" | torch_latest)
            eval "$PYTEST ../tests/test_hub_mixin*"
            eval "$PYTEST ../tests/test_serialization.py"
            ;;

            "Xet only")
              PYTEST="$PYTEST ../tests -k 'test_xet' -n 4"
              echo $PYTEST
              eval $PYTEST
            ;;

          esac

      # Upload code coverage
      - name: Upload coverage reports to Codecov with GitHub Action
        uses: codecov/codecov-action@v3
        with:
          files: ./coverage.xml
          verbose: true

  build-windows:
    # (almost) Duplicate config compared to `build-ubuntu` but running on Windows.
    # Please make sure to keep it updated as well.
    runs-on: windows-latest
    env:
      DISABLE_SYMLINKS_IN_WINDOWS_TESTS: 1
      UV_HTTP_TIMEOUT: 600 # max 10min to install deps
      GIT_CLONE_PROTECTION_ACTIVE: false # See https://github.com/git-lfs/git-lfs/issues/5754
    strategy:
      fail-fast: false
      matrix:
<<<<<<< HEAD
        python-version: ["3.9", "3.11"]
=======
        python-version: ["3.9", "3.14"]
>>>>>>> e2f6f267
        test_name: ["Everything else", "Xet only"]

    steps:
      - uses: actions/checkout@v2
      - name: Set up Python ${{ matrix.python-version }}
        uses: actions/setup-python@v2
        with:
          python-version: ${{ matrix.python-version }}

      # Setup venv
      # TODO: revisit when https://github.com/astral-sh/uv/issues/1526 is addressed.
      - name: Setup venv + uv
        run: |
          pip install --upgrade uv
          uv venv

      # Install dependencies
      - name: Install dependencies
        run: |
          uv pip install "huggingface_hub[testing] @ ."
          if ("${{ matrix.test_name }}" -eq "Xet only") {
            uv pip install hf_xet
          }

      # Run tests
      - name: Run tests
        working-directory: ./src # For code coverage to work
        run: |
          ..\.venv\Scripts\activate
          $PYTEST_ARGS = @(
            "-m", "pytest",
            "-n", "4",
            "--cov=./huggingface_hub",
            "--cov-report=xml:../coverage.xml",
            "--vcr-record=none",
            "--reruns", "8",
            "--reruns-delay", "2",
            "--only-rerun", "(OSError|Timeout|HTTPError.*502|HTTPError.*504|not less than or equal to 0.01)",
            "../tests"
          )

          switch ("${{ matrix.test_name }}") {
            "Xet only" {
              python $PYTEST_ARGS -k "test_xet"
            }
            "Everything else" {
              python $PYTEST_ARGS -k "not test_xet"
            }
          }

      # Upload code coverage
      - name: Upload coverage reports to Codecov with GitHub Action
        uses: codecov/codecov-action@v3
        with:
          files: ./coverage.xml
          verbose: true<|MERGE_RESOLUTION|>--- conflicted
+++ resolved
@@ -21,17 +21,10 @@
     strategy:
       fail-fast: false
       matrix:
-<<<<<<< HEAD
-        python-version: ["3.9", "3.13"]
-        test_name: ["Everything else", "Inference only", "Xet only"]
-        include:
-          - python-version: "3.13" # LFS not ran on 3.9
-=======
         python-version: ["3.9", "3.14"]
         test_name: ["Everything else", "Inference only", "Xet only"]
         include:
           - python-version: "3.14" # LFS not ran on 3.9
->>>>>>> e2f6f267
             test_name: "lfs"
           - python-version: "3.9"
             test_name: "fastai"
@@ -130,13 +123,10 @@
               eval "$PYTEST ../tests/test_fastai*"
             ;;
 
-<<<<<<< HEAD
-=======
             gradio)
               eval "$PYTEST ../tests/test_webhooks_server.py"
             ;;
 
->>>>>>> e2f6f267
             "Python 3.9, torch_1.11" | torch_latest)
             eval "$PYTEST ../tests/test_hub_mixin*"
             eval "$PYTEST ../tests/test_serialization.py"
@@ -168,11 +158,7 @@
     strategy:
       fail-fast: false
       matrix:
-<<<<<<< HEAD
-        python-version: ["3.9", "3.11"]
-=======
         python-version: ["3.9", "3.14"]
->>>>>>> e2f6f267
         test_name: ["Everything else", "Xet only"]
 
     steps:
