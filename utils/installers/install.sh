#!/bin/sh
# Hugging Face CLI Installer for Linux/MacOS
# Usage: curl -LsSf https://hf.co/cli/install.sh | bash -s -- [OPTIONS]


if [ -z "$BASH_VERSION" ]; then
    if command -v bash >/dev/null 2>&1; then
        if [ -f "$0" ] && [ "$0" != "sh" ] && [ "$0" != "bash" ]; then
            exec bash "$0" "$@"
        else
            tmp_dir=$(mktemp -d 2>/dev/null || mktemp -d -t hf-cli-install)
            tmp_script="$tmp_dir/install.sh"
            cat >"$tmp_script"
            chmod +x "$tmp_script"
            bash "$tmp_script" "$@"
            exit_code=$?
            rm -rf "$tmp_dir"
            exit $exit_code
        fi
    else
        echo "[ERROR] bash is required to run this installer." >&2
        echo "[ERROR] Please run: curl -LsSf https://hf.co/cli/install.sh | bash" >&2
        exit 1
    fi
fi

set -e

# Colors for output
RED='\033[0;31m'
GREEN='\033[0;32m'
YELLOW='\033[1;33m'
BLUE='\033[0;34m'
NC='\033[0m' # No Color

# Logging level: 0=quiet, 1=info (default), 2=verbose
LOG_LEVEL=1

# Configuration
FORCE_REINSTALL="false"
BIN_DIR="${HF_CLI_BIN_DIR:-$HOME/.local/bin}"
UPDATED_RC_FILE=""
REQUESTED_VERSION="${HF_CLI_VERSION:-}"
SKIP_PATH_UPDATE="false"
UPDATED_FISH_PATH="false"

# Logging functions
log_debug() {
    if [ "$LOG_LEVEL" -lt 2 ]; then
        return 0
    fi
    printf '%b\n' "${BLUE}[DEBUG]${NC} $1"
}

log_info() {
    if [ "$LOG_LEVEL" -lt 1 ]; then
        return 0
    fi
    printf '%b\n' "${BLUE}[INFO]${NC} $1"
}

log_success() {
    printf '%b\n' "${GREEN}[SUCCESS]${NC} $1"
}

log_warning() {
    printf '%b\n' "${YELLOW}[WARNING]${NC} $1"
}

log_error() {
    printf '%b\n' "${RED}[ERROR]${NC} $1" >&2
}

run_command() {
    local description="$1"
    shift
    set +e
    "$@"
    local status=$?
    set -e
    if [ $status -ne 0 ]; then
        log_error "$description"
        log_error "Command: $*"
        log_error "Re-run with --verbose for detailed output."
        exit $status
    fi
}

usage() {
    cat <<'EOF'
Usage: curl -LsSf https://hf.co/cli/install.sh | bash -s -- [OPTIONS]

Options:
  --force           Recreate the Hugging Face CLI virtual environment if it exists
  --no-modify-path  Skip adding the hf wrapper directory to PATH
  -v, --verbose     Enable verbose output (includes full pip logs)
  --help, -h        Show this message and exit

Environment variables:
  HF_HOME           Installation base directory; installer uses $HF_HOME/cli when set
  HF_CLI_BIN_DIR    Directory for the hf wrapper (default: ~/.local/bin)
  HF_CLI_VERSION    Install a specific huggingface_hub version (default: latest)
EOF
}

# Normalize user paths to absolute paths
expand_path() {
    local input="$1"
    if [ -z "$input" ]; then
        return 0
    fi

    case "$input" in
        ~)
            printf '%s\n' "$HOME"
            ;;
        ~/*)
            printf '%s/%s\n' "$HOME" "${input#~/}"
            ;;
        /*)
            printf '%s\n' "$input"
            ;;
        *)
            printf '%s/%s\n' "$PWD" "$input"
            ;;
    esac
}

while [ $# -gt 0 ]; do
    case "$1" in
        --force)
            FORCE_REINSTALL="true"
            ;;
        --no-modify-path)
            SKIP_PATH_UPDATE="true"
            ;;
        -v|--verbose)
            LOG_LEVEL=2
            HF_CLI_VERBOSE_PIP=1
            ;;
        --help|-h)
            usage
            exit 0
            ;;
        *)
            log_error "Unknown option: $1"
            usage
            exit 1
            ;;
    esac
    shift
done

# Persist fully resolved paths for downstream use and wrapper creation
BIN_DIR=$(expand_path "$BIN_DIR")

if [ -n "$HF_HOME" ]; then
    HF_CLI_DIR="$HF_HOME/cli"
else
    HF_CLI_DIR="$HOME/.hf-cli"
fi

HF_CLI_DIR=$(expand_path "$HF_CLI_DIR")
VENV_DIR="$HF_CLI_DIR/venv"

# Check if command exists
command_exists() {
    command -v "$1" >/dev/null 2>&1
}

# Detect OS
detect_os() {
    if [[ "$OSTYPE" == "linux-gnu"* ]]; then
        echo "linux"
    elif [[ "$OSTYPE" == "darwin"* ]]; then
        echo "macos"
    else
        echo "unknown"
    fi
}

# Install Python if not available
python_version_supported() {
    "$1" <<'PY' >/dev/null 2>&1
import sys
sys.exit(0 if sys.version_info >= (3, 9) else 1)
PY
}

ensure_python() {
    local candidates=(python3 python)
    local chosen=""
    local version_output=""

    for candidate in "${candidates[@]}"; do
        if command_exists "$candidate"; then
            version_output="$($candidate --version 2>&1)"
            if python_version_supported "$candidate"; then
                PYTHON_CMD="$candidate"
                chosen="$candidate"
                break
            else
                log_warning "$candidate detected ($version_output) but Python 3.9+ is required."
            fi
        fi
    done

    if [ -z "$chosen" ]; then
        log_error "Python 3.9+ is required but was not found."
        case "$(detect_os)" in
            macos)
                log_info "On macOS: brew install python (or download Python 3.9+ from python.org)"
                ;;
            linux)
                if command_exists apt-get || command_exists apt; then
                    log_info "On Debian/Ubuntu: sudo apt update && sudo apt install python3 python3-pip"
                elif command_exists dnf; then
                    log_info "On Fedora/RHEL: sudo dnf install python3 python3-pip"
                elif command_exists yum; then
                    log_info "On CentOS/RHEL: sudo yum install python3 python3-pip"
                else
                    log_info "Install Python 3.9+ with your distro's package manager."
                fi
                ;;
            *)
                log_info "Install Python 3.9+ from https://www.python.org/downloads/"
                ;;
        esac
        exit 1
    fi

    log_info "Using Python: $($PYTHON_CMD --version)"
}

# Create directories
create_directories() {
    log_info "Creating directories..."
    run_command "Failed to create install directory $HF_CLI_DIR" mkdir -p "$HF_CLI_DIR"
    run_command "Failed to create bin directory $BIN_DIR" mkdir -p "$BIN_DIR"
}

# Create virtual environment
create_venv() {
    log_info "Creating virtual environment..."
    if [ -d "$VENV_DIR" ]; then
        if [ "$FORCE_REINSTALL" = "true" ]; then
            log_warning "Virtual environment already exists; removing it since --force was passed"
            rm -rf "$VENV_DIR"
        else
            log_info "Virtual environment already exists; reusing (pass --force to recreate)"
            return
        fi
    fi

    # Fail early with guidance when python lacks the venv module
    if ! "$PYTHON_CMD" -m venv --help >/dev/null 2>&1; then
        log_error "Python's venv module is unavailable. Install python3-venv / ensurepip and retry."
        case "$(detect_os)" in
            linux)
                log_info "Try: sudo apt install python3-venv      # Debian/Ubuntu"
                log_info "     sudo dnf install python3-venv      # Fedora"
                ;;
            macos)
                log_info "Try reinstalling Python via Homebrew: brew install python"
                ;;
        esac
        exit 1
    fi

    run_command "Failed to create virtual environment at $VENV_DIR" "$PYTHON_CMD" -m venv "$VENV_DIR"

    # Mark this installation as installer-managed
    touch "$VENV_DIR/.hf_installer_marker"

    # Use the venv python for pip management
    log_info "Upgrading pip..."
    run_command "Failed to upgrade pip" "$VENV_DIR/bin/python" -m pip install --upgrade pip
}

# Install huggingface_hub with CLI extras
install_hf_hub() {
    local package_spec="huggingface_hub"
    if [ -n "$REQUESTED_VERSION" ]; then
        package_spec="huggingface_hub==$REQUESTED_VERSION"
        log_info "Installing The Hugging Face CLI (version $REQUESTED_VERSION)..."
    else
        log_info "Installing The Hugging Face CLI (latest)..."
    fi

    # Check if uv is available and use it for faster installation
    if command_exists uv; then
        log_info "Using uv for faster installation"
        local -a uv_flags
        if [ "${HF_CLI_VERBOSE_PIP:-}" = "1" ]; then
            uv_flags=()
        else
            uv_flags=(--quiet)
        fi

        run_command "Failed to install $package_spec" uv pip install --python "$VENV_DIR/bin/python" ${uv_flags[*]} "$package_spec"
    else
        local extra_pip_args="${HF_CLI_PIP_ARGS:-${HF_PIP_ARGS:-}}"
        local -a pip_flags
        if [ "${HF_CLI_VERBOSE_PIP:-}" = "1" ]; then
            pip_flags=()
        else
            pip_flags=(--quiet --progress-bar off --disable-pip-version-check)
        fi

        if [ -n "$extra_pip_args" ]; then
            log_info "Passing extra pip arguments: $extra_pip_args"
        fi

<<<<<<< HEAD
        if [ "${HF_CLI_VERBOSE_PIP:-}" != "1" ]; then
            log_info "(pip output suppressed; set HF_CLI_VERBOSE_PIP=1 for full logs)"
        fi
=======
    if [ "${HF_CLI_VERBOSE_PIP:-}" != "1" ]; then
        log_info "pip output suppressed; set HF_CLI_VERBOSE_PIP=1 for full logs"
    fi
>>>>>>> 316db10b

        if [ -n "$extra_pip_args" ]; then
            # shellcheck disable=SC2086
            run_command "Failed to install $package_spec" "$VENV_DIR/bin/python" -m pip install --upgrade "$package_spec" ${pip_flags[*]} $extra_pip_args
        else
            # shellcheck disable=SC2086
            run_command "Failed to install $package_spec" "$VENV_DIR/bin/python" -m pip install --upgrade "$package_spec" ${pip_flags[*]}
        fi
    fi
}

# Expose the hf CLI by linking or copying the console script from the virtualenv
expose_cli_command() {
    log_info "Linking hf CLI into $BIN_DIR..."

    local source_cli="$VENV_DIR/bin/hf"
    if [ ! -x "$source_cli" ]; then
        log_error "hf command not found in the virtual environment at $source_cli"
        log_error "Verify that The Hugging Face CLI is installed correctly."
        exit 1
    fi

    local link_method=""
    if ln -sf "$source_cli" "$BIN_DIR/hf" 2>/dev/null; then
        link_method="symlink"
    else
        if cp "$source_cli" "$BIN_DIR/hf" 2>/dev/null; then
            link_method="copy"
        else
            log_error "Failed to place hf command in $BIN_DIR (tried symlink and copy)."
            exit 1
        fi
    fi

    chmod +x "$BIN_DIR/hf"

    if [ "$link_method" = "symlink" ]; then
        log_info "hf available at $BIN_DIR/hf (symlink to venv)"
    else
        log_info "hf available at $BIN_DIR/hf"
    fi
    log_info "Run without touching PATH: env PATH=\"$BIN_DIR:\$PATH\" hf --help"
}

# Update PATH if needed
update_path() {
    local shell_rc=""
    local -a shell_rc_candidates=()

    # Broaden shell detection and guidance for PATH propagation
    case "$SHELL" in
        */bash)
            shell_rc_candidates=()
            shell_rc_candidates+=("$HOME/.bashrc")
            shell_rc_candidates+=("$HOME/.bash_profile")
            shell_rc_candidates+=("$HOME/.profile")
            ;;
        */zsh)
            shell_rc_candidates=()
            shell_rc_candidates+=("$HOME/.zshrc")
            shell_rc_candidates+=("$HOME/.zprofile")
            ;;
        */fish)
            shell_rc_candidates=()
            if command -v fish >/dev/null 2>&1; then
                if fish -c "contains \"$BIN_DIR\" \$fish_user_paths" >/dev/null 2>&1; then
                    log_info "$BIN_DIR already present in fish_user_paths"
                    UPDATED_FISH_PATH="true"
                    return
                elif fish -c "set -Ux fish_user_paths \"$BIN_DIR\" \$fish_user_paths" >/dev/null 2>&1; then
                    UPDATED_FISH_PATH="true"
                    log_success "Added $BIN_DIR to fish_user_paths"
                    log_info "Apply it now with: set -Ux fish_user_paths $BIN_DIR \$fish_user_paths"
                    return
                else
                    log_warning "Could not update fish_user_paths automatically."
                fi
            fi
            ;;
        *)
            shell_rc_candidates=()
            shell_rc_candidates+=("$HOME/.profile")
            ;;
    esac

    if [[ ":$PATH:" != *":$BIN_DIR:"* ]]; then
        if [ "$SKIP_PATH_UPDATE" = "true" ]; then
            log_info "Skipping PATH update (--no-modify-path)."
            return
        fi

        log_info "$BIN_DIR is not in your PATH"

            if [ "${#shell_rc_candidates[@]}" -gt 0 ]; then
                for candidate in "${shell_rc_candidates[@]}"; do
                    if [ -f "$candidate" ]; then
                        shell_rc="$candidate"
                        break
                    fi
            done

            if [ -z "$shell_rc" ]; then
                shell_rc="${shell_rc_candidates[0]}"
                log_info "Creating shell config file at $shell_rc to update PATH"
                touch "$shell_rc"
            fi

            if ! grep -Fq "$BIN_DIR" "$shell_rc"; then
                {
                    echo ""
                    echo "# Added by Hugging Face CLI installer"
                    echo "export PATH=\"$BIN_DIR:\$PATH\""
                } >> "$shell_rc"
                UPDATED_RC_FILE="$shell_rc"
                log_success "Added $BIN_DIR to PATH via $shell_rc"
                if [ "$LOG_LEVEL" -ge 1 ]; then
                    log_info "Apply it now with: source $shell_rc"
                fi
            fi
        else
            log_warning "Could not automatically update PATH for your shell."
            if [[ "$SHELL" == *"/fish" ]]; then
                if [ "$UPDATED_FISH_PATH" != "true" ]; then
                    log_warning "Run: set -Ux fish_user_paths $BIN_DIR \$fish_user_paths"
                fi
            else
                log_warning "Add this line to your shell config: export PATH=\"$BIN_DIR:\$PATH\""
            fi
        fi
    fi
}

# Verify installation
verify_installation() {
    log_info "Verifying installation..."
    
    if [ -x "$BIN_DIR/hf" ]; then
        # Test the CLI
        if "$BIN_DIR/hf" version >/dev/null 2>&1; then
            log_success "Hugging Face CLI installed successfully!"
            log_info "CLI location: $BIN_DIR/hf"
            log_info "Installation directory: $HF_CLI_DIR"
        else
            log_error "Installation verification failed. The hf command is not working properly."
            exit 1
        fi
    else
        log_error "Installation failed. Wrapper script not found."
        exit 1
    fi
}

# Uninstall function 
show_uninstall_info() {
    log_info ""
    log_info "To uninstall the Hugging Face CLI, run:"
    log_info "  rm -rf $HF_CLI_DIR"
    log_info "  rm -f $BIN_DIR/hf"
    log_info ""
    if [ -n "$UPDATED_RC_FILE" ]; then
        log_info "  (shell) Undo PATH entry: sed -i.bak '/Added by Hugging Face CLI installer/d' $UPDATED_RC_FILE && rm -f ${UPDATED_RC_FILE}.bak"
    elif [ "$UPDATED_FISH_PATH" = "true" ]; then
        log_info "  (fish) Undo PATH entry: fish -c 'set -Ux fish_user_paths (string match -v \"$BIN_DIR\" \$fish_user_paths)'"
    elif [ "$SKIP_PATH_UPDATE" = "true" ]; then
        log_info "  (PATH unchanged because --no-modify-path was used)"
    else
        log_info "  Remove any PATH edits you made manually."
    fi
}

# Main installation process
main() {
    log_info "Installing Hugging Face CLI..."
    log_info "OS: $(detect_os)"
    log_info "Force reinstall: $FORCE_REINSTALL"
    log_info "Install dir: $HF_CLI_DIR"
    log_info "Bin dir: $BIN_DIR"
    log_info "Requested version: ${REQUESTED_VERSION:-latest}"
    log_info "Skip PATH update: $SKIP_PATH_UPDATE"

    ensure_python
    create_directories
    create_venv
    install_hf_hub
    expose_cli_command
    update_path
    verify_installation

    if [[ ":$PATH:" == *":$BIN_DIR:"* ]]; then
        log_info "Current version: $(hf version 2>/dev/null || echo 'Run source ~/.bashrc or restart your shell first')"
    else
        log_info "Current version: $($BIN_DIR/hf version)"
    fi

    show_uninstall_info

    log_success "hf CLI ready!"
    log_info "Binary: $BIN_DIR/hf"
    log_info "Virtualenv: $HF_CLI_DIR"
    log_info "CLI version: ${REQUESTED_VERSION:-latest}"
    log_info "Try it now: env PATH=\"$BIN_DIR:\$PATH\" hf --help"
    log_info "Examples:"
    log_info "  hf login"
    log_info "  hf download deepseek-ai/DeepSeek-R1"
    log_info "  hf jobs run python:3.12 python -c 'print(\"Hello from HF CLI!\")'"
    log_info ""
}

# Handle Ctrl+C
trap 'log_error "Installation interrupted"; exit 130' INT

main "$@"<|MERGE_RESOLUTION|>--- conflicted
+++ resolved
@@ -311,15 +311,9 @@
             log_info "Passing extra pip arguments: $extra_pip_args"
         fi
 
-<<<<<<< HEAD
-        if [ "${HF_CLI_VERBOSE_PIP:-}" != "1" ]; then
-            log_info "(pip output suppressed; set HF_CLI_VERBOSE_PIP=1 for full logs)"
-        fi
-=======
     if [ "${HF_CLI_VERBOSE_PIP:-}" != "1" ]; then
         log_info "pip output suppressed; set HF_CLI_VERBOSE_PIP=1 for full logs"
     fi
->>>>>>> 316db10b
 
         if [ -n "$extra_pip_args" ]; then
             # shellcheck disable=SC2086
