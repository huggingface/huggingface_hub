# coding=utf-8
# Copyright 2024-present, the HuggingFace Inc. team.
#
# Licensed under the Apache License, Version 2.0 (the "License");
# you may not use this file except in compliance with the License.
# You may obtain a copy of the License at
#
#     http://www.apache.org/licenses/LICENSE-2.0
#
# Unless required by applicable law or agreed to in writing, software
# distributed under the License is distributed on an "AS IS" BASIS,
# WITHOUT WARRANTIES OR CONDITIONS OF ANY KIND, either express or implied.
# See the License for the specific language governing permissions and
# limitations under the License.


"""
Utility script to check and update the InferenceClient task methods arguments and docstrings
based on the tasks input parameters.

What this script does:
- [x] detect missing parameters in method signature
- [x] add missing parameters to methods signature
- [x] detect missing parameters in method docstrings
- [x] add missing parameters to methods docstrings
- [x] detect outdated parameters in method signature
- [x] update outdated parameters in method signature
- [x] detect outdated parameters in method docstrings
- [x] update outdated parameters in method docstrings
- [ ] detect when parameter not used in method implementation
- [ ] update method implementation when parameter not used
Related resources:
- https://github.com/huggingface/huggingface_hub/issues/2063
- https://github.com/huggingface/huggingface_hub/issues/2557
- https://github.com/huggingface/huggingface_hub/pull/2561
"""

import argparse
import builtins
import inspect
import re
import textwrap
from collections import defaultdict
from pathlib import Path
from typing import Any, Dict, List, NoReturn, Optional, Set, Tuple

import libcst as cst
from helpers import format_source_code
from libcst.codemod import CodemodContext
from libcst.codemod.visitors import GatherImportsVisitor

from huggingface_hub import InferenceClient


# Paths to project files
BASE_DIR = Path(__file__).parents[1] / "src" / "huggingface_hub"
INFERENCE_TYPES_PATH = BASE_DIR / "inference" / "_generated" / "types"
INFERENCE_CLIENT_FILE = BASE_DIR / "inference" / "_client.py"

DEFAULT_MODULE = "huggingface_hub.inference._generated.types"


# Temporary solution to skip tasks where there is no Parameters dataclass or the schema needs to be updated
TASKS_TO_SKIP = [
    "chat_completion",
    "text_generation",
    "depth_estimation",
    "audio_to_audio",
    "feature_extraction",
    "sentence_similarity",
    "automatic_speech_recognition",
    "image_to_text",
]

PARAMETERS_DATACLASS_REGEX = re.compile(
    r"""
    ^@dataclass_with_extra
    \nclass\s(\w+Parameters)\(BaseInferenceType\):
    """,
    re.VERBOSE | re.MULTILINE,
)
CORE_PARAMETERS = {
    "model",  # Model identifier
    "text",  # Text input
    "image",  # Image input
    "audio",  # Audio input
    "inputs",  # Generic inputs
    "input",  # Generic input
    "prompt",  # For generation tasks
    "question",  # For QA tasks
    "context",  # For QA tasks
    "labels",  # For classification tasks
    "extra_body",  # For extra parameters
}

#### NODE VISITORS (READING THE CODE)


class DataclassFieldCollector(cst.CSTVisitor):
    """A visitor that collects fields (parameters) from a dataclass."""

    def __init__(self, dataclass_name: str):
        self.dataclass_name = dataclass_name
        self.parameters: Dict[str, Dict[str, str]] = {}

    def visit_ClassDef(self, node: cst.ClassDef) -> None:
        """Visit class definitions to find the target dataclass."""

        if node.name.value == self.dataclass_name:
            body_statements = node.body.body
            for index, field in enumerate(body_statements):
                # Check if the statement is a simple statement (like a variable declaration)
                if isinstance(field, cst.SimpleStatementLine):
                    for stmt in field.body:
                        # Check if it's an annotated assignment (typical for dataclass fields)
                        if isinstance(stmt, cst.AnnAssign) and isinstance(stmt.target, cst.Name):
                            param_name = stmt.target.value
                            param_type = cst.Module([]).code_for_node(stmt.annotation.annotation)
                            docstring = self._extract_docstring(body_statements, index)
                            # Check if there's a default value
                            has_default = stmt.value is not None
                            default_value = cst.Module([]).code_for_node(stmt.value) if has_default else None

                            self.parameters[param_name] = {
                                "type": param_type,
                                "docstring": docstring,
                                "has_default": has_default,
                                "default_value": default_value,
                            }

    @staticmethod
    def _extract_docstring(
        body_statements: List[cst.CSTNode],
        field_index: int,
    ) -> str:
        """Extract the docstring following a field definition."""
        if field_index + 1 < len(body_statements):
            # Check if the next statement is a simple statement (like a string)
            next_stmt = body_statements[field_index + 1]
            if isinstance(next_stmt, cst.SimpleStatementLine):
                for stmt in next_stmt.body:
                    # Check if the statement is a string expression (potential docstring)
                    if isinstance(stmt, cst.Expr) and isinstance(stmt.value, cst.SimpleString):
                        return stmt.value.evaluated_value.strip()
        # No docstring found or there's no statement after the field
        return ""


class ModulesCollector(cst.CSTVisitor):
    """Visitor that maps type names to their defining modules."""

    def __init__(self):
        self.type_to_module = {}

    def visit_ClassDef(self, node: cst.ClassDef):
        """Map class definitions to the current module."""
        self.type_to_module[node.name.value] = DEFAULT_MODULE

    def visit_ImportFrom(self, node: cst.ImportFrom):
        """Map imported types to their modules."""
        if node.module:
            module_name = node.module.value
            for alias in node.names:
                self.type_to_module[alias.name.value] = module_name


class MethodArgumentsCollector(cst.CSTVisitor):
    """Collects parameter types and docstrings from a method."""

    def __init__(self, method_name: str):
        self.method_name = method_name
        self.parameters: Dict[str, Dict[str, str]] = {}

    def visit_FunctionDef(self, node: cst.FunctionDef) -> None:
        if node.name.value != self.method_name:
            return
        # Extract docstring
        docstring = self._extract_docstring(node)
        param_docs = self._parse_docstring_params(docstring)
        # Collect parameters
        for param in node.params.params + node.params.kwonly_params:
            if param.name.value == "self" or param.name.value in CORE_PARAMETERS:
                continue
            param_type = cst.Module([]).code_for_node(param.annotation.annotation) if param.annotation else "Any"
            self.parameters[param.name.value] = {"type": param_type, "docstring": param_docs.get(param.name.value, "")}

    def _extract_docstring(self, node: cst.FunctionDef) -> str:
        """Extract docstring from function node."""
        if (
            isinstance(node.body.body[0], cst.SimpleStatementLine)
            and isinstance(node.body.body[0].body[0], cst.Expr)
            and isinstance(node.body.body[0].body[0].value, cst.SimpleString)
        ):
            return node.body.body[0].body[0].value.evaluated_value
        return ""

    def _parse_docstring_params(self, docstring: str) -> Dict[str, str]:
        """Parse parameter descriptions from docstring."""
        param_docs = {}
        lines = docstring.split("\n")

        # Find Args section
        args_idx = next((i for i, line in enumerate(lines) if line.strip().lower() == "args:"), None)
        if args_idx is None:
            return param_docs
        # Parse parameter descriptions
        current_param = None
        current_desc = []
        for line in lines[args_idx + 1 :]:
            stripped_line = line.strip()
            if not stripped_line or stripped_line.lower() in ("returns:", "raises:", "example:", "examples:"):
                break

            if stripped_line.endswith(":"):  # Parameter line
                if current_param:
                    param_docs[current_param] = " ".join(current_desc)
                current_desc = []
                # Extract only the parameter name before the first space or parenthesis
                current_param = re.split(r"\s|\(", stripped_line[:-1], 1)[0].strip()
            else:  # Description line
                current_desc.append(stripped_line)
        if current_param:  # Save last parameter
            param_docs[current_param] = " ".join(current_desc)
        return param_docs


#### TREE TRANSFORMERS (UPDATING THE CODE)


class AddImports(cst.CSTTransformer):
    """Transformer that adds import statements to the module."""

    def __init__(self, imports_to_add: List[cst.BaseStatement]):
        self.imports_to_add = imports_to_add
        self.added = False

    def leave_Module(
        self,
        original_node: cst.Module,
        updated_node: cst.Module,
    ) -> cst.Module:
        """Insert the import statements into the module."""
        # If imports were already added, don't add them again
        if self.added:
            return updated_node
        insertion_index = 0
        # Find the index where to insert the imports: make sure the imports are inserted before any code and after all imports (not necessary, we can remove/simplify this part)
        for idx, stmt in enumerate(updated_node.body):
            if not isinstance(stmt, cst.SimpleStatementLine):
                insertion_index = idx
                break
            elif not isinstance(stmt.body[0], (cst.Import, cst.ImportFrom)):
                insertion_index = idx
                break
        # Insert the imports
        new_body = (
            list(updated_node.body[:insertion_index])
            + list(self.imports_to_add)
            + list(updated_node.body[insertion_index:])
        )
        self.added = True
        return updated_node.with_changes(body=new_body)


class UpdateParameters(cst.CSTTransformer):
    """Updates a method's parameters, types, and docstrings."""

    def __init__(self, method_name: str, param_updates: Dict[str, Dict[str, str]]):
        self.method_name = method_name
        self.param_updates = param_updates
        self.found_method = False  # Flag to check if the method is found

    def leave_FunctionDef(
        self,
        original_node: cst.FunctionDef,
        updated_node: cst.FunctionDef,
    ) -> cst.FunctionDef:
        # Only proceed if the current function is the target method
        if original_node.name.value != self.method_name:
            return updated_node
        self.found_method = True  # Set the flag as the method is found
        # Update the parameters and docstring of the method
        new_params = self._update_parameters(updated_node.params)
        updated_body = self._update_docstring(updated_node.body)
        # Return the updated function definition
        return updated_node.with_changes(params=new_params, body=updated_body)

    def _update_parameters(self, params: cst.Parameters) -> cst.Parameters:
        """Update parameter types and add new parameters."""
        new_params = list(params.params)  # Copy regular parameters (e.g., 'self')
        new_kwonly_params = []
        # Collect existing parameter names to avoid duplicates
        existing_params = {p.name.value for p in params.params + params.kwonly_params}
        # Update existing keyword-only parameters
        for param in params.kwonly_params:
            param_name = param.name.value
            if param_name in self.param_updates:
                # Update the type annotation for the parameter
                new_annotation = cst.Annotation(
                    annotation=cst.parse_expression(self.param_updates[param_name]["type"])
                )
                new_kwonly_params.append(param.with_changes(annotation=new_annotation))
            else:
                # Keep the parameter as is if no update is needed
                new_kwonly_params.append(param)
        # Add new parameters that are not already present
        for param_name, param_info in self.param_updates.items():
            if param_name not in existing_params:
                # Create a new parameter with the provided type and a default value of None
                annotation = cst.Annotation(annotation=cst.parse_expression(param_info["type"]))
                new_param = cst.Param(
                    name=cst.Name(param_name),
                    annotation=annotation,
                    default=cst.Name(param_info["default_value"]),
                )
                new_kwonly_params.append(new_param)
        # Return the updated parameters object with new and updated parameters
        return params.with_changes(params=new_params, kwonly_params=new_kwonly_params)

    def _update_docstring(self, body: cst.IndentedBlock) -> cst.IndentedBlock:
        """Update parameter descriptions in the docstring."""
        # Check if the first statement is a docstring
        if not (
            isinstance(body.body[0], cst.SimpleStatementLine)
            and isinstance(body.body[0].body[0], cst.Expr)
            and isinstance(body.body[0].body[0].value, cst.SimpleString)
        ):
            # Return the body unchanged if no docstring is found
            return body

        docstring_expr = body.body[0].body[0]
        docstring = docstring_expr.value.evaluated_value  # Get the docstring content
        # Update the docstring content with new and updated parameters
        updated_docstring = self._update_docstring_content(docstring)
        new_docstring = cst.SimpleString(f'"""{updated_docstring}"""')
        # Replace the old docstring with the updated one
        new_body = [body.body[0].with_changes(body=[docstring_expr.with_changes(value=new_docstring)])] + list(
            body.body[1:]
        )
        # Return the updated function body
        return body.with_changes(body=new_body)

    def _update_docstring_content(self, docstring: str) -> str:
        """Update parameter descriptions in the docstring content."""
        # Split parameters into new and updated ones based on their status
        new_params = {name: info for name, info in self.param_updates.items() if info["status"] == "new"}
        update_params = {
            name: info for name, info in self.param_updates.items() if info["status"] in ("update_type", "update_doc")
        }
        # Split the docstring into lines for processing
        docstring_lines = docstring.split("\n")
        # Find or create the "Args:" section and compute indentation levels
        args_index = next((i for i, line in enumerate(docstring_lines) if line.strip().lower() == "args:"), None)
        if args_index is None:
            # If 'Args:' section is not found, insert it before 'Returns:' or at the end
            insertion_index = next(
                (
                    i
                    for i, line in enumerate(docstring_lines)
                    if line.strip().lower() in ("returns:", "raises:", "examples:", "example:")
                ),
                len(docstring_lines),
            )
            docstring_lines.insert(insertion_index, "Args:")
            args_index = insertion_index  # Update the args_index with the new section
        base_indent = docstring_lines[args_index][: -len(docstring_lines[args_index].lstrip())]
        param_indent = base_indent + "    "  # Indentation for parameter lines
        desc_indent = param_indent + "    "  # Indentation for description lines
        # Update existing parameters in the docstring
        if update_params:
            docstring_lines, params_updated = self._process_existing_params(
                docstring_lines, update_params, args_index, param_indent, desc_indent
            )
            # When params_updated is still not empty, it means there are new parameters that are not in the docstring
            # but are in the method signature
            new_params = {**new_params, **params_updated}
        # Add new parameters to the docstring
        if new_params:
            docstring_lines = self._add_new_params(docstring_lines, new_params, args_index, param_indent, desc_indent)
        # Join the docstring lines back into a single string
        return "\n".join(docstring_lines)

    def _format_param_docstring(
        self,
        param_name: str,
        param_info: Dict[str, str],
        param_indent: str,
        desc_indent: str,
    ) -> List[str]:
        """Format the docstring lines for a single parameter."""
        # Extract and format the parameter type
        param_type = param_info["type"]
        if param_type.startswith("Optional["):
            param_type = param_type[len("Optional[") : -1]  # Remove Optional[ and closing ]
            optional_str = ", *optional*"
        else:
            optional_str = ""

        # Create the parameter line with type and optionality
        param_line = f"{param_indent}{param_name} (`{param_type}`{optional_str}):"

        # Get and clean up the parameter description
        param_desc = (param_info.get("docstring") or "").strip()
        param_desc = " ".join(param_desc.split())
        if param_desc:
            # Wrap the description text to maintain line width and indentation
            wrapped_desc = textwrap.fill(
                param_desc,
                width=119,
                initial_indent=desc_indent,
                subsequent_indent=desc_indent,
            )
            return [param_line, wrapped_desc]
        else:
            # Return only the parameter line if there's no description
            return [param_line]

    def _process_existing_params(
        self,
        docstring_lines: List[str],
        params_to_update: Dict[str, Dict[str, str]],
        args_index: int,
        param_indent: str,
        desc_indent: str,
    ) -> Tuple[List[str], Dict[str, Dict[str, str]]]:
        """Update existing parameters in the docstring."""
        # track the params that are updated
        params_updated = params_to_update.copy()
        i = args_index + 1  # Start after the 'Args:' section
        while i < len(docstring_lines):
            line = docstring_lines[i]
            stripped_line = line.strip()
            if not stripped_line:
                # Skip empty lines
                i += 1
                continue
            if stripped_line.lower() in ("returns:", "raises:", "example:", "examples:"):
                # Stop processing if another section starts
                break
            if stripped_line.endswith(":"):
                # Check if the line is a parameter line
                param_line = stripped_line
                param_name = param_line.strip().split()[0]  # Extract parameter name
                if param_name in params_updated:
                    # Get the updated parameter info
                    param_info = params_updated.pop(param_name)
                    # Format the new parameter docstring
                    param_doc_lines = self._format_param_docstring(param_name, param_info, param_indent, desc_indent)
                    # Find the end of the current parameter's description
                    start_idx = i
                    end_idx = i + 1
                    while end_idx < len(docstring_lines):
                        next_line = docstring_lines[end_idx]
                        # Next parameter or section starts or another section starts or empty line
                        if (
                            (next_line.strip().endswith(":") and not next_line.startswith(desc_indent))
                            or next_line.lower() in ("returns:", "raises:", "example:", "examples:")
                            or not next_line
                        ):
                            break
                        end_idx += 1
                    # Insert new param docs and preserve the rest of the docstring
                    docstring_lines = (
                        docstring_lines[:start_idx]  # Keep everything before
                        + param_doc_lines  # Insert new parameter docs
                        + docstring_lines[end_idx:]  # Keep everything after
                    )
                    i = start_idx + len(param_doc_lines)  # Update index to after inserted lines
                i += 1
            else:
                i += 1  # Move to the next line if not a parameter line
        return docstring_lines, params_updated

    def _add_new_params(
        self,
        docstring_lines: List[str],
        new_params: Dict[str, Dict[str, str]],
        args_index: int,
        param_indent: str,
        desc_indent: str,
    ) -> List[str]:
        """Add new parameters to the docstring."""
        # Find the insertion point after existing parameters
        insertion_index = args_index + 1
        empty_line_index = None
        while insertion_index < len(docstring_lines):
            line = docstring_lines[insertion_index]
            stripped_line = line.strip()
            # Track empty line at the end of Args section
            if not stripped_line:
                if empty_line_index is None:  # Remember first empty line
                    empty_line_index = insertion_index
                insertion_index += 1
                continue
            if stripped_line.lower() in ("returns:", "raises:", "example:", "examples:"):
                break
            empty_line_index = None  # Reset if we find more content
            if stripped_line.endswith(":") and not line.startswith(desc_indent.strip()):
                insertion_index += 1
            else:
                insertion_index += 1

        # If we found an empty line at the end of the Args section, insert before it
        if empty_line_index is not None:
            insertion_index = empty_line_index
        # Prepare the new parameter documentation lines
        param_docs = []
        for param_name, param_info in new_params.items():
            param_doc_lines = self._format_param_docstring(param_name, param_info, param_indent, desc_indent)
            param_docs.extend(param_doc_lines)
        # Insert the new parameters into the docstring
        docstring_lines[insertion_index:insertion_index] = param_docs
        return docstring_lines


#### UTILS


def _check_parameters(
    inference_client_module: cst.Module,
    parameters_module: cst.Module,
    method_name: str,
    parameter_type_name: str,
) -> Dict[str, Dict[str, Any]]:
    """
    Check for missing parameters and outdated types/docstrings.

    Args:
        inference_client_module: Module containing the InferenceClient
        parameters_module: Module containing the parameters dataclass
        method_name: Name of the method to check
        parameter_type_name: Name of the parameters dataclass

    Returns:
        Dict mapping parameter names to their updates:
        {param_name: {
            "type": str,              # Type annotation
            "docstring": str,         # Parameter documentation
            "status": "new"|"update_type"|"update_doc"  # Whether parameter is new or needs update
        }}
    """
    # Get parameters from the dataclass
    params_collector = DataclassFieldCollector(parameter_type_name)
    parameters_module.visit(params_collector)
    dataclass_params = params_collector.parameters
    # Get existing parameters from the method
    method_collector = MethodArgumentsCollector(method_name)
    inference_client_module.visit(method_collector)
    existing_params = method_collector.parameters

    updates = {}
    # Check for new and updated parameters
    for param_name, param_info in dataclass_params.items():
        if param_name in CORE_PARAMETERS:
            continue
<<<<<<< HEAD

=======
>>>>>>> 74f023b9
        if param_name not in existing_params:
            # New parameter
            updates[param_name] = {**param_info, "status": "new"}
        else:
            # Check for type/docstring changes
            current = existing_params[param_name]
            normalized_current_doc = _normalize_docstring(current["docstring"])
            normalized_new_doc = _normalize_docstring(param_info["docstring"])
            if current["type"] != param_info["type"]:
                updates[param_name] = {**param_info, "status": "update_type"}
            if normalized_current_doc != normalized_new_doc:
                updates[param_name] = {**param_info, "status": "update_doc"}
    return updates


def _update_parameters(
    module: cst.Module,
    method_name: str,
    param_updates: Dict[str, Dict[str, str]],
) -> cst.Module:
    """
    Update method parameters, types and docstrings.

    Args:
        module: The module to update
        method_name: Name of the method to update
        param_updates: Dictionary of parameter updates with their type and docstring
            Format: {param_name: {"type": str, "docstring": str, "status": "new"|"update_type"|"update_doc"}}

    Returns:
        Updated module
    """
    transformer = UpdateParameters(method_name, param_updates)
    return module.visit(transformer)


def _get_imports_to_add(
    parameters: Dict[str, Dict[str, str]],
    parameters_module: cst.Module,
    inference_client_module: cst.Module,
) -> Dict[str, List[str]]:
    """
    Get the needed imports for missing parameters.

    Args:
        parameters (Dict[str, Dict[str, str]]): Dictionary of parameters with their type and docstring.
        eg: {"function_to_apply": {"type": "ClassificationOutputTransform", "docstring": "Function to apply to the input."}}
        parameters_module (cst.Module): The module where the parameters are defined.
        inference_client_module (cst.Module): The module of the inference client.

    Returns:
        Dict[str, List[str]]: A dictionary mapping modules to list of types to import.
        eg: {"huggingface_hub.inference._generated.types": ["ClassificationOutputTransform"]}
    """
    # Collect all type names from parameter annotations
    types_to_import = set()
    for param_info in parameters.values():
        types_to_import.update(_collect_type_hints_from_annotation(param_info["type"]))
    # Gather existing imports in the inference client module
    context = CodemodContext()
    gather_visitor = GatherImportsVisitor(context)
    inference_client_module.visit(gather_visitor)
    # Map types to their defining modules in the parameters module
    module_collector = ModulesCollector()
    parameters_module.visit(module_collector)
    # Determine which imports are needed

    needed_imports = {}
    for type_name in types_to_import:
        types_to_modules = module_collector.type_to_module
        module = types_to_modules.get(type_name, DEFAULT_MODULE)
        # Maybe no need to check that since the code formatter will handle duplicate imports?
        if module not in gather_visitor.object_mapping or type_name not in gather_visitor.object_mapping[module]:
            needed_imports.setdefault(module, []).append(type_name)
    return needed_imports


def _generate_import_statements(import_dict: Dict[str, List[str]]) -> str:
    """
    Generate import statements from a dictionary of needed imports.

    Args:
        import_dict (Dict[str, List[str]]): Dictionary mapping modules to list of types to import.
        eg: {"typing": ["List", "Dict"], "huggingface_hub.inference._generated.types": ["ClassificationOutputTransform"]}

    Returns:
        str: The import statements as a string.
    """
    import_statements = []
    for module, imports in import_dict.items():
        if imports:
            import_list = ", ".join(imports)
            import_statements.append(f"from {module} import {import_list}")
        else:
            import_statements.append(f"import {module}")
    return "\n".join(import_statements)


def _normalize_docstring(docstring: str) -> str:
    """Normalize a docstring by removing extra whitespace, newlines and indentation."""
    # Split into lines, strip whitespace from each line, and join back
    return " ".join(line.strip() for line in docstring.split("\n")).strip()


# TODO: Needs to be improved, maybe using `typing.get_type_hints` instead (we gonna need to access the method though)?
def _collect_type_hints_from_annotation(annotation_str: str) -> Set[str]:
    """
    Collect type hints from an annotation string.

    Args:
        annotation_str (str): The annotation string.

    Returns:
        Set[str]: A set of type hints.
    """
    type_string = annotation_str.replace(" ", "")
    builtin_types = {d for d in dir(builtins) if isinstance(getattr(builtins, d), type)}
    types = re.findall(r"\w+|'[^']+'|\"[^\"]+\"", type_string)
    extracted_types = {t.strip("\"'") for t in types if t.strip("\"'") not in builtin_types}
    return extracted_types


def _get_parameter_type_name(method_name: str) -> Optional[str]:
    file_path = INFERENCE_TYPES_PATH / f"{method_name}.py"
    if not file_path.is_file():
        print(f"File not found: {file_path}")
        return None

    content = file_path.read_text(encoding="utf-8")
    match = PARAMETERS_DATACLASS_REGEX.search(content)

    return match.group(1) if match else None


def _parse_module_from_file(filepath: Path) -> Optional[cst.Module]:
    try:
        code = filepath.read_text(encoding="utf-8")
        return cst.parse_module(code)
    except FileNotFoundError:
        print(f"File not found: {filepath}")
    except cst.ParserSyntaxError as e:
        print(f"Syntax error while parsing {filepath}: {e}")
    return None


def _check_and_update_parameters(
    method_params: Dict[str, str],
    update: bool,
) -> NoReturn:
    """
    Check if task methods have missing parameters and update the InferenceClient source code if needed.
    """
    merged_imports = defaultdict(set)
    logs = []
    inference_client_filename = INFERENCE_CLIENT_FILE
    # Read and parse the inference client module
    inference_client_module = _parse_module_from_file(inference_client_filename)
    modified_module = inference_client_module
    has_changes = False

    for method_name, parameter_type_name in method_params.items():
        parameters_filename = INFERENCE_TYPES_PATH / f"{method_name}.py"
        parameters_module = _parse_module_from_file(parameters_filename)

        # Check for missing parameters
        updates = _check_parameters(
            modified_module,
            parameters_module,
            method_name,
            parameter_type_name,
        )

        if not updates:
            continue

        if update:
            ## Get missing imports to add
            needed_imports = _get_imports_to_add(updates, parameters_module, modified_module)
            for module, imports_to_add in needed_imports.items():
                merged_imports[module].update(imports_to_add)
            modified_module = _update_parameters(modified_module, method_name, updates)
            has_changes = True
        else:
            logs.append(f"\n🔧 Updates needed in method `{method_name}`:")
            new_params = [p for p, i in updates.items() if i["status"] == "new"]
            updated_params = {
                p: "type" if i["status"] == "update_type" else "docstring"
                for p, i in updates.items()
                if i["status"] in ("update_type", "update_doc")
            }
            if new_params:
                for param in sorted(new_params):
                    logs.append(f"   • {param} (missing)")

            if updated_params:
                for param, update_type in sorted(updated_params.items()):
                    logs.append(f"   • {param} (outdated {update_type})")

    if has_changes:
        if merged_imports:
            import_statements = _generate_import_statements(merged_imports)
            imports_to_add = cst.parse_module(import_statements).body
            # Update inference client module with the missing imports
            modified_module = modified_module.visit(AddImports(imports_to_add))
        # Format the updated source code
        formatted_source_code = format_source_code(modified_module.code)
        INFERENCE_CLIENT_FILE.write_text(formatted_source_code)

    if len(logs) > 0:
        for log in logs:
            print(log)
        print(
            "❌ Mismatch between between parameters defined in tasks methods signature in "
            "`./src/huggingface_hub/inference/_client.py` and parameters defined in "
            "`./src/huggingface_hub/inference/_generated/types.py \n"
            "Please run `make inference_update` or `python utils/check_task_parameters.py --update"
        )
        exit(1)
    else:
        if update:
            print(
                "✅ InferenceClient source code has been updated in"
                " `./src/huggingface_hub/inference/_client.py`.\n   Please make sure the changes are"
                " accurate and commit them."
            )
        else:
            print("✅ All good!")
        exit(0)


def update_inference_client(update: bool):
    print(f"🙈 Skipping the following tasks: {TASKS_TO_SKIP}")
    # Get all tasks from the ./src/huggingface_hub/inference/_generated/types/
    tasks = set()
    for file in INFERENCE_TYPES_PATH.glob("*.py"):
        if file.stem not in TASKS_TO_SKIP:
            tasks.add(file.stem)

    # Construct a mapping between method names and their parameters dataclass names
    method_params = {}
    for method_name, _ in inspect.getmembers(InferenceClient, predicate=inspect.isfunction):
        if method_name.startswith("_") or method_name not in tasks:
            continue
        parameter_type_name = _get_parameter_type_name(method_name)
        if parameter_type_name is not None:
            method_params[method_name] = parameter_type_name
    _check_and_update_parameters(method_params, update=update)


if __name__ == "__main__":
    parser = argparse.ArgumentParser()
    parser.add_argument(
        "--update",
        action="store_true",
        help=("Whether to update `./src/huggingface_hub/inference/_client.py` if parameters are missing."),
    )
    args = parser.parse_args()
    update_inference_client(update=args.update)<|MERGE_RESOLUTION|>--- conflicted
+++ resolved
@@ -553,10 +553,6 @@
     for param_name, param_info in dataclass_params.items():
         if param_name in CORE_PARAMETERS:
             continue
-<<<<<<< HEAD
-
-=======
->>>>>>> 74f023b9
         if param_name not in existing_params:
             # New parameter
             updates[param_name] = {**param_info, "status": "new"}
