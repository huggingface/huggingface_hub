- title: "시작하기"
  sections:
    - local: index
      title: 홈
    - local: quick-start
      title: 둘러보기
    - local: installation
      title: 설치 방법
- title: "(번역 중) How-to 가이드"
  sections:
    - local: guides/overview
      title: 개요
    - local: guides/download
      title: 파일 다운로드하기
    - local: in_translation
      title: (번역 중) Upload files
    - local: guides/cli
      title: 명령줄 인터페이스(CLI) 사용하기
    - local: in_translation
      title: (번역 중) HfFileSystem
    - local: guides/repository
      title: 리포지토리
    - local: guides/search
      title: Hub에서 검색하기
    - local: guides/inference
      title: 추론
    - local: guides/community
      title: 커뮤니티
    - local: in_translation
      title: (번역 중) Cache
    - local: guides/model-cards
      title: 모델 카드
    - local: in_translation
      title: (번역 중) Manage your Space
    - local: in_translation
      title: (번역 중) Integrate a library
    - local: guides/webhooks_server
      title: 웹훅 서버
- title: "(번역 중) 개념 가이드"
  sections:
    - local: concepts/git_vs_http
      title: Git 대 HTTP 패러다임
- title: "라이브러리 레퍼런스"
  sections:
    - local: package_reference/overview
      title: 개요
    - local: package_reference/login
      title: 로그인 및 로그아웃
    - local: in_translation
      title: (번역 중) Environment variables
    - local: in_translation
      title: (번역 중) Managing local and online repositories
    - local: in_translation
      title: (번역 중) Hugging Face Hub API
    - local: in_translation
      title: (번역 중) Downloading files
    - local: in_translation
      title: (번역 중) Mixins & serialization methods
<<<<<<< HEAD
    - local: in_translation
      title: (번역 중) Inference Client
    - local: package_reference/inference_endpoints
      title: 추론 엔드포인트
=======
    - local: package_reference/inference_client
      title: 추론 클라이언트
>>>>>>> c4f522c7
    - local: in_translation
      title: (번역 중) HfFileSystem
    - local: in_translation
      title: (번역 중) Utilities
    - local: in_translation
      title: (번역 중) Discussions and Pull Requests
    - local: in_translation
      title: (번역 중) Cache-system reference
    - local: in_translation
      title: (번역 중) Repo Cards and Repo Card Data
    - local: in_translation
      title: (번역 중) Space runtime
    - local: package_reference/tensorboard
      title: TensorBoard 로거
    - local: in_translation
      title: (번역 중) Webhooks server<|MERGE_RESOLUTION|>--- conflicted
+++ resolved
@@ -56,15 +56,10 @@
       title: (번역 중) Downloading files
     - local: in_translation
       title: (번역 중) Mixins & serialization methods
-<<<<<<< HEAD
-    - local: in_translation
-      title: (번역 중) Inference Client
+    - local: package_reference/inference_client
+      title: 추론 클라이언트
     - local: package_reference/inference_endpoints
       title: 추론 엔드포인트
-=======
-    - local: package_reference/inference_client
-      title: 추론 클라이언트
->>>>>>> c4f522c7
     - local: in_translation
       title: (번역 중) HfFileSystem
     - local: in_translation
