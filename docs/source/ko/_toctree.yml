- title: "시작하기"
  sections:
    - local: index
      title: 홈
    - local: quick-start
      title: 둘러보기
    - local: installation
      title: 설치 방법
- title: "(번역 중) How-to 가이드"
  sections:
    - local: guides/overview
      title: 개요
    - local: guides/download
      title: 파일 다운로드하기
<<<<<<< HEAD
    - local: guides/upload
      title: 파일 업로드하기
=======
    - local: in_translation
      title: (번역 중) Upload files
    - local: guides/cli
      title: 명령줄 인터페이스(CLI) 사용하기
>>>>>>> 8b2c7462
    - local: in_translation
      title: (번역 중) HfFileSystem
    - local: guides/repository
      title: 리포지토리
    - local: guides/search
      title: Hub에서 검색하기
    - local: guides/inference
      title: 추론
    - local: guides/community
      title: 커뮤니티
    - local: in_translation
      title: (번역 중) Cache
    - local: guides/model-cards
      title: 모델 카드
    - local: in_translation
      title: (번역 중) Manage your Space
    - local: in_translation
      title: (번역 중) Integrate a library
    - local: guides/webhooks_server
      title: 웹훅 서버
- title: "(번역 중) 개념 가이드"
  sections:
    - local: concepts/git_vs_http
      title: Git 대 HTTP 패러다임
- title: "라이브러리 레퍼런스"
  sections:
    - local: package_reference/overview
      title: 개요
    - local: package_reference/login
      title: 로그인 및 로그아웃
    - local: in_translation
      title: (번역 중) Environment variables
    - local: in_translation
      title: (번역 중) Managing local and online repositories
    - local: in_translation
      title: (번역 중) Hugging Face Hub API
    - local: package_reference/file_download
      title: 파일 다운로드하기
    - local: in_translation
      title: (번역 중) Mixins & serialization methods
    - local: package_reference/inference_types
      title: 추론 타입
    - local: package_reference/inference_client
      title: 추론 클라이언트
    - local: package_reference/inference_endpoints
      title: 추론 엔드포인트
    - local: in_translation
      title: (번역 중) HfFileSystem
    - local: in_translation
      title: (번역 중) Utilities
    - local: in_translation
      title: (번역 중) Discussions and Pull Requests
    - local: package_reference/cache
      title: 캐시 시스템 참조
    - local: in_translation
      title: (번역 중) Repo Cards and Repo Card Data
    - local: in_translation
      title: (번역 중) Space runtime
    - local: package_reference/collections
      title: 컬렉션 관리
    - local: package_reference/tensorboard
      title: TensorBoard 로거
    - local: in_translation
      title: (번역 중) Webhooks server<|MERGE_RESOLUTION|>--- conflicted
+++ resolved
@@ -12,15 +12,10 @@
       title: 개요
     - local: guides/download
       title: 파일 다운로드하기
-<<<<<<< HEAD
     - local: guides/upload
       title: 파일 업로드하기
-=======
-    - local: in_translation
-      title: (번역 중) Upload files
     - local: guides/cli
       title: 명령줄 인터페이스(CLI) 사용하기
->>>>>>> 8b2c7462
     - local: in_translation
       title: (번역 중) HfFileSystem
     - local: guides/repository
