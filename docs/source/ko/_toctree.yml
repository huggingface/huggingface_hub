- title: "시작하기"
  sections:
    - local: index
      title: 홈
    - local: quick-start
      title: 둘러보기
    - local: installation
      title: 설치 방법
- title: "(번역 중) How-to 가이드"
  sections:
    - local: guides/overview
      title: 개요
    - local: guides/download
      title: 파일 다운로드하기
    - local: in_translation
      title: (번역 중) Upload files
    - local: guides/cli
      title: 명령줄 인터페이스(CLI) 사용하기
    - local: in_translation
      title: (번역 중) HfFileSystem
<<<<<<< HEAD
    - local: in_translation
      title: (번역 중) Repository
    - local: guides/search
      title: Hub에서 검색하기
=======
    - local: guides/repository
      title: 리포지토리
    - local: in_translation
      title: (번역 중) Search
>>>>>>> 39e8ebcc
    - local: in_translation
      title: (번역 중) Inference
    - local: guides/community
      title: 커뮤니티
    - local: in_translation
      title: (번역 중) Cache
    - local: guides/model-cards
      title: 모델 카드
    - local: in_translation
      title: (번역 중) Manage your Space
    - local: in_translation
      title: (번역 중) Integrate a library
    - local: in_translation
      title: (번역 중) Webhooks server
- title: "(번역 중) 개념 가이드"
  sections:
    - local: concepts/git_vs_http
      title: Git 대 HTTP 패러다임
- title: "라이브러리 레퍼런스"
  sections:
    - local: package_reference/overview
      title: 개요
    - local: in_translation
      title: (번역 중) Login and logout
    - local: in_translation
      title: (번역 중) Environment variables
    - local: in_translation
      title: (번역 중) Managing local and online repositories
    - local: in_translation
      title: (번역 중) Hugging Face Hub API
    - local: in_translation
      title: (번역 중) Downloading files
    - local: in_translation
      title: (번역 중) Mixins & serialization methods
    - local: in_translation
      title: (번역 중) Inference Client
    - local: in_translation
      title: (번역 중) HfFileSystem
    - local: in_translation
      title: (번역 중) Utilities
    - local: in_translation
      title: (번역 중) Discussions and Pull Requests
    - local: in_translation
      title: (번역 중) Cache-system reference
    - local: in_translation
      title: (번역 중) Repo Cards and Repo Card Data
    - local: in_translation
      title: (번역 중) Space runtime
    - local: in_translation
      title: (번역 중) TensorBoard logger
    - local: in_translation
      title: (번역 중) Webhooks server<|MERGE_RESOLUTION|>--- conflicted
+++ resolved
@@ -18,17 +18,10 @@
       title: 명령줄 인터페이스(CLI) 사용하기
     - local: in_translation
       title: (번역 중) HfFileSystem
-<<<<<<< HEAD
-    - local: in_translation
-      title: (번역 중) Repository
+    - local: guides/repository
+      title: 리포지토리
     - local: guides/search
       title: Hub에서 검색하기
-=======
-    - local: guides/repository
-      title: 리포지토리
-    - local: in_translation
-      title: (번역 중) Search
->>>>>>> 39e8ebcc
     - local: in_translation
       title: (번역 중) Inference
     - local: guides/community
