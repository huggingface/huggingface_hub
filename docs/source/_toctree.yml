- sections:
  - local: index
<<<<<<< HEAD
    title: Home
=======
    title: 🤗 Hugging Face Hub Python Wrapper
  - local: quick-start
    title: Quick start
  title: "Get started"
- sections:
>>>>>>> cab41523
  - local: how-to-downstream
    title: How to download files from the hub
  - local: how-to-upstream
    title: How to upload files to the hub
  - local: searching-the-hub
    title: Searching the Hub
  - local: how-to-inference
    title: How to programmatically access the Inference API
  title: "Guides"
- sections:
  - local: package_reference/repository
    title: Managing local and online repositories
  - local: package_reference/hf_api
    title: Hugging Face Hub API
  - local: package_reference/file_download
    title: Downloading files
  - local: package_reference/mixins
    title: Mixins & serialization methods
  - local: package_reference/logging
    title: Logging
  title: "Reference"
<|MERGE_RESOLUTION|>--- conflicted
+++ resolved
@@ -1,14 +1,10 @@
 - sections:
   - local: index
-<<<<<<< HEAD
     title: Home
-=======
-    title: 🤗 Hugging Face Hub Python Wrapper
   - local: quick-start
     title: Quick start
   title: "Get started"
 - sections:
->>>>>>> cab41523
   - local: how-to-downstream
     title: How to download files from the hub
   - local: how-to-upstream
@@ -29,4 +25,4 @@
     title: Mixins & serialization methods
   - local: package_reference/logging
     title: Logging
-  title: "Reference"
+  title: "Reference"