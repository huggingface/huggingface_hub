<!--⚠️ Note that this file is in Markdown but contain specific syntax for our doc-builder (similar to MDX) that may not be
rendered properly in your Markdown viewer.
-->

# Download files from the Hub

The `huggingface_hub` library provides functions to download files from the repositories
stored on the Hub. You can use these functions independently or integrate them into your
own library, making it more convenient for your users to interact with the Hub. This
guide will show you how to:

* Download and cache a single file.
* Download and cache an entire repository.
* Download files to a local folder.

## Download a single file

The [`hf_hub_download`] function is the main function for downloading files from the Hub.
It downloads the remote file, caches it on disk (in a version-aware way), and returns its local file path.

<Tip>

The returned filepath is a pointer to the HF local cache. Therefore, it is important to not modify the file to avoid
having a corrupted cache. If you are interested in getting to know more about how files are cached, please refer to our
[caching guide](./manage-cache).

</Tip>

### From latest version

Select the file to download using the `repo_id`, `repo_type` and `filename` parameters. By default, the file will
be considered as being part of a `model` repo.

```python
>>> from huggingface_hub import hf_hub_download
>>> hf_hub_download(repo_id="lysandre/arxiv-nlp", filename="config.json")
'/root/.cache/huggingface/hub/models--lysandre--arxiv-nlp/snapshots/894a9adde21d9a3e3843e6d5aeaaf01875c7fade/config.json'

# Download from a dataset
>>> hf_hub_download(repo_id="google/fleurs", filename="fleurs.py", repo_type="dataset")
'/root/.cache/huggingface/hub/datasets--google--fleurs/snapshots/199e4ae37915137c555b1765c01477c216287d34/fleurs.py'
```

### From specific version

By default, the latest version from the `main` branch is downloaded. However, in some cases you want to download a file
at a particular version (e.g. from a specific branch, a PR, a tag or a commit hash).
To do so, use the `revision` parameter:

```python
# Download from the `v1.0` tag
>>> hf_hub_download(repo_id="lysandre/arxiv-nlp", filename="config.json", revision="v1.0")

# Download from the `test-branch` branch
>>> hf_hub_download(repo_id="lysandre/arxiv-nlp", filename="config.json", revision="test-branch")

# Download from Pull Request #3
>>> hf_hub_download(repo_id="lysandre/arxiv-nlp", filename="config.json", revision="refs/pr/3")

# Download from a specific commit hash
>>> hf_hub_download(repo_id="lysandre/arxiv-nlp", filename="config.json", revision="877b84a8f93f2d619faa2a6e514a32beef88ab0a")
```

**Note:** When using the commit hash, it must be the full-length hash instead of a 7-character commit hash.

### Construct a download URL

In case you want to construct the URL used to download a file from a repo, you can use [`hf_hub_url`] which returns a URL.
Note that it is used internally by [`hf_hub_download`].

## Download an entire repository

[`snapshot_download`] downloads an entire repository at a given revision. It uses internally [`hf_hub_download`] which
means all downloaded files are also cached on your local disk. Downloads are made concurrently to speed-up the process.

To download a whole repository, just pass the `repo_id` and `repo_type`:

```python
>>> from huggingface_hub import snapshot_download
>>> snapshot_download(repo_id="lysandre/arxiv-nlp")
'/home/lysandre/.cache/huggingface/hub/models--lysandre--arxiv-nlp/snapshots/894a9adde21d9a3e3843e6d5aeaaf01875c7fade'

# Or from a dataset
>>> snapshot_download(repo_id="google/fleurs", repo_type="dataset")
'/home/lysandre/.cache/huggingface/hub/datasets--google--fleurs/snapshots/199e4ae37915137c555b1765c01477c216287d34'
```

[`snapshot_download`] downloads the latest revision by default. If you want a specific repository revision, use the
`revision` parameter:

```python
>>> from huggingface_hub import snapshot_download
>>> snapshot_download(repo_id="lysandre/arxiv-nlp", revision="refs/pr/1")
```

### Filter files to download

[`snapshot_download`] provides an easy way to download a repository. However, you don't always want to download the
entire content of a repository. For example, you might want to prevent downloading all `.bin` files if you know you'll
only use the `.safetensors` weights. You can do that using `allow_patterns` and `ignore_patterns` parameters.

These parameters accept either a single pattern or a list of patterns. Patterns are Standard Wildcards (globbing
patterns) as documented [here](https://tldp.org/LDP/GNU-Linux-Tools-Summary/html/x11655.htm). The pattern matching is
based on [`fnmatch`](https://docs.python.org/3/library/fnmatch.html).

For example, you can use `allow_patterns` to only download JSON configuration files:

```python
>>> from huggingface_hub import snapshot_download
>>> snapshot_download(repo_id="lysandre/arxiv-nlp", allow_patterns="*.json")
```

On the other hand, `ignore_patterns` can exclude certain files from being downloaded. The
following example ignores the `.msgpack` and `.h5` file extensions:

```python
>>> from huggingface_hub import snapshot_download
>>> snapshot_download(repo_id="lysandre/arxiv-nlp", ignore_patterns=["*.msgpack", "*.h5"])
```

Finally, you can combine both to precisely filter your download. Here is an example to download all json and markdown
files except `vocab.json`.

```python
>>> from huggingface_hub import snapshot_download
>>> snapshot_download(repo_id="gpt2", allow_patterns=["*.md", "*.json"], ignore_patterns="vocab.json")
```

## Download file(s) to a local folder

By default, we recommend using the [cache system](./manage-cache) to download files from the Hub. You can specify a custom cache location using the `cache_dir` parameter in [`hf_hub_download`] and [`snapshot_download`], or by setting the [`HF_HOME`](../package_reference/environment_variables#hf_home) environment variable.

However, if you need to download files to a specific folder, you can pass a `local_dir` parameter to the download function. This is useful to get a workflow closer to what the `git` command offers. The downloaded files will maintain their original file structure within the specified folder. For example, if `filename="data/train.csv"` and `local_dir="path/to/folder"`, the resulting filepath will be `"path/to/folder/data/train.csv"`.

A `./huggingface/` folder is created at the root of your local directory containing metadata about the downloaded files. This prevents re-downloading files if they're already up-to-date. If the metadata has changed, then the new file version is downloaded. This makes the `local_dir` optimized for pulling only the latest changes.

After completing the download, you can safely remove the `.cache/huggingface/` folder if you no longer need it. However, be aware that re-running your script without this folder may result in longer recovery times, as metadata will be lost. Rest assured that your local data will remain intact and unaffected.

<Tip>

Don't worry about the `.cache/huggingface/` folder when committing changes to the Hub! This folder is automatically ignored by both `git` and [`upload_folder`].

</Tip>

## Download from the CLI

You can use the `huggingface-cli download` command from the terminal to directly download files from the Hub.
Internally, it uses the same [`hf_hub_download`] and [`snapshot_download`] helpers described above and prints the
returned path to the terminal.

```bash
>>> huggingface-cli download gpt2 config.json
/home/wauplin/.cache/huggingface/hub/models--gpt2/snapshots/11c5a3d5811f50298f278a704980280950aedb10/config.json
```

You can download multiple files at once which displays a progress bar and returns the snapshot path in which the files
are located:

```bash
>>> huggingface-cli download gpt2 config.json model.safetensors
Fetching 2 files: 100%|████████████████████████████████████████████| 2/2 [00:00<00:00, 23831.27it/s]
/home/wauplin/.cache/huggingface/hub/models--gpt2/snapshots/11c5a3d5811f50298f278a704980280950aedb10
```

For more details about the CLI download command, please refer to the [CLI guide](./cli#huggingface-cli-download).

## Faster downloads

<<<<<<< HEAD
If you are running on a machine with high bandwidth, you can increase your download speed with [`hf_transfer`](https://github.com/huggingface/hf_transfer), a Rust-based library developed to speed up file transfers with the Hub. To enable it, install the package (`pip install hf_transfer`) and set `HF_HUB_ENABLE_HF_TRANSFER=1` as an environment variable.

<Tip>

Progress bars are supported in `hf_transfer` starting from version `0.1.4`. Consider upgrading (`pip install -U hf_transfer`) if you plan to enable faster downloads.
=======
If you are running on a machine with high bandwidth,
you can increase your download speed with [`hf_transfer`](https://github.com/huggingface/hf_transfer),
a Rust-based library developed to speed up file transfers with the Hub.
To enable it:
>>>>>>> a24f7d6b

1. Specify the `hf_transfer` extra when installing `huggingface_hub`
   (e.g. `pip install huggingface_hub[hf_transfer]`).
2. Set `HF_HUB_ENABLE_HF_TRANSFER=1` as an environment variable.

<Tip warning={true}>

`hf_transfer` is a power user tool!
It is tested and production-ready,
but it lacks user-friendly features like advanced error handling or proxies.
For more details, please take a look at this [section](https://huggingface.co/docs/huggingface_hub/hf_transfer).

</Tip><|MERGE_RESOLUTION|>--- conflicted
+++ resolved
@@ -166,18 +166,10 @@
 
 ## Faster downloads
 
-<<<<<<< HEAD
-If you are running on a machine with high bandwidth, you can increase your download speed with [`hf_transfer`](https://github.com/huggingface/hf_transfer), a Rust-based library developed to speed up file transfers with the Hub. To enable it, install the package (`pip install hf_transfer`) and set `HF_HUB_ENABLE_HF_TRANSFER=1` as an environment variable.
-
-<Tip>
-
-Progress bars are supported in `hf_transfer` starting from version `0.1.4`. Consider upgrading (`pip install -U hf_transfer`) if you plan to enable faster downloads.
-=======
 If you are running on a machine with high bandwidth,
 you can increase your download speed with [`hf_transfer`](https://github.com/huggingface/hf_transfer),
 a Rust-based library developed to speed up file transfers with the Hub.
 To enable it:
->>>>>>> a24f7d6b
 
 1. Specify the `hf_transfer` extra when installing `huggingface_hub`
    (e.g. `pip install huggingface_hub[hf_transfer]`).
