<!--⚠️ Note that this file is in Markdown but contains specific syntax for our doc-builder (similar to MDX) that may not be
rendered properly in your Markdown viewer.
-->

# Download files from the Hub

The `huggingface_hub` library provides functions to download files from the repositories
stored on the Hub. You can use these functions independently or integrate them into your
own library, making it more convenient for your users to interact with the Hub. This
guide will show you how to:

* Download and cache a single file.
* Download and cache an entire repository.
* Download files to a local folder.

## Download a single file

The [`hf_hub_download`] function is the main function for downloading files from the Hub.
It downloads the remote file, caches it on disk (in a version-aware way), and returns its local file path.

> [!TIP]
> The returned filepath is a pointer to the HF local cache. Therefore, it is important to not modify the file to avoid
> having a corrupted cache. If you are interested in getting to know more about how files are cached, please refer to our
> [caching guide](./manage-cache).

### From latest version

Select the file to download using the `repo_id`, `repo_type` and `filename` parameters. By default, the file will
be considered as being part of a `model` repo.

```python
>>> from huggingface_hub import hf_hub_download
>>> hf_hub_download(repo_id="lysandre/arxiv-nlp", filename="config.json")
'/root/.cache/huggingface/hub/models--lysandre--arxiv-nlp/snapshots/894a9adde21d9a3e3843e6d5aeaaf01875c7fade/config.json'

# Download from a dataset
>>> hf_hub_download(repo_id="google/fleurs", filename="fleurs.py", repo_type="dataset")
'/root/.cache/huggingface/hub/datasets--google--fleurs/snapshots/199e4ae37915137c555b1765c01477c216287d34/fleurs.py'
```

### From specific version

By default, the latest version from the `main` branch is downloaded. However, in some cases you want to download a file
at a particular version (e.g. from a specific branch, a PR, a tag or a commit hash).
To do so, use the `revision` parameter:

```python
# Download from the `v1.0` tag
>>> hf_hub_download(repo_id="lysandre/arxiv-nlp", filename="config.json", revision="v1.0")

# Download from the `test-branch` branch
>>> hf_hub_download(repo_id="lysandre/arxiv-nlp", filename="config.json", revision="test-branch")

# Download from Pull Request #3
>>> hf_hub_download(repo_id="lysandre/arxiv-nlp", filename="config.json", revision="refs/pr/3")

# Download from a specific commit hash
>>> hf_hub_download(repo_id="lysandre/arxiv-nlp", filename="config.json", revision="877b84a8f93f2d619faa2a6e514a32beef88ab0a")
```

**Note:** When using the commit hash, it must be the full-length hash instead of a 7-character commit hash.

### Construct a download URL

In case you want to construct the URL used to download a file from a repo, you can use [`hf_hub_url`] which returns a URL.
Note that it is used internally by [`hf_hub_download`].

## Download an entire repository

[`snapshot_download`] downloads an entire repository at a given revision. It uses internally [`hf_hub_download`] which
means all downloaded files are also cached on your local disk. Downloads are made concurrently to speed up the process.

To download a whole repository, just pass the `repo_id` and `repo_type`:

```python
>>> from huggingface_hub import snapshot_download
>>> snapshot_download(repo_id="lysandre/arxiv-nlp")
'/home/lysandre/.cache/huggingface/hub/models--lysandre--arxiv-nlp/snapshots/894a9adde21d9a3e3843e6d5aeaaf01875c7fade'

# Or from a dataset
>>> snapshot_download(repo_id="google/fleurs", repo_type="dataset")
'/home/lysandre/.cache/huggingface/hub/datasets--google--fleurs/snapshots/199e4ae37915137c555b1765c01477c216287d34'
```

[`snapshot_download`] downloads the latest revision by default. If you want a specific repository revision, use the
`revision` parameter:

```python
>>> from huggingface_hub import snapshot_download
>>> snapshot_download(repo_id="lysandre/arxiv-nlp", revision="refs/pr/1")
```

### Filter files to download

[`snapshot_download`] provides an easy way to download a repository. However, you don't always want to download the
entire content of a repository. For example, you might want to prevent downloading all `.bin` files if you know you'll
only use the `.safetensors` weights. You can do that using `allow_patterns` and `ignore_patterns` parameters.

These parameters accept either a single pattern or a list of patterns. Patterns are Standard Wildcards (globbing
patterns) as documented [here](https://tldp.org/LDP/GNU-Linux-Tools-Summary/html/x11655.htm). The pattern matching is
based on [`fnmatch`](https://docs.python.org/3/library/fnmatch.html).

For example, you can use `allow_patterns` to only download JSON configuration files:

```python
>>> from huggingface_hub import snapshot_download
>>> snapshot_download(repo_id="lysandre/arxiv-nlp", allow_patterns="*.json")
```

On the other hand, `ignore_patterns` can exclude certain files from being downloaded. The
following example ignores the `.msgpack` and `.h5` file extensions:

```python
>>> from huggingface_hub import snapshot_download
>>> snapshot_download(repo_id="lysandre/arxiv-nlp", ignore_patterns=["*.msgpack", "*.h5"])
```

Finally, you can combine both to precisely filter your download. Here is an example to download all json and markdown
files except `vocab.json`.

```python
>>> from huggingface_hub import snapshot_download
>>> snapshot_download(repo_id="gpt2", allow_patterns=["*.md", "*.json"], ignore_patterns="vocab.json")
```

## Download file(s) to a local folder

By default, we recommend using the [cache system](./manage-cache) to download files from the Hub. You can specify a custom cache location using the `cache_dir` parameter in [`hf_hub_download`] and [`snapshot_download`], or by setting the [`HF_HOME`](../package_reference/environment_variables#hf_home) environment variable.

However, if you need to download files to a specific folder, you can pass a `local_dir` parameter to the download function. This is useful to get a workflow closer to what the `git` command offers. The downloaded files will maintain their original file structure within the specified folder. For example, if `filename="data/train.csv"` and `local_dir="path/to/folder"`, the resulting filepath will be `"path/to/folder/data/train.csv"`.

A `.cache/huggingface/` folder is created at the root of your local directory containing metadata about the downloaded files. This prevents re-downloading files if they're already up-to-date. If the metadata has changed, then the new file version is downloaded. This makes the `local_dir` optimized for pulling only the latest changes.

After completing the download, you can safely remove the `.cache/huggingface/` folder if you no longer need it. However, be aware that re-running your script without this folder may result in longer recovery times, as metadata will be lost. Rest assured that your local data will remain intact and unaffected.

> [!TIP]
> Don't worry about the `.cache/huggingface/` folder when committing changes to the Hub! This folder is automatically ignored by both `git` and [`upload_folder`].

## Download from the CLI

You can use the `hf download` command from the terminal to directly download files from the Hub.
Internally, it uses the same [`hf_hub_download`] and [`snapshot_download`] helpers described above and prints the
returned path to the terminal.

```bash
>>> hf download gpt2 config.json
/home/wauplin/.cache/huggingface/hub/models--gpt2/snapshots/11c5a3d5811f50298f278a704980280950aedb10/config.json
```

You can download multiple files at once which displays a progress bar and returns the snapshot path in which the files
are located:

```bash
>>> hf download gpt2 config.json model.safetensors
Fetching 2 files: 100%|████████████████████████████████████████████| 2/2 [00:00<00:00, 23831.27it/s]
/home/wauplin/.cache/huggingface/hub/models--gpt2/snapshots/11c5a3d5811f50298f278a704980280950aedb10
```

For more details about the CLI download command, please refer to the [CLI guide](./cli#hf-download).

## Dry-run mode

In some cases, you would like to check which files would be downloaded before actually downloading them. You can check this using the `--dry-run` parameter. It lists all files to download on the repo and checks whether they are already downloaded or not. This gives an idea of how many files have to be downloaded and their sizes.

Here is an example, checking on a single file:

```sh
>>> hf download openai-community/gpt2 onnx/decoder_model_merged.onnx --dry-run
[dry-run] Will download 1 files (out of 1) totalling 655.2M
File                           Bytes to download
------------------------------ -----------------
onnx/decoder_model_merged.onnx 655.2M
```

And if the file is already cached:

```sh
>>> hf download openai-community/gpt2 onnx/decoder_model_merged.onnx --dry-run
[dry-run] Will download 0 files (out of 1) totalling 0.0.
File                           Bytes to download
------------------------------ -----------------
onnx/decoder_model_merged.onnx -
```
<<<<<<< HEAD

You can also execute a dry-run on an entire repository:

```sh
>>> hf download openai-community/gpt2 --dry-run
[dry-run] Fetching 26 files: 100%|█████████████| 26/26 [00:04<00:00,  6.26it/s]
[dry-run] Will download 11 files (out of 26) totalling 5.6G.
File                              Bytes to download
--------------------------------- -----------------
.gitattributes                    -
64-8bits.tflite                   125.2M
64-fp16.tflite                    248.3M
64.tflite                         495.8M
README.md                         -
config.json                       -
flax_model.msgpack                497.8M
generation_config.json            -
merges.txt                        -
model.safetensors                 548.1M
onnx/config.json                  -
onnx/decoder_model.onnx           653.7M
onnx/decoder_model_merged.onnx    655.2M
onnx/decoder_with_past_model.onnx 653.7M
onnx/generation_config.json       -
onnx/merges.txt                   -
onnx/special_tokens_map.json      -
onnx/tokenizer.json               -
onnx/tokenizer_config.json        -
onnx/vocab.json                   -
pytorch_model.bin                 548.1M
rust_model.ot                     702.5M
tf_model.h5                       497.9M
tokenizer.json                    -
tokenizer_config.json             -
vocab.json                        -
```

And with files filtering:

```sh
>>> hf download openai-community/gpt2 --include "*.json"  --dry-run
[dry-run] Fetching 11 files: 100%|█████████████| 11/11 [00:00<00:00, 80518.92it/s]
[dry-run] Will download 0 files (out of 11) totalling 0.0.
File                         Bytes to download
---------------------------- -----------------
config.json                  -
generation_config.json       -
onnx/config.json             -
onnx/generation_config.json  -
onnx/special_tokens_map.json -
onnx/tokenizer.json          -
onnx/tokenizer_config.json   -
onnx/vocab.json              -
tokenizer.json               -
tokenizer_config.json        -
vocab.json                   -
```

Finally, you can also make a dry-run programmatically by passing `dry_run=True` to [`hf_hub_download`] and [`snapshot_download`]. It will return a [`DryRunFileInfo`] (respectively a list of [`DryRunFileInfo`]) with for each file, their commit hash, file name and file size, whether the file is cached and whether the file would be downloaded. In practice, the file will be downloaded if not cached or if `force_download=True` is passed.

## Faster downloads
=======
>>>>>>> e2f6f267

You can also execute a dry-run on an entire repository:

```sh
>>> hf download openai-community/gpt2 --dry-run
[dry-run] Fetching 26 files: 100%|█████████████| 26/26 [00:04<00:00,  6.26it/s]
[dry-run] Will download 11 files (out of 26) totalling 5.6G.
File                              Bytes to download
--------------------------------- -----------------
.gitattributes                    -
64-8bits.tflite                   125.2M
64-fp16.tflite                    248.3M
64.tflite                         495.8M
README.md                         -
config.json                       -
flax_model.msgpack                497.8M
generation_config.json            -
merges.txt                        -
model.safetensors                 548.1M
onnx/config.json                  -
onnx/decoder_model.onnx           653.7M
onnx/decoder_model_merged.onnx    655.2M
onnx/decoder_with_past_model.onnx 653.7M
onnx/generation_config.json       -
onnx/merges.txt                   -
onnx/special_tokens_map.json      -
onnx/tokenizer.json               -
onnx/tokenizer_config.json        -
onnx/vocab.json                   -
pytorch_model.bin                 548.1M
rust_model.ot                     702.5M
tf_model.h5                       497.9M
tokenizer.json                    -
tokenizer_config.json             -
vocab.json                        -
```

And with files filtering:

```sh
>>> hf download openai-community/gpt2 --include "*.json"  --dry-run
[dry-run] Fetching 11 files: 100%|█████████████| 11/11 [00:00<00:00, 80518.92it/s]
[dry-run] Will download 0 files (out of 11) totalling 0.0.
File                         Bytes to download
---------------------------- -----------------
config.json                  -
generation_config.json       -
onnx/config.json             -
onnx/generation_config.json  -
onnx/special_tokens_map.json -
onnx/tokenizer.json          -
onnx/tokenizer_config.json   -
onnx/vocab.json              -
tokenizer.json               -
tokenizer_config.json        -
vocab.json                   -
```

Finally, you can also make a dry-run programmatically by passing `dry_run=True` to [`hf_hub_download`] and [`snapshot_download`]. It will return a [`DryRunFileInfo`] (respectively a list of [`DryRunFileInfo`]) with for each file, their commit hash, file name and file size, whether the file is cached and whether the file would be downloaded. In practice, the file will be downloaded if not cached or if `force_download=True` is passed.

## Faster downloads

Take advantage of faster downloads through `hf_xet`, the Python binding to the [`xet-core`](https://github.com/huggingface/xet-core) library that enables 
chunk-based deduplication for faster downloads and uploads. `hf_xet` integrates seamlessly with `huggingface_hub`, but uses the Rust `xet-core` library and Xet storage instead of LFS.

`hf_xet` uses the Xet storage system, which breaks files down into immutable chunks, storing collections of these chunks (called blocks or xorbs) remotely and retrieving them to reassemble the file when requested. When downloading, after confirming the user is authorized to access the files, `hf_xet` will query the Xet content-addressable service (CAS) with the LFS SHA256 hash for this file to receive the reconstruction metadata (ranges within xorbs) to assemble these files, along with presigned URLs to download the xorbs directly. Then `hf_xet` will efficiently download the xorb ranges necessary and will write out the files on disk.

To enable it, simply install the latest version of `huggingface_hub`:

```bash
pip install -U "huggingface_hub"
```

As of `huggingface_hub` 0.32.0, this will also install `hf_xet`.

All other `huggingface_hub` APIs will continue to work without any modification. To learn more about the benefits of Xet storage and `hf_xet`, refer to this [section](https://huggingface.co/docs/hub/xet/index).

Note: `hf_transfer` was formerly used with the LFS storage backend and is now deprecated; use `hf_xet` instead.<|MERGE_RESOLUTION|>--- conflicted
+++ resolved
@@ -181,7 +181,6 @@
 ------------------------------ -----------------
 onnx/decoder_model_merged.onnx -
 ```
-<<<<<<< HEAD
 
 You can also execute a dry-run on an entire repository:
 
@@ -243,69 +242,6 @@
 Finally, you can also make a dry-run programmatically by passing `dry_run=True` to [`hf_hub_download`] and [`snapshot_download`]. It will return a [`DryRunFileInfo`] (respectively a list of [`DryRunFileInfo`]) with for each file, their commit hash, file name and file size, whether the file is cached and whether the file would be downloaded. In practice, the file will be downloaded if not cached or if `force_download=True` is passed.
 
 ## Faster downloads
-=======
->>>>>>> e2f6f267
-
-You can also execute a dry-run on an entire repository:
-
-```sh
->>> hf download openai-community/gpt2 --dry-run
-[dry-run] Fetching 26 files: 100%|█████████████| 26/26 [00:04<00:00,  6.26it/s]
-[dry-run] Will download 11 files (out of 26) totalling 5.6G.
-File                              Bytes to download
---------------------------------- -----------------
-.gitattributes                    -
-64-8bits.tflite                   125.2M
-64-fp16.tflite                    248.3M
-64.tflite                         495.8M
-README.md                         -
-config.json                       -
-flax_model.msgpack                497.8M
-generation_config.json            -
-merges.txt                        -
-model.safetensors                 548.1M
-onnx/config.json                  -
-onnx/decoder_model.onnx           653.7M
-onnx/decoder_model_merged.onnx    655.2M
-onnx/decoder_with_past_model.onnx 653.7M
-onnx/generation_config.json       -
-onnx/merges.txt                   -
-onnx/special_tokens_map.json      -
-onnx/tokenizer.json               -
-onnx/tokenizer_config.json        -
-onnx/vocab.json                   -
-pytorch_model.bin                 548.1M
-rust_model.ot                     702.5M
-tf_model.h5                       497.9M
-tokenizer.json                    -
-tokenizer_config.json             -
-vocab.json                        -
-```
-
-And with files filtering:
-
-```sh
->>> hf download openai-community/gpt2 --include "*.json"  --dry-run
-[dry-run] Fetching 11 files: 100%|█████████████| 11/11 [00:00<00:00, 80518.92it/s]
-[dry-run] Will download 0 files (out of 11) totalling 0.0.
-File                         Bytes to download
----------------------------- -----------------
-config.json                  -
-generation_config.json       -
-onnx/config.json             -
-onnx/generation_config.json  -
-onnx/special_tokens_map.json -
-onnx/tokenizer.json          -
-onnx/tokenizer_config.json   -
-onnx/vocab.json              -
-tokenizer.json               -
-tokenizer_config.json        -
-vocab.json                   -
-```
-
-Finally, you can also make a dry-run programmatically by passing `dry_run=True` to [`hf_hub_download`] and [`snapshot_download`]. It will return a [`DryRunFileInfo`] (respectively a list of [`DryRunFileInfo`]) with for each file, their commit hash, file name and file size, whether the file is cached and whether the file would be downloaded. In practice, the file will be downloaded if not cached or if `force_download=True` is passed.
-
-## Faster downloads
 
 Take advantage of faster downloads through `hf_xet`, the Python binding to the [`xet-core`](https://github.com/huggingface/xet-core) library that enables 
 chunk-based deduplication for faster downloads and uploads. `hf_xet` integrates seamlessly with `huggingface_hub`, but uses the Rust `xet-core` library and Xet storage instead of LFS.
