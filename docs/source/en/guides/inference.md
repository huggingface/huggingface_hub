<!--⚠️ Note that this file is in Markdown but contains specific syntax for our doc-builder (similar to MDX) that may not be
rendered properly in your Markdown viewer.
-->

# Run Inference on servers

Inference is the process of using a trained model to make predictions on new data. Because this process can be compute-intensive, running on a dedicated or external service can be an interesting option.  
The `huggingface_hub` library provides a unified interface to run inference across multiple services for models hosted on the Hugging Face Hub:

1.  [HF Inference API](https://huggingface.co/docs/api-inference/index): a serverless solution that allows you to run model inference on Hugging Face's infrastructure for free. This service is a fast way to get started, test different models, and prototype AI products.
2.  [Third-party providers](#supported-providers-and-tasks): various serverless solution provided by external providers (Together, Sambanova, etc.). These providers offer production-ready APIs on a pay-as-you-go model. This is the fastest way to integrate AI in your products with a maintenance-free and scalable solution. Refer to the [Supported providers and tasks](#supported-providers-and-tasks) section for a list of supported providers.
3.  [Inference Endpoints](https://huggingface.co/docs/inference-endpoints/index): a product to easily deploy models to production. Inference is run by Hugging Face in a dedicated, fully managed infrastructure on a cloud provider of your choice.

These services can all be called from the [`InferenceClient`] object. It acts as a replacement for the legacy
[`InferenceApi`] client, adding specific support for tasks and third-party providers.
Learn how to migrate to the new client in the [Legacy InferenceAPI client](#legacy-inferenceapi-client) section.

<Tip>

[`InferenceClient`] is a Python client making HTTP calls to our APIs. If you want to make the HTTP calls directly using
your preferred tool (curl, postman,...), please refer to the [Inference API](https://huggingface.co/docs/api-inference/index)
or to the [Inference Endpoints](https://huggingface.co/docs/inference-endpoints/index) documentation pages.

For web development, a [JS client](https://huggingface.co/docs/huggingface.js/inference/README) has been released.
If you are interested in game development, you might have a look at our [C# project](https://github.com/huggingface/unity-api).

</Tip>

## Getting started

Let's get started with a text-to-image task:

```python
>>> from huggingface_hub import InferenceClient

# Example with an external provider (e.g. replicate)
>>> replicate_client = InferenceClient(
    provider="replicate",
    api_key="my_replicate_api_key",
)
>>> replicate_image = replicate_client.text_to_image(
    "A flying car crossing a futuristic cityscape.",
    model="black-forest-labs/FLUX.1-schnell",
)
>>> replicate_image.save("flying_car.png")

```

In the example above, we initialized an [`InferenceClient`] with a third-party provider, [Replicate](https://replicate.com/). When using a provider, you must specify the model you want to use. The model id must be the id of the model on the Hugging Face Hub, not the id of the model from the third-party provider.
In our example, we generated an image from a text prompt. The returned value is a `PIL.Image` object that can be saved to a file. For more details, check out the [`~InferenceClient.text_to_image`] documentation.

Let's now see an example using the [`~InferenceClient.chat_completion`] API. This task uses an LLM to generate a response from a list of messages:

```python
>>> from huggingface_hub import InferenceClient
>>> messages = [
    {
        "role": "user",
        "content": "What is the capital of France?",
    }
]
>>> client = InferenceClient(
    provider="together",
    model="meta-llama/Meta-Llama-3-8B-Instruct",
    api_key="my_together_api_key",
)
>>> client.chat_completion(messages, max_tokens=100)
ChatCompletionOutput(
    choices=[
        ChatCompletionOutputComplete(
            finish_reason="eos_token",
            index=0,
            message=ChatCompletionOutputMessage(
                role="assistant", content="The capital of France is Paris.", name=None, tool_calls=None
            ),
            logprobs=None,
        )
    ],
    created=1719907176,
    id="",
    model="meta-llama/Meta-Llama-3-8B-Instruct",
    object="text_completion",
    system_fingerprint="2.0.4-sha-f426a33",
    usage=ChatCompletionOutputUsage(completion_tokens=8, prompt_tokens=17, total_tokens=25),
)
```

In the example above, we used a third-party provider ([Together AI](https://www.together.ai/)) and specified which model we want to use (`"meta-llama/Meta-Llama-3-8B-Instruct"`). We then gave a list of messages to complete (here, a single question) and passed an additional parameter to the API (`max_token=100`). The output is a `ChatCompletionOutput` object that follows the OpenAI specification. The generated content can be accessed with `output.choices[0].message.content`. For more details, check out the [`~InferenceClient.chat_completion`] documentation.


<Tip warning={true}>

The API is designed to be simple. Not all parameters and options are available or described for the end user. Check out
[this page](https://huggingface.co/docs/api-inference/detailed_parameters) if you are interested in learning more about
all the parameters available for each task.

</Tip>

### Using a specific provider

If you want to use a specific provider, you can specify it when initializing the client. The default provider is "hf-inference", the Hugging Face Serverless Inference API. Refer to the [Supported providers and tasks](#supported-providers-and-tasks) section for a list of supported providers.

```python
>>> from huggingface_hub import InferenceClient
>>> client = InferenceClient(provider="replicate", api_key="my_replicate_api_key")
```

### Using a specific model

What if you want to use a specific model? You can specify it either as a parameter or directly at an instance level:

```python
>>> from huggingface_hub import InferenceClient
# Initialize client for a specific model
>>> client = InferenceClient(model="prompthero/openjourney-v4")
>>> client.text_to_image(...)
# Or use a generic client but pass your model as an argument
>>> client = InferenceClient()
>>> client.text_to_image(..., model="prompthero/openjourney-v4")
```

<Tip>

When using the Hugging Face Inference API (default provider), each task comes with a recommended model from the 200k+ models available on the Hub. 
However, this recommendation can change over time, so it's best to explicitly set a model once you've decided which one to use. 
For third-party providers, you must always specify a model that is compatible with that provider.

Visit the [Models](https://huggingface.co/models?inference=warm) page on the Hub to explore models available through the Inference API, or check the provider's documentation for their supported models.

</Tip>

### Using a specific URL

The examples we saw above use either the Hugging Face Inference API or third-party providers. While these prove to be very useful for prototyping
and testing things quickly. Once you're ready to deploy your model to production, you'll need to use a dedicated infrastructure.
That's where [Inference Endpoints](https://huggingface.co/docs/inference-endpoints/index) comes into play. It allows you to deploy
any model and expose it as a private API. Once deployed, you'll get a URL that you can connect to using exactly the same
code as before, changing only the `model` parameter:

```python
>>> from huggingface_hub import InferenceClient
>>> client = InferenceClient(model="https://uu149rez6gw9ehej.eu-west-1.aws.endpoints.huggingface.cloud/deepfloyd-if")
# or
>>> client = InferenceClient()
>>> client.text_to_image(..., model="https://uu149rez6gw9ehej.eu-west-1.aws.endpoints.huggingface.cloud/deepfloyd-if")
```

Note that you cannot specify both a URL and a provider - they are mutually exclusive. URLs are used to connect directly to deployed endpoints.

### Authentication

Authentication depends on which provider you are using:

1. For the default Hugging Face Inference API, you can authenticate using a [User Access Token](https://huggingface.co/docs/hub/security-tokens):

```python
>>> from huggingface_hub import InferenceClient
>>> client = InferenceClient(token="hf_***")
```

By default, it will use the token saved on your machine if you are logged in (see [how to authenticate](https://huggingface.co/docs/huggingface_hub/quick-start#authentication)).

2. For third-party providers, you have two options:

**Direct access to provider**: Use your own API key to interact directly with the provider's service:
```python
>>> client = InferenceClient(
    provider="replicate",
    api_key="r8_****"  # Your Replicate API key
)
```

**Routed through Hugging Face** : Use Hugging Face as a proxy to access third-party providers. Simply specify
your Hugging Face token and the provider you want to use. The calls will be routed through Hugging Face's infrastructure
using our provider keys, and the usage will be billed directly to your Hugging Face account:
```python
>>> client = InferenceClient(
    provider="replicate",
    token="hf_****"  # Your HF token 
)
```

## OpenAI compatibility

The `chat_completion` task follows [OpenAI's Python client](https://github.com/openai/openai-python) syntax. What does it mean for you? It means that if you are used to play with `OpenAI`'s APIs you will be able to switch to `huggingface_hub.InferenceClient` to work with open-source models by updating just 2 line of code!

```diff
- from openai import OpenAI
+ from huggingface_hub import InferenceClient

- client = OpenAI(
+ client = InferenceClient(
    base_url=...,
    api_key=...,
)


output = client.chat.completions.create(
    model="meta-llama/Meta-Llama-3-8B-Instruct",
    messages=[
        {"role": "system", "content": "You are a helpful assistant."},
        {"role": "user", "content": "Count to 10"},
    ],
    stream=True,
    max_tokens=1024,
)

for chunk in output:
    print(chunk.choices[0].delta.content)
```

And that's it! The only required changes are to replace `from openai import OpenAI` by `from huggingface_hub import InferenceClient` and `client = OpenAI(...)` by `client = InferenceClient(...)`. You can choose any LLM model from the Hugging Face Hub by passing its model id as `model` parameter. [Here is a list](https://huggingface.co/models?pipeline_tag=text-generation&other=conversational,text-generation-inference&sort=trending) of supported models. For authentication, you should pass a valid [User Access Token](https://huggingface.co/settings/tokens) as `api_key` or authenticate using `huggingface_hub` (see the [authentication guide](https://huggingface.co/docs/huggingface_hub/quick-start#authentication)).

All input parameters and output format are strictly the same. In particular, you can pass `stream=True` to receive tokens as they are generated. You can also use the [`AsyncInferenceClient`] to run inference using `asyncio`:

```diff
import asyncio
- from openai import AsyncOpenAI
+ from huggingface_hub import AsyncInferenceClient

- client = AsyncOpenAI()
+ client = AsyncInferenceClient()

async def main():
    stream = await client.chat.completions.create(
        model="meta-llama/Meta-Llama-3-8B-Instruct",
        messages=[{"role": "user", "content": "Say this is a test"}],
        stream=True,
    )
    async for chunk in stream:
        print(chunk.choices[0].delta.content or "", end="")

asyncio.run(main())
```

You might wonder why using [`InferenceClient`] instead of OpenAI's client? There are a few reasons for that:
1. [`InferenceClient`] is configured for Hugging Face services. You don't need to provide a `base_url` to run models on the serverless Inference API. You also don't need to provide a `token` or `api_key` if your machine is already correctly logged in.
2. [`InferenceClient`] is tailored for both Text-Generation-Inference (TGI) and `transformers` frameworks, meaning you are assured it will always be on-par with the latest updates.
3. [`InferenceClient`] is integrated with our Inference Endpoints service, making it easier to launch an Inference Endpoint, check its status and run inference on it. Check out the [Inference Endpoints](./inference_endpoints.md) guide for more details.

<Tip>

`InferenceClient.chat.completions.create` is simply an alias for `InferenceClient.chat_completion`. Check out the package reference of [`~InferenceClient.chat_completion`] for more details. `base_url` and `api_key` parameters when instantiating the client are also aliases for `model` and `token`. These aliases have been defined to reduce friction when switching from `OpenAI` to `InferenceClient`.

</Tip>

## Supported providers and tasks

[`InferenceClient`]'s goal is to provide the easiest interface to run inference on Hugging Face models, on any provider. It has a simple API that supports the most common tasks. Here is a table showing which providers support which tasks:

<<<<<<< HEAD
| Domain              | Task                                                | HF Inference | Black Forest Labs | fal-ai | Fireworks AI | Hyperbolic | Replicate | Sambanova | Together |
| ------------------- | --------------------------------------------------- | ------------ | ---------------- | ------ | ------------ | ---------- | --------- | --------- | -------- |
| **Audio**           | [`~InferenceClient.audio_classification`]           | ✅            | ❌                | ❌      | ❌            | ❌          | ❌         | ❌         | ❌        |
|                     | [`~InferenceClient.audio_to_audio`]                 | ✅            | ❌                | ❌      | ❌            | ❌          | ❌         | ❌         | ❌        |
|                     | [`~InferenceClient.automatic_speech_recognition`]   | ✅            | ❌                | ✅      | ❌            | ❌          | ❌         | ❌         | ❌        |
|                     | [`~InferenceClient.text_to_speech`]                 | ✅            | ❌                | ❌      | ❌            | ❌          | ✅         | ❌         | ❌        |
| **Computer Vision** | [`~InferenceClient.image_classification`]           | ✅            | ❌                | ❌      | ❌            | ❌          | ❌         | ❌         | ❌        |
|                     | [`~InferenceClient.image_segmentation`]             | ✅            | ❌                | ❌      | ❌            | ❌          | ❌         | ❌         | ❌        |
|                     | [`~InferenceClient.image_to_image`]                 | ✅            | ❌                | ❌      | ❌            | ❌          | ❌         | ❌         | ❌        |
|                     | [`~InferenceClient.image_to_text`]                  | ✅            | ❌                | ❌      | ❌            | ❌          | ❌         | ❌         | ❌        |
|                     | [`~InferenceClient.object_detection`]               | ✅            | ❌                | ❌      | ❌            | ❌          | ❌         | ❌         | ❌        |
|                     | [`~InferenceClient.text_to_image`]                  | ✅            | ✅                | ✅      | ❌            | ✅          | ✅         | ❌         | ✅        |
|                     | [`~InferenceClient.text_to_video`]                  | ❌            | ❌                | ✅      | ❌            | ❌          | ✅         | ❌         | ❌        |
|                     | [`~InferenceClient.zero_shot_image_classification`] | ✅            | ❌                | ❌      | ❌            | ❌          | ❌         | ❌         | ❌        |
| **Multimodal**      | [`~InferenceClient.document_question_answering`]    | ✅            | ❌                | ❌      | ❌            | ❌          | ❌         | ❌         | ❌        |
|                     | [`~InferenceClient.visual_question_answering`]      | ✅            | ❌                | ❌      | ❌            | ❌          | ❌         | ❌         | ❌        |
| **NLP**             | [`~InferenceClient.chat_completion`]                | ✅            | ❌                | ❌      | ✅            | ✅          | ❌         | ✅         | ✅        |
|                     | [`~InferenceClient.feature_extraction`]             | ✅            | ❌                | ❌      | ❌            | ❌          | ❌         | ❌         | ❌        |
|                     | [`~InferenceClient.fill_mask`]                      | ✅            | ❌                | ❌      | ❌            | ❌          | ❌         | ❌         | ❌        |
|                     | [`~InferenceClient.question_answering`]             | ✅            | ❌                | ❌      | ❌            | ❌          | ❌         | ❌         | ❌        |
|                     | [`~InferenceClient.sentence_similarity`]            | ✅            | ❌                | ❌      | ❌            | ❌          | ❌         | ❌         | ❌        |
|                     | [`~InferenceClient.summarization`]                  | ✅            | ❌                | ❌      | ❌            | ❌          | ❌         | ❌         | ❌        |
|                     | [`~InferenceClient.table_question_answering`]       | ✅            | ❌                | ❌      | ❌            | ❌          | ❌         | ❌         | ❌        |
|                     | [`~InferenceClient.text_classification`]            | ✅            | ❌                | ❌      | ❌            | ❌          | ❌         | ❌         | ❌        |
|                     | [`~InferenceClient.text_generation`]                | ✅            | ❌                | ❌      | ❌            | ✅          | ❌         | ❌         | ✅        |
|                     | [`~InferenceClient.token_classification`]           | ✅            | ❌                | ❌      | ❌            | ❌          | ❌         | ❌         | ❌        |
|                     | [`~InferenceClient.translation`]                    | ✅            | ❌                | ❌      | ❌            | ❌          | ❌         | ❌         | ❌        |
|                     | [`~InferenceClient.zero_shot_classification`]       | ✅            | ❌                | ❌      | ❌            | ❌          | ❌         | ❌         | ❌        |
| **Tabular**         | [`~InferenceClient.tabular_classification`]         | ✅            | ❌                | ❌      | ❌            | ❌          | ❌         | ❌         | ❌        |
|                     | [`~InferenceClient.tabular_regression`]             | ✅            | ❌                | ❌      | ❌            | ❌          | ❌         | ❌         | ❌        |
=======
| Domain              | Task                                                | HF Inference | fal-ai | Fireworks AI | Hyperbolic | Nebius AI Studio | Novita AI | Replicate | Sambanova | Together |
| ------------------- | --------------------------------------------------- | ------------ | ------ | --------- | ---------- | ---------------- | ------ | --------- | --------- | ----------- |
| **Audio**           | [`~InferenceClient.audio_classification`]           | ✅            | ❌      | ❌         | ❌          | ❌                | ❌      | ❌         | ❌         | ❌           |
|                     | [`~InferenceClient.audio_to_audio`]                 | ✅            | ❌      | ❌         | ❌          | ❌                | ❌      | ❌         | ❌         | ❌           |
|                     | [`~InferenceClient.automatic_speech_recognition`]   | ✅            | ✅      | ❌         | ❌          | ❌                | ❌      | ❌         | ❌         | ❌           |
|                     | [`~InferenceClient.text_to_speech`]                 | ✅            | ❌      | ❌         | ❌          | ❌                | ❌      | ✅         | ❌         | ❌           |
| **Computer Vision** | [`~InferenceClient.image_classification`]           | ✅            | ❌      | ❌         | ❌          | ❌                | ❌      | ❌         | ❌         | ❌           |
|                     | [`~InferenceClient.image_segmentation`]             | ✅            | ❌      | ❌         | ❌          | ❌                | ❌      | ❌         | ❌         | ❌           |
|                     | [`~InferenceClient.image_to_image`]                 | ✅            | ❌      | ❌         | ❌          | ❌                | ❌      | ❌         | ❌         | ❌           |
|                     | [`~InferenceClient.image_to_text`]                  | ✅            | ❌      | ❌         | ❌          | ❌                | ❌      | ❌         | ❌         | ❌           |
|                     | [`~InferenceClient.object_detection`]               | ✅            | ❌      | ❌         | ❌          | ❌                | ❌      | ❌         | ❌         | ❌           |
|                     | [`~InferenceClient.text_to_image`]                  | ✅            | ✅      | ❌         | ✅          | ✅                | ❌      | ✅         | ❌         | ✅           |
|                     | [`~InferenceClient.text_to_video`]                  | ❌            | ✅      | ❌         | ❌          | ❌                | ❌      | ✅         | ❌         | ❌           |
|                     | [`~InferenceClient.zero_shot_image_classification`] | ✅            | ❌      | ❌         | ❌          | ❌                | ❌      | ❌         | ❌         | ❌           |
| **Multimodal**      | [`~InferenceClient.document_question_answering`]    | ✅            | ❌      | ❌         | ❌          | ❌                | ❌      | ❌         | ❌         | ❌           |
|                     | [`~InferenceClient.visual_question_answering`]      | ✅            | ❌      | ❌         | ❌          | ❌                | ❌      | ❌         | ❌         | ❌           |
| **NLP**             | [`~InferenceClient.chat_completion`]                | ✅            | ❌      | ✅         | ✅          | ✅                | ✅      | ❌         | ✅         | ✅           |
|                     | [`~InferenceClient.feature_extraction`]             | ✅            | ❌      | ❌         | ❌          | ❌                | ❌      | ❌         | ❌         | ❌           |
|                     | [`~InferenceClient.fill_mask`]                      | ✅            | ❌      | ❌         | ❌          | ❌                | ❌      | ❌         | ❌         | ❌           |
|                     | [`~InferenceClient.question_answering`]             | ✅            | ❌      | ❌         | ❌          | ❌                | ❌      | ❌         | ❌         | ❌           |
|                     | [`~InferenceClient.sentence_similarity`]            | ✅            | ❌      | ❌         | ❌          | ❌                | ❌      | ❌         | ❌         | ❌           |
|                     | [`~InferenceClient.summarization`]                  | ✅            | ❌      | ❌         | ❌          | ❌                | ❌      | ❌         | ❌         | ❌           |
|                     | [`~InferenceClient.table_question_answering`]       | ✅            | ❌      | ❌         | ❌          | ❌                | ❌      | ❌         | ❌         | ❌           |
|                     | [`~InferenceClient.text_classification`]            | ✅            | ❌      | ❌         | ❌          | ❌                | ❌      | ❌         | ❌         | ❌           |
|                     | [`~InferenceClient.text_generation`]                | ✅            | ❌      | ❌         | ✅          | ✅                | ✅      | ❌         | ❌         | ✅           |
|                     | [`~InferenceClient.token_classification`]           | ✅            | ❌      | ❌         | ❌          | ❌                | ❌      | ❌         | ❌         | ❌           |
|                     | [`~InferenceClient.translation`]                    | ✅            | ❌      | ❌         | ❌          | ❌                | ❌      | ❌         | ❌         | ❌           |
|                     | [`~InferenceClient.zero_shot_classification`]       | ✅            | ❌      | ❌         | ❌          | ❌                | ❌      | ❌         | ❌         | ❌           |
| **Tabular**         | [`~InferenceClient.tabular_classification`]         | ✅            | ❌      | ❌         | ❌          | ❌                | ❌      | ❌         | ❌         | ❌           |
|                     | [`~InferenceClient.tabular_regression`]             | ✅            | ❌      | ❌         | ❌          | ❌                | ❌      | ❌         | ❌         | ❌           |
>>>>>>> a7f31518

<Tip>

Check out the [Tasks](https://huggingface.co/tasks) page to learn more about each task.

</Tip>

## Custom requests

However, it is not always possible to cover all use cases. For custom requests, the [`InferenceClient.post`] method
gives you the flexibility to send any request to the Inference API. For example, you can specify how to parse the inputs
and outputs. In the example below, the generated image is returned as raw bytes instead of parsing it as a `PIL Image`.
This can be helpful if you don't have `Pillow` installed in your setup and just care about the binary content of the
image. [`InferenceClient.post`] is also useful to handle tasks that are not yet officially supported.

```python
>>> from huggingface_hub import InferenceClient
>>> client = InferenceClient()
>>> response = client.post(json={"inputs": "An astronaut riding a horse on the moon."}, model="stabilityai/stable-diffusion-2-1")
>>> response.content # raw bytes
b'...'
```

## Async client

An async version of the client is also provided, based on `asyncio` and `aiohttp`. You can either install `aiohttp`
directly or use the `[inference]` extra:

```sh
pip install --upgrade huggingface_hub[inference]
# or
# pip install aiohttp
```

After installation all async API endpoints are available via [`AsyncInferenceClient`]. Its initialization and APIs are
strictly the same as the sync-only version.

```py
# Code must be run in an asyncio concurrent context.
# $ python -m asyncio
>>> from huggingface_hub import AsyncInferenceClient
>>> client = AsyncInferenceClient()

>>> image = await client.text_to_image("An astronaut riding a horse on the moon.")
>>> image.save("astronaut.png")

>>> async for token in await client.text_generation("The Huggingface Hub is", stream=True):
...     print(token, end="")
 a platform for sharing and discussing ML-related content.
```

For more information about the `asyncio` module, please refer to the [official documentation](https://docs.python.org/3/library/asyncio.html).

## Advanced tips

In the above section, we saw the main aspects of [`InferenceClient`]. Let's dive into some more advanced tips.

### Timeout

When doing inference, there are two main causes for a timeout:
- The inference process takes a long time to complete.
- The model is not available, for example when Inference API is loading it for the first time.

[`InferenceClient`] has a global `timeout` parameter to handle those two aspects. By default, it is set to `None`,
meaning that the client will wait indefinitely for the inference to complete. If you want more control in your workflow,
you can set it to a specific value in seconds. If the timeout delay expires, an [`InferenceTimeoutError`] is raised.
You can catch it and handle it in your code:

```python
>>> from huggingface_hub import InferenceClient, InferenceTimeoutError
>>> client = InferenceClient(timeout=30)
>>> try:
...     client.text_to_image(...)
... except InferenceTimeoutError:
...     print("Inference timed out after 30s.")
```

### Binary inputs

Some tasks require binary inputs, for example, when dealing with images or audio files. In this case, [`InferenceClient`]
tries to be as permissive as possible and accept different types:
- raw `bytes`
- a file-like object, opened as binary (`with open("audio.flac", "rb") as f: ...`)
- a path (`str` or `Path`) pointing to a local file
- a URL (`str`) pointing to a remote file (e.g. `https://...`). In this case, the file will be downloaded locally before
sending it to the Inference API.

```py
>>> from huggingface_hub import InferenceClient
>>> client = InferenceClient()
>>> client.image_classification("https://upload.wikimedia.org/wikipedia/commons/thumb/4/43/Cute_dog.jpg/320px-Cute_dog.jpg")
[{'score': 0.9779096841812134, 'label': 'Blenheim spaniel'}, ...]
```

## Legacy InferenceAPI client

[`InferenceClient`] acts as a replacement for the legacy [`InferenceApi`] client. It adds specific support for tasks and
handles inference on both [Inference API](https://huggingface.co/docs/api-inference/index) and [Inference Endpoints](https://huggingface.co/docs/inference-endpoints/index).

Here is a short guide to help you migrate from [`InferenceApi`] to [`InferenceClient`].

### Initialization

Change from

```python
>>> from huggingface_hub import InferenceApi
>>> inference = InferenceApi(repo_id="bert-base-uncased", token=API_TOKEN)
```

to

```python
>>> from huggingface_hub import InferenceClient
>>> inference = InferenceClient(model="bert-base-uncased", token=API_TOKEN)
```

### Run on a specific task

Change from

```python
>>> from huggingface_hub import InferenceApi
>>> inference = InferenceApi(repo_id="paraphrase-xlm-r-multilingual-v1", task="feature-extraction")
>>> inference(...)
```

to

```python
>>> from huggingface_hub import InferenceClient
>>> inference = InferenceClient()
>>> inference.feature_extraction(..., model="paraphrase-xlm-r-multilingual-v1")
```

<Tip>

This is the recommended way to adapt your code to [`InferenceClient`]. It lets you benefit from the task-specific
methods like `feature_extraction`.

</Tip>

### Run custom request

Change from

```python
>>> from huggingface_hub import InferenceApi
>>> inference = InferenceApi(repo_id="bert-base-uncased")
>>> inference(inputs="The goal of life is [MASK].")
[{'sequence': 'the goal of life is life.', 'score': 0.10933292657136917, 'token': 2166, 'token_str': 'life'}]
```

to

```python
>>> from huggingface_hub import InferenceClient
>>> client = InferenceClient()
>>> response = client.post(json={"inputs": "The goal of life is [MASK]."}, model="bert-base-uncased")
>>> response.json()
[{'sequence': 'the goal of life is life.', 'score': 0.10933292657136917, 'token': 2166, 'token_str': 'life'}]
```

### Run with parameters

Change from

```python
>>> from huggingface_hub import InferenceApi
>>> inference = InferenceApi(repo_id="typeform/distilbert-base-uncased-mnli")
>>> inputs = "Hi, I recently bought a device from your company but it is not working as advertised and I would like to get reimbursed!"
>>> params = {"candidate_labels":["refund", "legal", "faq"]}
>>> inference(inputs, params)
{'sequence': 'Hi, I recently bought a device from your company but it is not working as advertised and I would like to get reimbursed!', 'labels': ['refund', 'faq', 'legal'], 'scores': [0.9378499388694763, 0.04914155602455139, 0.013008488342165947]}
```

to

```python
>>> from huggingface_hub import InferenceClient
>>> client = InferenceClient()
>>> inputs = "Hi, I recently bought a device from your company but it is not working as advertised and I would like to get reimbursed!"
>>> params = {"candidate_labels":["refund", "legal", "faq"]}
>>> response = client.post(json={"inputs": inputs, "parameters": params}, model="typeform/distilbert-base-uncased-mnli")
>>> response.json()
{'sequence': 'Hi, I recently bought a device from your company but it is not working as advertised and I would like to get reimbursed!', 'labels': ['refund', 'faq', 'legal'], 'scores': [0.9378499388694763, 0.04914155602455139, 0.013008488342165947]}
```<|MERGE_RESOLUTION|>--- conflicted
+++ resolved
@@ -248,69 +248,36 @@
 
 [`InferenceClient`]'s goal is to provide the easiest interface to run inference on Hugging Face models, on any provider. It has a simple API that supports the most common tasks. Here is a table showing which providers support which tasks:
 
-<<<<<<< HEAD
-| Domain              | Task                                                | HF Inference | Black Forest Labs | fal-ai | Fireworks AI | Hyperbolic | Replicate | Sambanova | Together |
-| ------------------- | --------------------------------------------------- | ------------ | ---------------- | ------ | ------------ | ---------- | --------- | --------- | -------- |
-| **Audio**           | [`~InferenceClient.audio_classification`]           | ✅            | ❌                | ❌      | ❌            | ❌          | ❌         | ❌         | ❌        |
-|                     | [`~InferenceClient.audio_to_audio`]                 | ✅            | ❌                | ❌      | ❌            | ❌          | ❌         | ❌         | ❌        |
-|                     | [`~InferenceClient.automatic_speech_recognition`]   | ✅            | ❌                | ✅      | ❌            | ❌          | ❌         | ❌         | ❌        |
-|                     | [`~InferenceClient.text_to_speech`]                 | ✅            | ❌                | ❌      | ❌            | ❌          | ✅         | ❌         | ❌        |
-| **Computer Vision** | [`~InferenceClient.image_classification`]           | ✅            | ❌                | ❌      | ❌            | ❌          | ❌         | ❌         | ❌        |
-|                     | [`~InferenceClient.image_segmentation`]             | ✅            | ❌                | ❌      | ❌            | ❌          | ❌         | ❌         | ❌        |
-|                     | [`~InferenceClient.image_to_image`]                 | ✅            | ❌                | ❌      | ❌            | ❌          | ❌         | ❌         | ❌        |
-|                     | [`~InferenceClient.image_to_text`]                  | ✅            | ❌                | ❌      | ❌            | ❌          | ❌         | ❌         | ❌        |
-|                     | [`~InferenceClient.object_detection`]               | ✅            | ❌                | ❌      | ❌            | ❌          | ❌         | ❌         | ❌        |
-|                     | [`~InferenceClient.text_to_image`]                  | ✅            | ✅                | ✅      | ❌            | ✅          | ✅         | ❌         | ✅        |
-|                     | [`~InferenceClient.text_to_video`]                  | ❌            | ❌                | ✅      | ❌            | ❌          | ✅         | ❌         | ❌        |
-|                     | [`~InferenceClient.zero_shot_image_classification`] | ✅            | ❌                | ❌      | ❌            | ❌          | ❌         | ❌         | ❌        |
-| **Multimodal**      | [`~InferenceClient.document_question_answering`]    | ✅            | ❌                | ❌      | ❌            | ❌          | ❌         | ❌         | ❌        |
-|                     | [`~InferenceClient.visual_question_answering`]      | ✅            | ❌                | ❌      | ❌            | ❌          | ❌         | ❌         | ❌        |
-| **NLP**             | [`~InferenceClient.chat_completion`]                | ✅            | ❌                | ❌      | ✅            | ✅          | ❌         | ✅         | ✅        |
-|                     | [`~InferenceClient.feature_extraction`]             | ✅            | ❌                | ❌      | ❌            | ❌          | ❌         | ❌         | ❌        |
-|                     | [`~InferenceClient.fill_mask`]                      | ✅            | ❌                | ❌      | ❌            | ❌          | ❌         | ❌         | ❌        |
-|                     | [`~InferenceClient.question_answering`]             | ✅            | ❌                | ❌      | ❌            | ❌          | ❌         | ❌         | ❌        |
-|                     | [`~InferenceClient.sentence_similarity`]            | ✅            | ❌                | ❌      | ❌            | ❌          | ❌         | ❌         | ❌        |
-|                     | [`~InferenceClient.summarization`]                  | ✅            | ❌                | ❌      | ❌            | ❌          | ❌         | ❌         | ❌        |
-|                     | [`~InferenceClient.table_question_answering`]       | ✅            | ❌                | ❌      | ❌            | ❌          | ❌         | ❌         | ❌        |
-|                     | [`~InferenceClient.text_classification`]            | ✅            | ❌                | ❌      | ❌            | ❌          | ❌         | ❌         | ❌        |
-|                     | [`~InferenceClient.text_generation`]                | ✅            | ❌                | ❌      | ❌            | ✅          | ❌         | ❌         | ✅        |
-|                     | [`~InferenceClient.token_classification`]           | ✅            | ❌                | ❌      | ❌            | ❌          | ❌         | ❌         | ❌        |
-|                     | [`~InferenceClient.translation`]                    | ✅            | ❌                | ❌      | ❌            | ❌          | ❌         | ❌         | ❌        |
-|                     | [`~InferenceClient.zero_shot_classification`]       | ✅            | ❌                | ❌      | ❌            | ❌          | ❌         | ❌         | ❌        |
-| **Tabular**         | [`~InferenceClient.tabular_classification`]         | ✅            | ❌                | ❌      | ❌            | ❌          | ❌         | ❌         | ❌        |
-|                     | [`~InferenceClient.tabular_regression`]             | ✅            | ❌                | ❌      | ❌            | ❌          | ❌         | ❌         | ❌        |
-=======
-| Domain              | Task                                                | HF Inference | fal-ai | Fireworks AI | Hyperbolic | Nebius AI Studio | Novita AI | Replicate | Sambanova | Together |
-| ------------------- | --------------------------------------------------- | ------------ | ------ | --------- | ---------- | ---------------- | ------ | --------- | --------- | ----------- |
-| **Audio**           | [`~InferenceClient.audio_classification`]           | ✅            | ❌      | ❌         | ❌          | ❌                | ❌      | ❌         | ❌         | ❌           |
-|                     | [`~InferenceClient.audio_to_audio`]                 | ✅            | ❌      | ❌         | ❌          | ❌                | ❌      | ❌         | ❌         | ❌           |
-|                     | [`~InferenceClient.automatic_speech_recognition`]   | ✅            | ✅      | ❌         | ❌          | ❌                | ❌      | ❌         | ❌         | ❌           |
-|                     | [`~InferenceClient.text_to_speech`]                 | ✅            | ❌      | ❌         | ❌          | ❌                | ❌      | ✅         | ❌         | ❌           |
-| **Computer Vision** | [`~InferenceClient.image_classification`]           | ✅            | ❌      | ❌         | ❌          | ❌                | ❌      | ❌         | ❌         | ❌           |
-|                     | [`~InferenceClient.image_segmentation`]             | ✅            | ❌      | ❌         | ❌          | ❌                | ❌      | ❌         | ❌         | ❌           |
-|                     | [`~InferenceClient.image_to_image`]                 | ✅            | ❌      | ❌         | ❌          | ❌                | ❌      | ❌         | ❌         | ❌           |
-|                     | [`~InferenceClient.image_to_text`]                  | ✅            | ❌      | ❌         | ❌          | ❌                | ❌      | ❌         | ❌         | ❌           |
-|                     | [`~InferenceClient.object_detection`]               | ✅            | ❌      | ❌         | ❌          | ❌                | ❌      | ❌         | ❌         | ❌           |
-|                     | [`~InferenceClient.text_to_image`]                  | ✅            | ✅      | ❌         | ✅          | ✅                | ❌      | ✅         | ❌         | ✅           |
-|                     | [`~InferenceClient.text_to_video`]                  | ❌            | ✅      | ❌         | ❌          | ❌                | ❌      | ✅         | ❌         | ❌           |
-|                     | [`~InferenceClient.zero_shot_image_classification`] | ✅            | ❌      | ❌         | ❌          | ❌                | ❌      | ❌         | ❌         | ❌           |
-| **Multimodal**      | [`~InferenceClient.document_question_answering`]    | ✅            | ❌      | ❌         | ❌          | ❌                | ❌      | ❌         | ❌         | ❌           |
-|                     | [`~InferenceClient.visual_question_answering`]      | ✅            | ❌      | ❌         | ❌          | ❌                | ❌      | ❌         | ❌         | ❌           |
-| **NLP**             | [`~InferenceClient.chat_completion`]                | ✅            | ❌      | ✅         | ✅          | ✅                | ✅      | ❌         | ✅         | ✅           |
-|                     | [`~InferenceClient.feature_extraction`]             | ✅            | ❌      | ❌         | ❌          | ❌                | ❌      | ❌         | ❌         | ❌           |
-|                     | [`~InferenceClient.fill_mask`]                      | ✅            | ❌      | ❌         | ❌          | ❌                | ❌      | ❌         | ❌         | ❌           |
-|                     | [`~InferenceClient.question_answering`]             | ✅            | ❌      | ❌         | ❌          | ❌                | ❌      | ❌         | ❌         | ❌           |
-|                     | [`~InferenceClient.sentence_similarity`]            | ✅            | ❌      | ❌         | ❌          | ❌                | ❌      | ❌         | ❌         | ❌           |
-|                     | [`~InferenceClient.summarization`]                  | ✅            | ❌      | ❌         | ❌          | ❌                | ❌      | ❌         | ❌         | ❌           |
-|                     | [`~InferenceClient.table_question_answering`]       | ✅            | ❌      | ❌         | ❌          | ❌                | ❌      | ❌         | ❌         | ❌           |
-|                     | [`~InferenceClient.text_classification`]            | ✅            | ❌      | ❌         | ❌          | ❌                | ❌      | ❌         | ❌         | ❌           |
-|                     | [`~InferenceClient.text_generation`]                | ✅            | ❌      | ❌         | ✅          | ✅                | ✅      | ❌         | ❌         | ✅           |
-|                     | [`~InferenceClient.token_classification`]           | ✅            | ❌      | ❌         | ❌          | ❌                | ❌      | ❌         | ❌         | ❌           |
-|                     | [`~InferenceClient.translation`]                    | ✅            | ❌      | ❌         | ❌          | ❌                | ❌      | ❌         | ❌         | ❌           |
-|                     | [`~InferenceClient.zero_shot_classification`]       | ✅            | ❌      | ❌         | ❌          | ❌                | ❌      | ❌         | ❌         | ❌           |
-| **Tabular**         | [`~InferenceClient.tabular_classification`]         | ✅            | ❌      | ❌         | ❌          | ❌                | ❌      | ❌         | ❌         | ❌           |
-|                     | [`~InferenceClient.tabular_regression`]             | ✅            | ❌      | ❌         | ❌          | ❌                | ❌      | ❌         | ❌         | ❌           |
->>>>>>> a7f31518
+| Domain              | Task                                                | Black Forest Labs | HF Inference | fal-ai | Fireworks AI | Hyperbolic | Nebius AI Studio | Novita AI | Replicate | Sambanova | Together |
+| ------------------- | --------------------------------------------------- | ---------------- | ------------ | ------ | --------- | ---------- | ---------------- | ------ | --------- | --------- | ----------- |
+| **Audio**           | [`~InferenceClient.audio_classification`]           | ❌                | ✅            | ❌      | ❌         | ❌          | ❌                | ❌      | ❌         | ❌         | ❌           |
+|                     | [`~InferenceClient.audio_to_audio`]                 | ❌                | ✅            | ❌      | ❌         | ❌          | ❌                | ❌      | ❌         | ❌         | ❌           |
+|                     | [`~InferenceClient.automatic_speech_recognition`]   | ❌                | ✅            | ✅      | ❌         | ❌          | ❌                | ❌      | ❌         | ❌         | ❌           |
+|                     | [`~InferenceClient.text_to_speech`]                 | ❌                | ✅            | ❌      | ❌         | ❌          | ❌                | ❌      | ✅         | ❌         | ❌           |
+| **Computer Vision** | [`~InferenceClient.image_classification`]           | ❌                | ✅            | ❌      | ❌         | ❌          | ❌                | ❌      | ❌         | ❌         | ❌           |
+|                     | [`~InferenceClient.image_segmentation`]             | ❌                | ✅            | ❌      | ❌         | ❌          | ❌                | ❌      | ❌         | ❌         | ❌           |
+|                     | [`~InferenceClient.image_to_image`]                 | ❌                | ✅            | ❌      | ❌         | ❌          | ❌                | ❌      | ❌         | ❌         | ❌           |
+|                     | [`~InferenceClient.image_to_text`]                  | ❌                | ✅            | ❌      | ❌         | ❌          | ❌                | ❌      | ❌         | ❌         | ❌           |
+|                     | [`~InferenceClient.object_detection`]               | ❌                | ✅            | ❌      | ❌         | ❌          | ❌                | ❌      | ❌         | ❌         | ❌           |
+|                     | [`~InferenceClient.text_to_image`]                  | ✅                | ✅            | ✅      | ❌         | ✅          | ✅                | ❌      | ✅         | ❌         | ✅           |
+|                     | [`~InferenceClient.text_to_video`]                  | ❌                | ❌            | ✅      | ❌         | ❌          | ❌                | ❌      | ✅         | ❌         | ❌           |
+|                     | [`~InferenceClient.zero_shot_image_classification`] | ❌                | ✅            | ❌      | ❌         | ❌          | ❌                | ❌      | ❌         | ❌         | ❌           |
+| **Multimodal**      | [`~InferenceClient.document_question_answering`]    | ❌                | ✅            | ❌      | ❌         | ❌          | ❌                | ❌      | ❌         | ❌         | ❌           |
+|                     | [`~InferenceClient.visual_question_answering`]      | ❌                | ✅            | ❌      | ❌         | ❌          | ❌                | ❌      | ❌         | ❌         | ❌           |
+| **NLP**             | [`~InferenceClient.chat_completion`]                | ❌                | ✅            | ❌      | ✅         | ✅          | ✅                | ✅      | ❌         | ✅         | ✅           |
+|                     | [`~InferenceClient.feature_extraction`]             | ❌                | ✅            | ❌      | ❌         | ❌          | ❌                | ❌      | ❌         | ❌         | ❌           |
+|                     | [`~InferenceClient.fill_mask`]                      | ❌                | ✅            | ❌      | ❌         | ❌          | ❌                | ❌      | ❌         | ❌         | ❌           |
+|                     | [`~InferenceClient.question_answering`]             | ❌                | ✅            | ❌      | ❌         | ❌          | ❌                | ❌      | ❌         | ❌         | ❌           |
+|                     | [`~InferenceClient.sentence_similarity`]            | ❌                | ✅            | ❌      | ❌         | ❌          | ❌                | ❌      | ❌         | ❌         | ❌           |
+|                     | [`~InferenceClient.summarization`]                  | ❌                | ✅            | ❌      | ❌         | ❌          | ❌                | ❌      | ❌         | ❌         | ❌           |
+|                     | [`~InferenceClient.table_question_answering`]       | ❌                | ✅            | ❌      | ❌         | ❌          | ❌                | ❌      | ❌         | ❌         | ❌           |
+|                     | [`~InferenceClient.text_classification`]            | ❌                | ✅            | ❌      | ❌         | ❌          | ❌                | ❌      | ❌         | ❌         | ❌           |
+|                     | [`~InferenceClient.text_generation`]                | ❌                | ✅            | ❌      | ❌         | ✅          | ✅                | ✅      | ❌         | ❌         | ✅           |
+|                     | [`~InferenceClient.token_classification`]           | ❌                | ✅            | ❌      | ❌         | ❌          | ❌                | ❌      | ❌         | ❌         | ❌           |
+|                     | [`~InferenceClient.translation`]                    | ❌                | ✅            | ❌      | ❌         | ❌          | ❌                | ❌      | ❌         | ❌         | ❌           |
+|                     | [`~InferenceClient.zero_shot_classification`]       | ❌                | ✅            | ❌      | ❌         | ❌          | ❌                | ❌      | ❌         | ❌         | ❌           |
+| **Tabular**         | [`~InferenceClient.tabular_classification`]         | ❌                | ✅            | ❌      | ❌         | ❌          | ❌                | ❌      | ❌         | ❌         | ❌           |
+|                     | [`~InferenceClient.tabular_regression`]             | ❌                | ✅            | ❌      | ❌         | ❌          | ❌                | ❌      | ❌         | ❌         | ❌           |
 
 <Tip>
 
