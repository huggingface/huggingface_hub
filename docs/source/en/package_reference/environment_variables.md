<!--⚠️ Note that this file is in Markdown but contains specific syntax for our doc-builder (similar to MDX) that may not be
rendered properly in your Markdown viewer.
-->

# Environment variables

`huggingface_hub` can be configured using environment variables.

If you are unfamiliar with environment variable, here are generic articles about them
[on macOS and Linux](https://linuxize.com/post/how-to-set-and-list-environment-variables-in-linux/)
and on [Windows](https://phoenixnap.com/kb/windows-set-environment-variable).

This page will guide you through all environment variables specific to `huggingface_hub`
and their meaning.

## Generic

### HF_INFERENCE_ENDPOINT

To configure the inference api base url. You might want to set this variable if your organization
is pointing at an API Gateway rather than directly at the inference api.

Defaults to `"https://api-inference.huggingface.co"`.

### HF_HOME

To configure where `huggingface_hub` will locally store data. In particular, your token
and the cache will be stored in this folder.

Defaults to `"~/.cache/huggingface"` unless [XDG_CACHE_HOME](#xdgcachehome) is set.

### HF_HUB_CACHE

To configure where repositories from the Hub will be cached locally (models, datasets and
spaces).

Defaults to `"$HF_HOME/hub"` (e.g. `"~/.cache/huggingface/hub"` by default).

### HF_XET_CACHE

To configure where Xet chunks (byte ranges from files managed by Xet backend) are cached locally.

Defaults to `"$HF_HOME/xet"` (e.g. `"~/.cache/huggingface/xet"` by default).

### HF_ASSETS_CACHE

To configure where [assets](../guides/manage-cache#caching-assets) created by downstream libraries
will be cached locally. Those assets can be preprocessed data, files downloaded from GitHub,
logs,...

Defaults to `"$HF_HOME/assets"` (e.g. `"~/.cache/huggingface/assets"` by default).

### HF_TOKEN

To configure the User Access Token to authenticate to the Hub. If set, this value will
overwrite the token stored on the machine (in either `$HF_TOKEN_PATH` or `"$HF_HOME/token"` if the former is not set).

For more details about authentication, check out [this section](../quick-start#authentication).

### HF_TOKEN_PATH

To configure where `huggingface_hub` should store the User Access Token. Defaults to `"$HF_HOME/token"` (e.g. `~/.cache/huggingface/token` by default).


### HF_HUB_VERBOSITY

Set the verbosity level of the `huggingface_hub`'s logger. Must be one of
`{"debug", "info", "warning", "error", "critical"}`.

Defaults to `"warning"`.

For more details, see [logging reference](../package_reference/utilities#huggingface_hub.utils.logging.get_verbosity).

### HF_HUB_ETAG_TIMEOUT

Integer value to define the number of seconds to wait for server response when fetching the latest metadata from a repo before downloading a file. If the request times out, `huggingface_hub` will default to the locally cached files. Setting a lower value speeds up the workflow for machines with a slow connection that have already cached files. A higher value guarantees the metadata call to succeed in more cases. Default to 10s.

### HF_HUB_DOWNLOAD_TIMEOUT

Integer value to define the number of seconds to wait for server response when downloading a file. If the request times out, a TimeoutError is raised. Setting a higher value is beneficial on machine with a slow connection. A smaller value makes the process fail quicker in case of complete network outage. Default to 10s.

## Xet 

### Other Xet environment variables
* [`HF_HUB_DISABLE_XET`](../package_reference/environment_variables#hfhubdisablexet)
* [`HF_XET_CACHE`](../package_reference/environment_variables#hfxetcache)
* [`HF_XET_HIGH_PERFORMANCE`](../package_reference/environment_variables#hfxethighperformance)
* [`HF_XET_RECONSTRUCT_WRITE_SEQUENTIALLY`](../package_reference/environment_variables#hfxetreconstructwritesequentially)

### HF_XET_CHUNK_CACHE_SIZE_BYTES

To set the size of the Xet chunk cache locally. By default, the chunk cache is disabled. The chunk cache can be beneficial if you are generating new revisions to existing models or datasets as this is used to cache terms/chunks that are fetched from S3. A larger cache can better take advantage of deduplication across repos & files. To enable the chunk cache set the environment variable to a large number (10GB) or greater. However, in most cases when downloading or uploading new data, disabling the chunk cache will have better performance, which is why it is disabled by default.

Defaults to `0` (0 bytes, means chunk cache is disabled).

### HF_XET_SHARD_CACHE_SIZE_LIMIT

To set the size of the Xet shard cache locally. Increasing this will improve upload efficiency as chunks referenced in cached shard files are not re-uploaded. Note that the default soft limit is likely sufficient for most workloads. 

Defaults to `4000000000` (4GB).

### HF_XET_NUM_CONCURRENT_RANGE_GETS

To set the number of concurrent terms (range of bytes from within a xorb, often called a chunk) downloaded from S3 per file. Increasing this will help with the speed of downloading a file if there is network bandwidth available. 

Defaults to `16`.

## Boolean values

The following environment variables expect a boolean value. The variable will be considered
as `True` if its value is one of `{"1", "ON", "YES", "TRUE"}` (case-insensitive). Any other value
(or undefined) will be considered as `False`.

### HF_DEBUG

If set, the log level for the `huggingface_hub` logger is set to DEBUG. Additionally, all requests made by HF libraries will be logged as equivalent cURL commands for easier debugging and reproducibility.

### HF_HUB_OFFLINE

If set, no HTTP calls will be made to the Hugging Face Hub. If you try to download files, only the cached files will be accessed. If no cache file is detected, an error is raised This is useful in case your network is slow and you don't care about having the latest version of a file.

If `HF_HUB_OFFLINE=1` is set as environment variable and you call any method of [`HfApi`], an [`~huggingface_hub.utils.OfflineModeIsEnabled`] exception will be raised.

**Note:** even if the latest version of a file is cached, calling `hf_hub_download` still triggers a HTTP request to check that a new version is not available. Setting `HF_HUB_OFFLINE=1` will skip this call which speeds up your loading time.

### HF_HUB_DISABLE_IMPLICIT_TOKEN

Authentication is not mandatory for every request to the Hub. For instance, requesting
details about `"gpt2"` model does not require to be authenticated. However, if a user is
[logged in](../package_reference/login), the default behavior will be to always send the token
in order to ease user experience (never get a HTTP 401 Unauthorized) when accessing private or gated repositories. For privacy, you can
disable this behavior by setting `HF_HUB_DISABLE_IMPLICIT_TOKEN=1`. In this case,
the token will be sent only for "write-access" calls (example: create a commit).

**Note:** disabling implicit sending of token can have weird side effects. For example,
if you want to list all models on the Hub, your private models will not be listed. You
would need to explicitly pass `token=True` argument in your script.

### HF_HUB_DISABLE_PROGRESS_BARS

For time-consuming tasks, `huggingface_hub` displays a progress bar by default (using tqdm).
You can disable all the progress bars at once by setting `HF_HUB_DISABLE_PROGRESS_BARS=1`.

### HF_HUB_DISABLE_SYMLINKS_WARNING

If you are on a Windows machine, it is recommended to enable the developer mode or to run
`huggingface_hub` in admin mode. If not, `huggingface_hub` will not be able to create
symlinks in your cache system. You will be able to execute any script but your user experience
will be degraded as some huge files might end-up duplicated on your hard-drive. A warning
message is triggered to warn you about this behavior. Set `HF_HUB_DISABLE_SYMLINKS_WARNING=1`,
to disable this warning.

For more details, see [cache limitations](../guides/manage-cache#limitations).

### HF_HUB_DISABLE_EXPERIMENTAL_WARNING

Some features of `huggingface_hub` are experimental. This means you can use them but we do not guarantee they will be
maintained in the future. In particular, we might update the API or behavior of such features without any deprecation
cycle. A warning message is triggered when using an experimental feature to warn you about it. If you're comfortable debugging any potential issues using an experimental feature, you can set `HF_HUB_DISABLE_EXPERIMENTAL_WARNING=1` to disable the warning.

If you are using an experimental feature, please let us know! Your feedback can help us design and improve it.

### HF_HUB_DISABLE_TELEMETRY

By default, some data is collected by HF libraries (`transformers`, `datasets`, `gradio`,..) to monitor usage, debug issues and help prioritize features.
Each library defines its own policy (i.e. which usage to monitor) but the core implementation happens in `huggingface_hub` (see [`send_telemetry`]).

You can set `HF_HUB_DISABLE_TELEMETRY=1` as environment variable to globally disable telemetry.

### HF_HUB_DISABLE_XET

Set to disable using `hf-xet`, even if it is available in your Python environment. This is since `hf-xet` will be used automatically if it is found, this allows explicitly disabling its usage. If you are disabling Xet, please consider [filing an issue and including the diagnostics](https://github.com/huggingface/xet-core?tab=readme-ov-file#issues-diagnostics--debugging) information to help us understand why Xet is not working for you.

### HF_HUB_ENABLE_HF_TRANSFER

<<<<<<< HEAD
Set to `True` for faster uploads and downloads from the Hub using `hf_transfer`.

By default, `huggingface_hub` uses the Python-based `httpx.get` and `httpx.post` functions.
Although these are reliable and versatile,
they may not be the most efficient choice for machines with high bandwidth.
[`hf_transfer`](https://github.com/huggingface/hf_transfer) is a Rust-based package developed to
maximize the bandwidth used by dividing large files into smaller parts
and transferring them simultaneously using multiple threads.
This approach can potentially double the transfer speed.
To use `hf_transfer`:
=======
> [!WARNING]
> This is a deprecated environment variable.
> Now that the Hugging Face Hub is fully powered by the Xet storage backend, all file transfers go through the `hf-xet` binary package. It provides efficient transfers using a chunk-based deduplication strategy and integrates seamlessly with `huggingface_hub`.
> This means `hf_transfer` can't be used anymore. If you are interested in higher performance, check out the [`HF_XET_HIGH_PERFORMANCE` section](#hf_xet_high_performance)
>>>>>>> e2f6f267

### HF_XET_HIGH_PERFORMANCE

Set `hf-xet` to operate with increased settings to maximize network and disk resources on the machine. Enabling high performance mode will try to saturate the network bandwidth of this machine and utilize all CPU cores for parallel upload/download activity.

Consider this analogous to the legacy `HF_HUB_ENABLE_HF_TRANSFER=1` environment variable but applied to `hf-xet`.

To learn more about the benefits of Xet storage and `hf_xet`, refer to this [section](https://huggingface.co/docs/hub/xet/index).

### HF_XET_RECONSTRUCT_WRITE_SEQUENTIALLY

To have `hf-xet` write sequentially to local disk, instead of in parallel. `hf-xet` is designed for SSD/NVMe disks (using parallel writes with direct addressing). If you are using an HDD (spinning hard disk), setting this will change disk writes to be sequential instead of parallel. For slower hard disks, this can improve overall write performance, as the disk is not spinning to seek for parallel writes.

## Deprecated environment variables

In order to standardize all environment variables within the Hugging Face ecosystem, some variables have been marked as deprecated. Although they remain functional, they no longer take precedence over their replacements. The following table outlines the deprecated variables and their corresponding alternatives:


| Deprecated Variable         | Replacement        |
| --------------------------- | ------------------ |
| `HUGGINGFACE_HUB_CACHE`     | `HF_HUB_CACHE`     |
| `HUGGINGFACE_ASSETS_CACHE`  | `HF_ASSETS_CACHE`  |
| `HUGGING_FACE_HUB_TOKEN`    | `HF_TOKEN`         |
| `HUGGINGFACE_HUB_VERBOSITY` | `HF_HUB_VERBOSITY` |

## From external tools

Some environment variables are not specific to `huggingface_hub` but are still taken into account when they are set.

### DO_NOT_TRACK

Boolean value. Equivalent to `HF_HUB_DISABLE_TELEMETRY`. When set to true, telemetry is globally disabled in the Hugging Face Python ecosystem (`transformers`, `diffusers`, `gradio`, etc.). See https://consoledonottrack.com/ for more details.

### NO_COLOR

Boolean value. When set, `hf` CLI will not print any ANSI color.
See [no-color.org](https://no-color.org/).

### XDG_CACHE_HOME

Used only when `HF_HOME` is not set!

This is the default way to configure where [user-specific non-essential (cached) data should be written](https://wiki.archlinux.org/title/XDG_Base_Directory)
on linux machines.

If `HF_HOME` is not set, the default home will be `"$XDG_CACHE_HOME/huggingface"` instead
of `"~/.cache/huggingface"`.<|MERGE_RESOLUTION|>--- conflicted
+++ resolved
@@ -173,23 +173,10 @@
 
 ### HF_HUB_ENABLE_HF_TRANSFER
 
-<<<<<<< HEAD
-Set to `True` for faster uploads and downloads from the Hub using `hf_transfer`.
-
-By default, `huggingface_hub` uses the Python-based `httpx.get` and `httpx.post` functions.
-Although these are reliable and versatile,
-they may not be the most efficient choice for machines with high bandwidth.
-[`hf_transfer`](https://github.com/huggingface/hf_transfer) is a Rust-based package developed to
-maximize the bandwidth used by dividing large files into smaller parts
-and transferring them simultaneously using multiple threads.
-This approach can potentially double the transfer speed.
-To use `hf_transfer`:
-=======
 > [!WARNING]
 > This is a deprecated environment variable.
 > Now that the Hugging Face Hub is fully powered by the Xet storage backend, all file transfers go through the `hf-xet` binary package. It provides efficient transfers using a chunk-based deduplication strategy and integrates seamlessly with `huggingface_hub`.
 > This means `hf_transfer` can't be used anymore. If you are interested in higher performance, check out the [`HF_XET_HIGH_PERFORMANCE` section](#hf_xet_high_performance)
->>>>>>> e2f6f267
 
 ### HF_XET_HIGH_PERFORMANCE
 
