<!--⚠️ Note that this file is in Markdown but contains specific syntax for our doc-builder (similar to MDX) that may not be
rendered properly in your Markdown viewer.
-->

# Serialization

`huggingface_hub` provides helpers to save and load ML model weights in a standardized way. This part of the library is still under development and will be improved in future releases. The goal is to harmonize how weights are saved and loaded across the Hub, both to remove code duplication across libraries and to establish consistent conventions.

<<<<<<< HEAD
## DDUF file format

DDUF is a file format designed for diffusion models. It allows saving all the information to run a model in a single file. This work is inspired by the [GGUF](https://github.com/ggerganov/ggml/blob/master/docs/gguf.md) format. `huggingface_hub` provides helpers to save and load DDUF files, ensuring the file format is respected.

<Tip warning={true}>

This is a very early version of the parser. The API and implementation can evolve in the near future.

The parser currently does very little validation. For more details about the file format, check out https://github.com/huggingface/huggingface.js/tree/main/packages/dduf.

</Tip>

### How to write a DDUF file?

Here is how to export a folder containing different parts of a diffusion model using [`export_folder_as_dduf`]:

```python
# Export a folder as a DDUF file
>>> from huggingface_hub import export_folder_as_dduf
>>> export_folder_as_dduf("FLUX.1-dev.dduf", folder_path="path/to/FLUX.1-dev")
```

For more flexibility, you can use [`export_entries_as_dduf`] and pass a list of files to include in the final DDUF file:

```python
# Export specific files from the local disk.
>>> from huggingface_hub import export_entries_as_dduf
>>> export_entries_as_dduf(
...     dduf_path="stable-diffusion-v1-4-FP16.dduf",
...     entries=[ # List entries to add to the DDUF file (here, only FP16 weights)
...         ("model_index.json", "path/to/model_index.json"),
...         ("vae/config.json", "path/to/vae/config.json"),
...         ("vae/diffusion_pytorch_model.fp16.safetensors", "path/to/vae/diffusion_pytorch_model.fp16.safetensors"),
...         ("text_encoder/config.json", "path/to/text_encoder/config.json"),
...         ("text_encoder/model.fp16.safetensors", "path/to/text_encoder/model.fp16.safetensors"),
...         # ... add more entries here
...     ]
... )
```

The `entries` parameter also supports passing an iterable of paths or bytes. This can prove useful if you have a loaded model and want to serialize it directly into a DDUF file instead of having to serialize each component to disk first and then as a DDUF file. Here is an example of how a `StableDiffusionPipeline` can be serialized as DDUF:


```python
# Export state_dicts one by one from a loaded pipeline 
>>> from diffusers import DiffusionPipeline
>>> from typing import Generator, Tuple
>>> import safetensors.torch
>>> from huggingface_hub import export_entries_as_dduf
>>> pipe = DiffusionPipeline.from_pretrained("CompVis/stable-diffusion-v1-4")
... # ... do some work with the pipeline

>>> def as_entries(pipe: DiffusionPipeline) -> Generator[Tuple[str, bytes], None, None]:
...     # Build a generator that yields the entries to add to the DDUF file.
...     # The first element of the tuple is the filename in the DDUF archive (must use UNIX separator!). The second element is the content of the file.
...     # Entries will be evaluated lazily when the DDUF file is created (only 1 entry is loaded in memory at a time)
...     yield "vae/config.json", pipe.vae.to_json_string().encode()
...     yield "vae/diffusion_pytorch_model.safetensors", safetensors.torch.save(pipe.vae.state_dict())
...     yield "text_encoder/config.json", pipe.text_encoder.config.to_json_string().encode()
...     yield "text_encoder/model.safetensors", safetensors.torch.save(pipe.text_encoder.state_dict())
...     # ... add more entries here

>>> export_entries_as_dduf(dduf_path="stable-diffusion-v1-4.dduf", entries=as_entries(pipe))
```

**Note:** in practice, `diffusers` provides a method to directly serialize a pipeline in a DDUF file. The snippet above is only meant as an example.

### How to read a DDUF file?

```python
>>> import json
>>> import safetensors.torch
>>> from huggingface_hub import read_dduf_file

# Read DDUF metadata
>>> dduf_entries = read_dduf_file("FLUX.1-dev.dduf")

# Returns a mapping filename <> DDUFEntry
>>> dduf_entries["model_index.json"]
DDUFEntry(filename='model_index.json', offset=66, length=587)

# Load model index as JSON
>>> json.loads(dduf_entries["model_index.json"].read_text())
{'_class_name': 'FluxPipeline', '_diffusers_version': '0.32.0.dev0', '_name_or_path': 'black-forest-labs/FLUX.1-dev', 'scheduler': ['diffusers', 'FlowMatchEulerDiscreteScheduler'], 'text_encoder': ['transformers', 'CLIPTextModel'], 'text_encoder_2': ['transformers', 'T5EncoderModel'], 'tokenizer': ['transformers', 'CLIPTokenizer'], 'tokenizer_2': ['transformers', 'T5TokenizerFast'], 'transformer': ['diffusers', 'FluxTransformer2DModel'], 'vae': ['diffusers', 'AutoencoderKL']}

# Load VAE weights using safetensors
>>> with dduf_entries["vae/diffusion_pytorch_model.safetensors"].as_mmap() as mm:
...     state_dict = safetensors.torch.load(mm)
```

### Helpers

[[autodoc]] huggingface_hub.export_entries_as_dduf

[[autodoc]] huggingface_hub.export_folder_as_dduf

[[autodoc]] huggingface_hub.read_dduf_file

[[autodoc]] huggingface_hub.DDUFEntry

### Errors

[[autodoc]] huggingface_hub.errors.DDUFError

[[autodoc]] huggingface_hub.errors.DDUFCorruptedFileError

[[autodoc]] huggingface_hub.errors.DDUFExportError

[[autodoc]] huggingface_hub.errors.DDUFInvalidEntryNameError

## Save torch state dict
=======
## Saving
>>>>>>> b75f8d9a

The main helper of the `serialization` module takes a torch `nn.Module` as input and saves it to disk. It handles the logic to save shared tensors (see [safetensors explanation](https://huggingface.co/docs/safetensors/torch_shared_tensors)) as well as logic to split the state dictionary into shards, using [`split_torch_state_dict_into_shards`] under the hood. At the moment, only `torch` framework is supported.

If you want to save a state dictionary (e.g. a mapping between layer names and related tensors) instead of a `nn.Module`, you can use [`save_torch_state_dict`] which provides the same features. This is useful for example if you want to apply custom logic to the state dict before saving it.

### save_torch_model

[[autodoc]] huggingface_hub.save_torch_model

### save_torch_state_dict

[[autodoc]] huggingface_hub.save_torch_state_dict


The `serialization` module also contains low-level helpers to split a state dictionary into several shards, while creating a proper index in the process. These helpers are available for `torch` and `tensorflow` tensors and are designed to be easily extended to any other ML frameworks.

### split_tf_state_dict_into_shards

[[autodoc]] huggingface_hub.split_tf_state_dict_into_shards

### split_torch_state_dict_into_shards

[[autodoc]] huggingface_hub.split_torch_state_dict_into_shards

### split_state_dict_into_shards_factory

This is the underlying factory from which each framework-specific helper is derived. In practice, you are not expected to use this factory directly except if you need to adapt it to a framework that is not yet supported. If that is the case, please let us know by [opening a new issue](https://github.com/huggingface/huggingface_hub/issues/new) on the `huggingface_hub` repo.

[[autodoc]] huggingface_hub.split_state_dict_into_shards_factory

## Loading

The loading helpers support both single-file and sharded checkpoints in either safetensors or pickle format. [`load_torch_model`] takes a `nn.Module` and a checkpoint path (either a single file or a directory) as input and load the weights into the model.

### load_torch_model

[[autodoc]] huggingface_hub.load_torch_model

### load_state_dict_from_file

[[autodoc]] huggingface_hub.load_state_dict_from_file


## Helpers

### get_torch_storage_id

[[autodoc]] huggingface_hub.get_torch_storage_id

### get_torch_storage_size

[[autodoc]] huggingface_hub.get_torch_storage_size<|MERGE_RESOLUTION|>--- conflicted
+++ resolved
@@ -6,7 +6,6 @@
 
 `huggingface_hub` provides helpers to save and load ML model weights in a standardized way. This part of the library is still under development and will be improved in future releases. The goal is to harmonize how weights are saved and loaded across the Hub, both to remove code duplication across libraries and to establish consistent conventions.
 
-<<<<<<< HEAD
 ## DDUF file format
 
 DDUF is a file format designed for diffusion models. It allows saving all the information to run a model in a single file. This work is inspired by the [GGUF](https://github.com/ggerganov/ggml/blob/master/docs/gguf.md) format. `huggingface_hub` provides helpers to save and load DDUF files, ensuring the file format is respected.
@@ -117,10 +116,7 @@
 
 [[autodoc]] huggingface_hub.errors.DDUFInvalidEntryNameError
 
-## Save torch state dict
-=======
-## Saving
->>>>>>> b75f8d9a
+## Saving tensors
 
 The main helper of the `serialization` module takes a torch `nn.Module` as input and saves it to disk. It handles the logic to save shared tensors (see [safetensors explanation](https://huggingface.co/docs/safetensors/torch_shared_tensors)) as well as logic to split the state dictionary into shards, using [`split_torch_state_dict_into_shards`] under the hood. At the moment, only `torch` framework is supported.
 
@@ -151,7 +147,7 @@
 
 [[autodoc]] huggingface_hub.split_state_dict_into_shards_factory
 
-## Loading
+## Loading tensors
 
 The loading helpers support both single-file and sharded checkpoints in either safetensors or pickle format. [`load_torch_model`] takes a `nn.Module` and a checkpoint path (either a single file or a directory) as input and load the weights into the model.
 
@@ -164,7 +160,7 @@
 [[autodoc]] huggingface_hub.load_state_dict_from_file
 
 
-## Helpers
+## Tensors helpers
 
 ### get_torch_storage_id
 
