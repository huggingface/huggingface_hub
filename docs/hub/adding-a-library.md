--- conflicted
+++ resolved
@@ -116,33 +116,16 @@
 >>> api = HfApi()
 ```
 
-<<<<<<< HEAD
 This class contains a few methods we're interested in: `create_repo` and `upload_file`.
-
-#### `create_repo`
-
-The `create_repo` method may be used to create a repository directly on the model hub.
-=======
-You will also need to retrieve your Hugging Face API token to create a repository and upload files to it. Retrieve your token with the `HfFolder` method:
-
-```python
->>> from huggingface_hub import HfFolder
->>> token = HfFolder().get_token()
-```
 
 ### `create_repo`
 
 The `create_repo` method creates a repository on the Hub. Use the `name` parameter to provide a name for your repository:
->>>>>>> 2065049b
 
 ```python
 >>> from huggingface_hub import HfApi
 >>> api = HfApi()
-<<<<<<< HEAD
 >>> api.create_repo("test-model")
-=======
->>> api.create_repo(token=token, name="test-model")
->>>>>>> 2065049b
 'https://huggingface.co/lysandre/test-model'
 ```
 
@@ -150,18 +133,8 @@
 
 ### `upload_file`
 
-<<<<<<< HEAD
-The `upload_file` method may be used to upload files to a repository directly on the model hub (bypassing git and git-lfs). It needs a path to a file, the final path in the repo, as well as the ID of the repo we're pushing to.
-
-```python
->>> api.upload_file(
-...	path_or_fileobj="/home/lysandre/dummy-test/README.md", 
-...	path_in_repo="README.md", 
-...	repo_id="lysandre/test-model"
-=======
 The `upload_file` method uploads files to the Hub. This method requires the following:
 
-- Your Hugging Face API token.
 - A path to the file to upload.
 - The final path in the repository.
 - The repository you wish to push the files to.
@@ -170,11 +143,9 @@
 
 ```python
 >>> api.upload_file(
-...    token, 
 ...    path_or_fileobj="/home/lysandre/dummy-test/README.md", 
 ...    path_in_repo="README.md", 
 ...    repo_id="lysandre/test-model"
->>>>>>> 2065049b
 ... )
 'https://huggingface.co/lysandre/test-model/blob/main/README.md'
 ```
