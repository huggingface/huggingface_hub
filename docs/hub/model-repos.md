---
title: Model Repos docs
---

<h1>Model Repos docs</h1>

## What are model cards and why are they useful?

The model cards are markdown files that accompany the models and provide very useful information. They are extremely important for discoverability, reproducibility and sharing! They are the `README.md` file in any repo.

## When sharing a model, what should I add to my model card?

The model card should describe:
- the model
- its intended uses & potential limitations, including bias and ethical considerations as detailed in [Mitchell, 2018](https://arxiv.org/abs/1810.03993)
- the training params and experimental info (you can embed or link to an experiment tracking platform for reference)
- which datasets did you train on and your eval results


## Model card metadata
<!-- Try not to change this header as we use the corresponding anchor link -->

The model cards have a YAML section that specify metadata. These are the fields

```yaml
---
language: 
  - "List of ISO 639-1 code for your language"
  - lang1
  - lang2
thumbnail: "url to a thumbnail used in social sharing"
tags:
- tag1
- tag2
license: "any valid license identifier"
datasets:
- dataset1
- dataset2
metrics:
- metric1
- metric2
---
```

You can find the detailed specification [here](https://github.com/huggingface/huggingface_hub/blame/main/modelcard.md).


Some useful information on them:
* All the tags can be used to filter the list of models on https://huggingface.co/models.
* License identifiers are the keywords listed in the right column of [this table](#list-of-license-identifiers).
* Dataset, metric, and language identifiers are those listed on the [Datasets](https://huggingface.co/datasets), [Metrics](https://huggingface.co/metrics) and [Languages](https://huggingface.co/languages) pages and in the [`datasets`](https://github.com/huggingface/datasets) repository.


Here is an example: 
```yaml
---
language:
- ru
- en
tags:
- translation
license: apache-2.0
datasets:
- wmt19
metrics:
- bleu
- sacrebleu
---
```

## How are model tags determined?

Each model page lists all the model's tags in the page header, below the model name.

Those are primarily computed from the model card metadata, except that we also add some of them automatically, as described in [How is a model's type of inference API and widget determined?](/docs/hub/main#how-is-a-models-type-of-inference-api-and-widget-determined).

## How can I control my model's widget's example inputs?

You can specify the widget input in the model card metadata section:

```yaml
widget:
- text: "Jens Peter Hansen kommer fra Danmark"
```

We try to provide example inputs for some languages and most widget types in [this DefaultWidget.ts file](https://github.com/huggingface/huggingface_hub/blob/master/widgets/src/lib/interfaces/DefaultWidget.ts). If we lack some examples, please open a PR updating this file to add them. Thanks!

## Can I specify which framework supports my model?

Yes!🔥 You can specify the framework in the model card metadata section:

```yaml
tags:
- flair
```

Find more about our supported libraries [here](/docs/hub/libraries)!

## How can I link a model to a dataset?

You can specify the dataset in the metadata:

```yaml
datasets:
- wmt19
```


## Can I access models programatically?

You can use the [`huggingface_hub`](https://github.com/huggingface/huggingface_hub) library to create, delete, update and retrieve information from repos. You can also use it to download files from repos and integrate it to your own library! For example, you can easily load a Scikit learn model with few lines.

```py
from huggingface_hub import hf_hub_url, cached_download
import joblib

REPO_ID = "YOUR_REPO_ID"
FILENAME = "sklearn_model.joblib"

model = joblib.load(cached_download(
    hf_hub_url(REPO_ID, FILENAME)
))
```

## Can I write LaTeX in my model card?

Yes, we use the [KaTeX](https://katex.org/) math typesetting library to render math formulas server-side, before parsing the markdown.

You have to use the following delimiters:
- `$$ ... $$` for display mode
- `\\` `(` `...` `\\` `)` for inline mode (no space between the slashes and the parenthesis).

Then you'll be able to write:

$$
\LaTeX
$$

$$
\mathrm{MSE} = \left(\frac{1}{n}\right)\sum_{i=1}^{n}(y_{i} - x_{i})^{2}
$$

$$ E=mc^2 $$


### How can I fork a repository with LFS pointers ?

When you want to fork a repository with LFS files, you need to be careful to not break the LFS pointers.
Forking can take time depending on your bandwidth, because you will have to fetch an re-upload all the LFS files.

For example, say you have an upstream repository, **repoA**, and you created your own fork on the hub which is **myfork** in this example. 

- Here'ss how you can safely fork  **myfork** with **repoA** without breaking anything:

```
git lfs clone https://huggingface.co/me/myfork.git
cd myfork
git lfs install --skip-smudge --local # affects only this clone
git remote add repoA https://huggingface.co/friend/repoA.git
git fetch repoA
git lfs fetch --all repoA # this can take time depending on your download bandwidth
git lfs checkout
git push origin main
git lfs push --all origin main # this can take time depending on your upload bandwidth
git lfs install --force --local # this reinstalls the LFS hooks
```

- Here's how you can safely rebase an exsiting **myfork** with **repoA** without breaking anything:
```
git lfs clone https://huggingface.co/me/myfork.git
cd myfork
git lfs install --skip-smudge --local # affects only this clone
git remote add repoA https://huggingface.co/friend/repoA.git
git fetch repoA
git checkout -b temp repoA/main # ignore if you don't need to rebase
git rebase main # ignore if you don't need to rebase

git lfs fetch --all repoA # this can take time depending on your download bandwidth
git lfs checkout

git checkout main 
git merge temp
git br -D temp
git push origin main
git lfs push --all origin main # this can take time depending on your upload bandwidth
git lfs install --force --local # this reinstalls the LFS hooks
```

## List of license identifiers

Fullname | License identifier (to use in model card)
--- | ---
Academic Free License v3.0	| `afl-3.0`
Apache license 2.0	| `apache-2.0`
Artistic license 2.0	| `artistic-2.0`
Boost Software License 1.0	| `bsl-1.0`
BSD 2-clause "Simplified" license	| `bsd-2-clause`
BSD 3-clause "New" or "Revised" license	| `bsd-3-clause`
BSD 3-clause Clear license	| `bsd-3-clause-clear`
Creative Commons license family	| `cc`
Creative Commons Zero v1.0 Universal	| `cc0-1.0`
Creative Commons Attribution 4.0	| `cc-by-4.0`
Creative Commons Attribution Share Alike 4.0	| `cc-by-sa-4.0`
Creative Commons Attribution Non Commercial 4.0	|`cc-by-nc-4.0`
Creative Commons Attribution Non Commercial Share Alike  4.0| `cc-by-nc-sa-4.0`
Do What The F*ck You Want To Public License	| `wtfpl`
Educational Community License v2.0	| `ecl-2.0`
Eclipse Public License 1.0	| `epl-1.0`
Eclipse Public License 2.0	| `epl-2.0`
European Union Public License 1.1	| `eupl-1.1`
GNU Affero General Public License v3.0	| `agpl-3.0`
GNU General Public License family	| `gpl`
GNU General Public License v2.0	| `gpl-2.0`
GNU General Public License v3.0	| `gpl-3.0`
GNU Lesser General Public License family	| `lgpl`
GNU Lesser General Public License v2.1	| `lgpl-2.1`
GNU Lesser General Public License v3.0	| `lgpl-3.0`
ISC	| `isc`
LaTeX Project Public License v1.3c	| `lppl-1.3c`
Microsoft Public License	| `ms-pl`
MIT	| `mit`
Mozilla Public License 2.0	| `mpl-2.0`
Open Software License 3.0	| `osl-3.0`
PostgreSQL License	| `postgresql`
SIL Open Font License 1.1	| `ofl-1.1`
University of Illinois/NCSA Open Source License	| `ncsa`
The Unlicense	| `unlicense`
zLib License	| `zlib`
<<<<<<< HEAD
=======
Open Data Commons Public Domain Dedication and License | `pddl`
Lesser General Public License For Linguistic Resources | `lgpllr`
>>>>>>> dea8c4ac
<|MERGE_RESOLUTION|>--- conflicted
+++ resolved
@@ -226,8 +226,5 @@
 University of Illinois/NCSA Open Source License	| `ncsa`
 The Unlicense	| `unlicense`
 zLib License	| `zlib`
-<<<<<<< HEAD
-=======
 Open Data Commons Public Domain Dedication and License | `pddl`
-Lesser General Public License For Linguistic Resources | `lgpllr`
->>>>>>> dea8c4ac
+Lesser General Public License For Linguistic Resources | `lgpllr`