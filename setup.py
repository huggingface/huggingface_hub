from setuptools import find_packages, setup


def get_version() -> str:
    rel_path = "src/huggingface_hub/__init__.py"
    with open(rel_path, "r") as fp:
        for line in fp.read().splitlines():
            if line.startswith("__version__"):
                delim = '"' if '"' in line else "'"
                return line.split(delim)[1]
    raise RuntimeError("Unable to find version string.")


install_requires = [
    "filelock",
    "fsspec>=2023.5.0",
    "packaging>=20.9",
    "pyyaml>=5.1",
    "requests",
    "tqdm>=4.42.1",
    "typing-extensions>=3.7.4.3",  # to be able to import TypeAlias
]

extras = {}

extras["cli"] = [
    "InquirerPy==0.3.4",  # Note: installs `prompt-toolkit` in the background
]

extras["inference"] = [
    "aiohttp",  # for AsyncInferenceClient
]

extras["torch"] = [
    "torch",
    "safetensors[torch]",
]
extras["hf_transfer"] = [
    "hf_transfer>=0.1.4",  # Pin for progress bars
]
extras["fastai"] = [
    "toml",
    "fastai>=2.4",
    "fastcore>=1.3.27",
]

extras["tensorflow"] = [
    "tensorflow",
    "pydot",
    "graphviz",
]

extras["tensorflow-testing"] = [
    "tensorflow",
    "keras<3.0",
]
<<<<<<< HEAD
=======

>>>>>>> 26bf2d36
extras["hf_xet"] = ["hf_xet"]

extras["testing"] = (
    extras["cli"]
    + extras["inference"]
    + [
        "jedi",
        "Jinja2",
        "pytest>=8.1.1,<8.2.2",  # at least until 8.2.3 is released with https://github.com/pytest-dev/pytest/pull/12436
        "pytest-cov",
        "pytest-env",
        "pytest-xdist",
        "pytest-vcr",  # to mock Inference
        "pytest-asyncio",  # for AsyncInferenceClient
        "pytest-rerunfailures",  # to rerun flaky tests in CI
        "pytest-mock",
        "urllib3<2.0",  # VCR.py broken with urllib3 2.0 (see https://urllib3.readthedocs.io/en/stable/v2-migration-guide.html)
        "soundfile",
        "Pillow",
        "gradio>=4.0.0",  # to test webhooks # pin to avoid issue on Python3.12
        "numpy",  # for embeddings
        "fastapi",  # To build the documentation
    ]
)

# Typing extra dependencies list is duplicated in `.pre-commit-config.yaml`
# Please make sure to update the list there when adding a new typing dependency.
extras["typing"] = [
    "typing-extensions>=4.8.0",
    "types-PyYAML",
    "types-requests",
    "types-simplejson",
    "types-toml",
    "types-tqdm",
    "types-urllib3",
]

extras["quality"] = [
    "ruff>=0.9.0",
    "mypy==1.5.1",
    "libcst==1.4.0",
]

extras["all"] = extras["testing"] + extras["quality"] + extras["typing"]

extras["dev"] = extras["all"]

setup(
    name="huggingface_hub",
    version=get_version(),
    author="Hugging Face, Inc.",
    author_email="julien@huggingface.co",
    description="Client library to download and publish models, datasets and other repos on the huggingface.co hub",
    long_description=open("README.md", "r", encoding="utf-8").read(),
    long_description_content_type="text/markdown",
    keywords="model-hub machine-learning models natural-language-processing deep-learning pytorch pretrained-models",
    license="Apache",
    url="https://github.com/huggingface/huggingface_hub",
    package_dir={"": "src"},
    packages=find_packages("src"),
    extras_require=extras,
    entry_points={
        "console_scripts": ["huggingface-cli=huggingface_hub.commands.huggingface_cli:main"],
        "fsspec.specs": "hf=huggingface_hub.HfFileSystem",
    },
    python_requires=">=3.8.0",
    install_requires=install_requires,
    classifiers=[
        "Intended Audience :: Developers",
        "Intended Audience :: Education",
        "Intended Audience :: Science/Research",
        "License :: OSI Approved :: Apache Software License",
        "Operating System :: OS Independent",
        "Programming Language :: Python :: 3",
        "Programming Language :: Python :: 3 :: Only",
        "Programming Language :: Python :: 3.8",
        "Programming Language :: Python :: 3.9",
        "Programming Language :: Python :: 3.10",
        "Programming Language :: Python :: 3.11",
        "Programming Language :: Python :: 3.12",
        "Programming Language :: Python :: 3.13",
        "Topic :: Scientific/Engineering :: Artificial Intelligence",
    ],
    include_package_data=True,
    package_data={"huggingface_hub": ["py.typed"]},  # Needed for wheel installation
)<|MERGE_RESOLUTION|>--- conflicted
+++ resolved
@@ -54,10 +54,7 @@
     "tensorflow",
     "keras<3.0",
 ]
-<<<<<<< HEAD
-=======
 
->>>>>>> 26bf2d36
 extras["hf_xet"] = ["hf_xet"]
 
 extras["testing"] = (
