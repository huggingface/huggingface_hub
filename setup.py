--- conflicted
+++ resolved
@@ -63,11 +63,7 @@
     "keras<3.0",
 ]
 
-<<<<<<< HEAD
-extras["hf-xet"] = ["hf-xet>=1.1.1,<2.0.0"]
-=======
-extras["hf_xet"] = ["hf-xet>=1.1.2,<2.0.0"]
->>>>>>> 1ebdbf95
+extras["hf-xet"] = ["hf-xet>=1.1.2,<2.0.0"]
 
 extras["mcp"] = [
     "mcp>=1.8.0",
