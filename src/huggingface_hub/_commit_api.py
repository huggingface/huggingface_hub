--- conflicted
+++ resolved
@@ -452,11 +452,7 @@
 
     Args:
         actions (`List[Dict]`):
-<<<<<<< HEAD
             LFS batch actions returned by the server.
-=======
-            The files to be uploaded
->>>>>>> 63176d23
         oid2addop (`Dict[str, CommitOperationAdd]`):
             A dictionary mapping the OID of the file to the corresponding `CommitOperationAdd` object.
         headers (`Dict[str, str]`):
