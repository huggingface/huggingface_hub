--- conflicted
+++ resolved
@@ -14,13 +14,8 @@
 
 from .constants import ENDPOINT
 from .lfs import UploadInfo, _validate_batch_actions, lfs_upload, post_lfs_batch_info
-from .utils import logging
-<<<<<<< HEAD
-from .utils._errors import _raise_for_status
-=======
-from .utils._errors import _raise_convert_bad_request
+from .utils import _raise_for_status, logging
 from .utils._typing import Literal
->>>>>>> 48ddc62c
 
 
 logger = logging.get_logger(__name__)
