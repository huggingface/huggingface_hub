"""
Type definitions and utilities for the `create_commit` API
"""
import base64
import io
import os
from concurrent import futures
from concurrent.futures import ThreadPoolExecutor
from contextlib import contextmanager
from dataclasses import dataclass, field
from typing import BinaryIO, Dict, Iterable, List, Optional, Tuple, Union

import requests

from .constants import ENDPOINT
from .lfs import UploadInfo, _validate_batch_actions, lfs_upload, post_lfs_batch_info
<<<<<<< HEAD
from .utils import hf_raise_for_status, logging
=======
from .utils import logging, validate_hf_hub_args
from .utils._errors import _raise_convert_bad_request
>>>>>>> b5d2d690
from .utils._typing import Literal


logger = logging.get_logger(__name__)


UploadMode = Literal["lfs", "regular"]


@dataclass
class CommitOperationDelete:
    """
    Data structure holding necessary info to delete
    a file from a repository on the Hub

    Args:
        path_in_repo (`str`):
            Relative filepath in the repo, for example:
            `"checkpoints/1fec34a/weights.bin"`
    """

    path_in_repo: str


@dataclass
class CommitOperationAdd:
    """
    Data structure holding necessary info to upload a file
    to a repository on the Hub

    Args:
        path_in_repo (`str`):
            Relative filepath in the repo, for example:
            `"checkpoints/1fec34a/weights.bin"`
        path_or_fileobj (`str`, `bytes`, or `BinaryIO`):
            Either:
            - a path to a local file (as str) to upload
            - a buffer of bytes (`bytes`) holding the content of the file to upload
            - a "file object" (subclass of `io.BufferedIOBase`), typically obtained
                with `open(path, "rb")`. It must support `seek()` and `tell()` methods.
    """

    path_in_repo: str
    path_or_fileobj: Union[str, bytes, BinaryIO]

    __upload_info: Optional[UploadInfo] = field(default=None, init=False)

    def validate(self):
        """
        Ensures `path_or_fileobj` is valid:
        - Ensures it is either a `str`, `bytes` or an instance of `io.BufferedIOBase`
        - If it is a `str`, ensure that it is a file path and that the file exists
        - If it is an instance of `io.BufferedIOBase`, ensures it supports `seek()` and `tell()`

        Raises: `ValueError` if `path_or_fileobj` is not valid
        """
        if isinstance(self.path_or_fileobj, str):
            path_or_fileobj = os.path.normpath(os.path.expanduser(self.path_or_fileobj))
            if not os.path.isfile(path_or_fileobj):
                raise ValueError(
                    f"Provided path: '{path_or_fileobj}' is not a file on the local"
                    " file system"
                )
        elif not isinstance(self.path_or_fileobj, (io.BufferedIOBase, bytes)):
            # ^^ Inspired from: https://stackoverflow.com/questions/44584829/how-to-determine-if-file-is-opened-in-binary-or-text-mode
            raise ValueError(
                "path_or_fileobj must be either an instance of str, bytes or"
                " io.BufferedIOBase. If you passed a file-like object, make sure it is"
                " in binary mode."
            )
        if isinstance(self.path_or_fileobj, io.BufferedIOBase):
            try:
                self.path_or_fileobj.tell()
                self.path_or_fileobj.seek(0, os.SEEK_CUR)
            except (OSError, AttributeError) as exc:
                raise ValueError(
                    "path_or_fileobj is a file-like object but does not implement"
                    " seek() and tell()"
                ) from exc

    def _upload_info(self) -> UploadInfo:
        """
        Computes and caches UploadInfo for the underlying data behind `path_or_fileobj`
        Triggers `self.validate`.

        Raises: `ValueError` if self.validate fails
        """
        self.validate()
        if self.__upload_info is None:
            if isinstance(self.path_or_fileobj, str):
                self.__upload_info = UploadInfo.from_path(self.path_or_fileobj)
            elif isinstance(self.path_or_fileobj, bytes):
                self.__upload_info = UploadInfo.from_bytes(self.path_or_fileobj)
            else:
                self.__upload_info = UploadInfo.from_fileobj(self.path_or_fileobj)
        return self.__upload_info

    @contextmanager
    def as_file(self):
        """
        A context manager that yields a file-like object allowing to read the underlying
        data behind `path_or_fileobj`.

        Triggers `self.validate`.

        Raises: `ValueError` if self.validate fails

        Example:

        ```python
        >>> operation = CommitOperationAdd(
        ...        path_in_repo="remote/dir/weights.h5",
        ...        path_or_fileobj="./local/weights.h5",
        ... )
        CommitOperationAdd(path_in_repo='remote/dir/weights.h5', path_or_fileobj='./local/weights.h5', _upload_info=None)

        >>> with operation.as_file() as file:
        ...     content = file.read()
        ```

        """
        self.validate()
        if isinstance(self.path_or_fileobj, str):
            with open(self.path_or_fileobj, "rb") as file:
                yield file
        elif isinstance(self.path_or_fileobj, bytes):
            yield io.BytesIO(self.path_or_fileobj)
        elif isinstance(self.path_or_fileobj, io.BufferedIOBase):
            prev_pos = self.path_or_fileobj.tell()
            yield self.path_or_fileobj
            self.path_or_fileobj.seek(prev_pos, io.SEEK_SET)

    def b64content(self) -> bytes:
        """
        The base64-encoded content of `path_or_fileobj`

        Returns: `bytes`
        """
        with self.as_file() as file:
            return base64.b64encode(file.read())


CommitOperation = Union[CommitOperationAdd, CommitOperationDelete]


@validate_hf_hub_args
def upload_lfs_files(
    *,
    additions: Iterable[CommitOperationAdd],
    repo_type: str,
    repo_id: str,
    token: str,
    endpoint: Optional[str] = None,
    num_threads: int = 5,
):
    """
    Uploads the content of `additions` to the Hub using the large file storage protocol.

    Relevant external documentation:
        - LFS Batch API: https://github.com/git-lfs/git-lfs/blob/main/docs/api/batch.md

    Args:
        additions (`Iterable` of `CommitOperationAdd`):
            The files to be uploaded
        repo_type (`str`):
            Type of the repo to upload to: `"model"`, `"dataset"` or `"space"`.
        repo_id (`str`):
            A namespace (user or an organization) and a repo name separated
            by a `/`.
        token (`str`):
            An authentication token ( See https://huggingface.co/settings/tokens )
        num_threads (`int`, *optional*):
            The number of concurrent threads to use when uploading. Defaults to 5.


    Raises: `RuntimeError` if an upload failed for any reason

    Raises: `ValueError` if the server returns malformed responses

    Raises: `requests.HTTPError` if the LFS batch endpoint returned an HTTP
        error

    """
    # Step 1: retrieve upload instructions from the LFS batch endpoint
    batch_actions, batch_errors = post_lfs_batch_info(
        upload_infos=[op._upload_info() for op in additions],
        token=token,
        repo_id=repo_id,
        repo_type=repo_type,
        endpoint=endpoint,
    )
    if batch_errors:
        message = "\n".join(
            [
                f'Encountered error for file with OID {err.get("oid")}:'
                f' `{err.get("error", {}).get("message")}'
                for err in batch_errors
            ]
        )
        raise ValueError(f"LFS batch endpoint returned errors:\n{message}")

    # Step 2: upload files concurrently according to these instructions
    oid2addop = {add_op._upload_info().sha256.hex(): add_op for add_op in additions}
    with ThreadPoolExecutor(max_workers=num_threads) as pool:
        logger.debug(
            f"Uploading {len(batch_actions)} LFS files to the Hub using up to"
            f" {num_threads} threads concurrently"
        )
        # Upload the files concurrently, stopping on the first exception
        futures2operation: Dict[futures.Future, CommitOperationAdd] = {
            pool.submit(
                _upload_lfs_object,
                operation=oid2addop[batch_action["oid"]],
                lfs_batch_action=batch_action,
                token=token,
            ): oid2addop[batch_action["oid"]]
            for batch_action in batch_actions
        }
        completed, pending = futures.wait(
            futures2operation,
            return_when=futures.FIRST_EXCEPTION,
        )

        for pending_future in pending:
            # Cancel pending futures
            # Uploads already in progress can't be stopped unfortunately,
            # as `requests` does not support cancelling / aborting a request
            pending_future.cancel()

        for future in completed:
            operation = futures2operation[future]
            try:
                future.result()
            except Exception as exc:
                # Raise the first exception encountered
                raise RuntimeError(
                    f"Error while uploading {operation.path_in_repo} to the Hub"
                ) from exc


def _upload_lfs_object(
    operation: CommitOperationAdd, lfs_batch_action: dict, token: str
):
    """
    Handles uploading a given object to the Hub with the LFS protocol.

    Defers to [`~utils.lfs.lfs_upload`] for the actual upload logic.

    Can be a No-op if the content of the file is already present on the hub
    large file storage.

    Args:
        operation (`CommitOprationAdd`):
            The add operation triggering this upload
        lfs_batch_action (`dict`):
            Upload instructions from the LFS batch endpoint for this object.
            See [`~utils.lfs.post_lfs_batch_info`] for more details.
        token (`str`):
            A [user access token](https://hf.co/settings/tokens) to authenticate requests against the Hub

    Raises: `ValueError` if `lfs_batch_action` is improperly formatted
    """
    _validate_batch_actions(lfs_batch_action)
    upload_info = operation._upload_info()
    actions = lfs_batch_action.get("actions")
    if actions is None:
        # The file was already uploaded
        logger.debug(
            f"Content of file {operation.path_in_repo} is already present upstream"
            " - skipping upload"
        )
        return
    upload_action = lfs_batch_action["actions"].get("upload")
    verify_action = lfs_batch_action["actions"].get("verify")

    with operation.as_file() as fileobj:
        lfs_upload(
            fileobj=fileobj,
            upload_action=upload_action,
            verify_action=verify_action,
            upload_info=upload_info,
            token=token,
        )
        logger.debug(f"{operation.path_in_repo}: Upload successful")


def validate_preupload_info(preupload_info: dict):
    files = preupload_info.get("files")
    if not isinstance(files, list):
        raise ValueError("preupload_info is improperly formatted")
    for file_info in files:
        if not (
            isinstance(file_info, dict)
            and isinstance(file_info.get("path"), str)
            and isinstance(file_info.get("uploadMode"), str)
            and (file_info["uploadMode"] in ("lfs", "regular"))
        ):
            raise ValueError("preupload_info is improperly formatted:")
    return preupload_info


@validate_hf_hub_args
def fetch_upload_modes(
    additions: Iterable[CommitOperationAdd],
    repo_type: str,
    repo_id: str,
    token: str,
    revision: str,
    endpoint: Optional[str] = None,
    create_pr: Optional[bool] = None,
) -> List[Tuple[CommitOperationAdd, UploadMode]]:
    """
    Requests the Hub "preupload" endpoint to determine wether each input file
    should be uploaded as a regular git blob or as git LFS blob.

    Args:
        additions (`Iterable` of :class:`CommitOperationAdd`):
            Iterable of :class:`CommitOperationAdd` describing the files to
            upload to the Hub.
        repo_type (`str`):
            Type of the repo to upload to: `"model"`, `"dataset"` or `"space"`.
        repo_id (`str`):
            A namespace (user or an organization) and a repo name separated
            by a `/`.
        token (`str`):
            An authentication token ( See https://huggingface.co/settings/tokens )
        revision (`str`):
            The git revision to upload the files to. Can be any valid git revision.

    Returns:
        list of 2-tuples, the first element being the add operation and
        the second element the associated upload mode

    Raises:
        :class:`requests.HTTPError`:
            If the Hub API returned an error
        :class:`ValueError`:
            If the Hub API returned an HTTP 400 error (bad request)
    """
    endpoint = endpoint if endpoint is not None else ENDPOINT
    headers = {"authorization": f"Bearer {token}"} if token is not None else None
    payload = {
        "files": [
            {
                "path": op.path_in_repo,
                "sample": base64.b64encode(op._upload_info().sample).decode("ascii"),
                "size": op._upload_info().size,
                "sha": op._upload_info().sha256.hex(),
            }
            for op in additions
        ]
    }

    resp = requests.post(
        f"{endpoint}/api/{repo_type}s/{repo_id}/preupload/{revision}",
        json=payload,
        headers=headers,
        params={"create_pr": "1"} if create_pr else None,
    )
    hf_raise_for_status(resp, endpoint_name="preupload")

    preupload_info = validate_preupload_info(resp.json())

    path2mode: Dict[str, UploadMode] = {
        file["path"]: file["uploadMode"] for file in preupload_info["files"]
    }

    return [(op, path2mode[op.path_in_repo]) for op in additions]


def prepare_commit_payload(
    additions: Iterable[Tuple[CommitOperationAdd, UploadMode]],
    deletions: Iterable[CommitOperationDelete],
    commit_message: str,
    commit_description: Optional[str] = None,
    parent_commit: Optional[str] = None,
):
    """
    Builds the payload to POST to the `/commit` API of the Hub
    """
    commit_description = commit_description if commit_description is not None else ""

    payload = {
        **({"parentCommit": parent_commit} if parent_commit is not None else {}),
        "summary": commit_message,
        "description": commit_description,
        "files": [
            {
                "path": add_op.path_in_repo,
                "encoding": "base64",
                "content": add_op.b64content().decode(),
            }
            for (add_op, upload_mode) in additions
            if upload_mode == "regular"
        ],
        "lfsFiles": [
            {
                "path": add_op.path_in_repo,
                "algo": "sha256",
                "oid": add_op._upload_info().sha256.hex(),
            }
            for (add_op, upload_mode) in additions
            if upload_mode == "lfs"
        ],
        "deletedFiles": [{"path": del_op.path_in_repo} for del_op in deletions],
    }
    return payload<|MERGE_RESOLUTION|>--- conflicted
+++ resolved
@@ -14,12 +14,7 @@
 
 from .constants import ENDPOINT
 from .lfs import UploadInfo, _validate_batch_actions, lfs_upload, post_lfs_batch_info
-<<<<<<< HEAD
-from .utils import hf_raise_for_status, logging
-=======
-from .utils import logging, validate_hf_hub_args
-from .utils._errors import _raise_convert_bad_request
->>>>>>> b5d2d690
+from .utils import hf_raise_for_status, logging, validate_hf_hub_args
 from .utils._typing import Literal
 
 
