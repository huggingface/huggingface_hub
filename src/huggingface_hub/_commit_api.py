--- conflicted
+++ resolved
@@ -573,11 +573,7 @@
     num_chunks_num_digits = int(math.log10(num_chunks)) + 1
 
     if not are_progress_bars_disabled():
-<<<<<<< HEAD
-        progress = XetProgressTracker(10)
-=======
         progress = XetProgressTracker()
->>>>>>> 35c48895
         progress_callback = progress.update_progress
     else:
         progress, progress_callback = None, None
