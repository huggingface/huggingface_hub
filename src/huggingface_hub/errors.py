"""Contains all custom errors."""

from pathlib import Path
from typing import Optional, Union

from requests import HTTPError, Response


# CACHE ERRORS


class CacheNotFound(Exception):
    """Exception thrown when the Huggingface cache is not found."""

    cache_dir: Union[str, Path]

    def __init__(self, msg: str, cache_dir: Union[str, Path], *args, **kwargs):
        super().__init__(msg, *args, **kwargs)
        self.cache_dir = cache_dir


class CorruptedCacheException(Exception):
    """Exception for any unexpected structure in the Huggingface cache-system."""


# HEADERS ERRORS


class LocalTokenNotFoundError(EnvironmentError):
    """Raised if local token is required but not found."""


# HTTP ERRORS


class OfflineModeIsEnabled(ConnectionError):
    """Raised when a request is made but `HF_HUB_OFFLINE=1` is set as environment variable."""


class HfHubHTTPError(HTTPError):
    """
    HTTPError to inherit from for any custom HTTP Error raised in HF Hub.

    Any HTTPError is converted at least into a `HfHubHTTPError`. If some information is
    sent back by the server, it will be added to the error message.

    Added details:
    - Request id from "X-Request-Id" header if exists. If not, fallback to "X-Amzn-Trace-Id" header if exists.
    - Server error message from the header "X-Error-Message".
    - Server error message if we can found one in the response body.

    Example:
    ```py
        import requests
        from huggingface_hub.utils import get_session, hf_raise_for_status, HfHubHTTPError

        response = get_session().post(...)
        try:
            hf_raise_for_status(response)
        except HfHubHTTPError as e:
            print(str(e)) # formatted message
            e.request_id, e.server_message # details returned by server

            # Complete the error message with additional information once it's raised
            e.append_to_message("\n`create_commit` expects the repository to exist.")
            raise
    ```
    """

    def __init__(self, message: str, response: Optional[Response] = None, *, server_message: Optional[str] = None):
        self.request_id = (
            response.headers.get("x-request-id") or response.headers.get("X-Amzn-Trace-Id")
            if response is not None
            else None
        )
        self.server_message = server_message

        super().__init__(
            message,
            response=response,  # type: ignore [arg-type]
            request=response.request if response is not None else None,  # type: ignore [arg-type]
        )

    def append_to_message(self, additional_message: str) -> None:
        """Append additional information to the `HfHubHTTPError` initial message."""
        self.args = (self.args[0] + additional_message,) + self.args[1:]


# INFERENCE CLIENT ERRORS


class InferenceTimeoutError(HTTPError, TimeoutError):
    """Error raised when a model is unavailable or the request times out."""


# INFERENCE ENDPOINT ERRORS


class InferenceEndpointError(Exception):
    """Generic exception when dealing with Inference Endpoints."""


class InferenceEndpointTimeoutError(InferenceEndpointError, TimeoutError):
    """Exception for timeouts while waiting for Inference Endpoint."""


# SAFETENSORS ERRORS


class SafetensorsParsingError(Exception):
    """Raised when failing to parse a safetensors file metadata.

    This can be the case if the file is not a safetensors file or does not respect the specification.
    """


class NotASafetensorsRepoError(Exception):
    """Raised when a repo is not a Safetensors repo i.e. doesn't have either a `model.safetensors` or a
    `model.safetensors.index.json` file.
    """


# TEXT GENERATION ERRORS


class TextGenerationError(HTTPError):
    """Generic error raised if text-generation went wrong."""


# Text Generation Inference Errors
class ValidationError(TextGenerationError):
    """Server-side validation error."""


class GenerationError(TextGenerationError):
    pass


class OverloadedError(TextGenerationError):
    pass


class IncompleteGenerationError(TextGenerationError):
    pass


class UnknownError(TextGenerationError):
    pass


# VALIDATION ERRORS


class HFValidationError(ValueError):
    """Generic exception thrown by `huggingface_hub` validators.

    Inherits from [`ValueError`](https://docs.python.org/3/library/exceptions.html#ValueError).
    """


# FILE METADATA ERRORS


class FileMetadataError(OSError):
    """Error triggered when the metadata of a file on the Hub cannot be retrieved (missing ETag or commit_hash).

    Inherits from `OSError` for backward compatibility.
    """


# REPOSITORY ERRORS


class RepositoryNotFoundError(HfHubHTTPError):
    """
    Raised when trying to access a hf.co URL with an invalid repository name, or
    with a private repo name the user does not have access to.

    Example:

    ```py
    >>> from huggingface_hub import model_info
    >>> model_info("<non_existent_repository>")
    (...)
    huggingface_hub.utils._errors.RepositoryNotFoundError: 401 Client Error. (Request ID: PvMw_VjBMjVdMz53WKIzP)

    Repository Not Found for url: https://huggingface.co/api/models/%3Cnon_existent_repository%3E.
    Please make sure you specified the correct `repo_id` and `repo_type`.
    If the repo is private, make sure you are authenticated.
    Invalid username or password.
    ```
    """


class GatedRepoError(RepositoryNotFoundError):
    """
    Raised when trying to access a gated repository for which the user is not on the
    authorized list.

    Note: derives from `RepositoryNotFoundError` to ensure backward compatibility.

    Example:

    ```py
    >>> from huggingface_hub import model_info
    >>> model_info("<gated_repository>")
    (...)
    huggingface_hub.utils._errors.GatedRepoError: 403 Client Error. (Request ID: ViT1Bf7O_026LGSQuVqfa)

    Cannot access gated repo for url https://huggingface.co/api/models/ardent-figment/gated-model.
    Access to model ardent-figment/gated-model is restricted and you are not in the authorized list.
    Visit https://huggingface.co/ardent-figment/gated-model to ask for access.
    ```
    """


class DisabledRepoError(HfHubHTTPError):
    """
    Raised when trying to access a repository that has been disabled by its author.

    Example:

    ```py
    >>> from huggingface_hub import dataset_info
    >>> dataset_info("laion/laion-art")
    (...)
    huggingface_hub.utils._errors.DisabledRepoError: 403 Client Error. (Request ID: Root=1-659fc3fa-3031673e0f92c71a2260dbe2;bc6f4dfb-b30a-4862-af0a-5cfe827610d8)

    Cannot access repository for url https://huggingface.co/api/datasets/laion/laion-art.
    Access to this resource is disabled.
    ```
    """


# REVISION ERROR


class RevisionNotFoundError(HfHubHTTPError):
    """
    Raised when trying to access a hf.co URL with a valid repository but an invalid
    revision.

    Example:

    ```py
    >>> from huggingface_hub import hf_hub_download
    >>> hf_hub_download('bert-base-cased', 'config.json', revision='<non-existent-revision>')
    (...)
    huggingface_hub.utils._errors.RevisionNotFoundError: 404 Client Error. (Request ID: Mwhe_c3Kt650GcdKEFomX)

    Revision Not Found for url: https://huggingface.co/bert-base-cased/resolve/%3Cnon-existent-revision%3E/config.json.
    ```
    """


# ENTRY ERRORS
class EntryNotFoundError(HfHubHTTPError):
    """
    Raised when trying to access a hf.co URL with a valid repository and revision
    but an invalid filename.

    Example:

    ```py
    >>> from huggingface_hub import hf_hub_download
    >>> hf_hub_download('bert-base-cased', '<non-existent-file>')
    (...)
    huggingface_hub.utils._errors.EntryNotFoundError: 404 Client Error. (Request ID: 53pNl6M0MxsnG5Sw8JA6x)

    Entry Not Found for url: https://huggingface.co/bert-base-cased/resolve/main/%3Cnon-existent-file%3E.
    ```
    """


class LocalEntryNotFoundError(EntryNotFoundError, FileNotFoundError, ValueError):
    """
    Raised when trying to access a file or snapshot that is not on the disk when network is
    disabled or unavailable (connection issue). The entry may exist on the Hub.

    Note: `ValueError` type is to ensure backward compatibility.
    Note: `LocalEntryNotFoundError` derives from `HTTPError` because of `EntryNotFoundError`
          even when it is not a network issue.

    Example:

    ```py
    >>> from huggingface_hub import hf_hub_download
    >>> hf_hub_download('bert-base-cased', '<non-cached-file>',  local_files_only=True)
    (...)
    huggingface_hub.utils._errors.LocalEntryNotFoundError: Cannot find the requested files in the disk cache and outgoing traffic has been disabled. To enable hf.co look-ups and downloads online, set 'local_files_only' to False.
    ```
    """

    def __init__(self, message: str):
        super().__init__(message, response=None)


# REQUEST ERROR
class BadRequestError(HfHubHTTPError, ValueError):
    """
    Raised by `hf_raise_for_status` when the server returns a HTTP 400 error.

    Example:

    ```py
    >>> resp = requests.post("hf.co/api/check", ...)
    >>> hf_raise_for_status(resp, endpoint_name="check")
    huggingface_hub.utils._errors.BadRequestError: Bad request for check endpoint: {details} (Request ID: XXX)
    ```
    """


# DDUF file format ERROR


class DDUFError(Exception):
    """Base exception for errors related to the DDUF format."""


class DDUFCorruptedFileError(DDUFError):
    """Exception thrown when the DDUF file is corrupted."""


class DDUFExportError(DDUFError):
    """Base exception for errors during DDUF export."""


class DDUFInvalidEntryNameError(DDUFExportError):
    """Exception thrown when the entry name is invalid."""


<<<<<<< HEAD
# STRICT DATACLASSES ERRORS


class StrictDataclassError(Exception):
    """Base exception for strict dataclasses."""


class StrictDataclassDefinitionError(StrictDataclassError):
    """Exception thrown when a strict dataclass is defined incorrectly."""


class StrictDataclassFieldValidationError(StrictDataclassError):
    """Exception thrown when a strict dataclass fails validation for a given field."""

    def __init__(self, field: str, cause: Exception):
        error_message = f"Validation error for field '{field}':"
        error_message += f"\n    {cause.__class__.__name__}: {cause}"
        super().__init__(error_message)
=======
# XET ERRORS


class XetError(Exception):
    """Base exception for errors related to Xet Storage."""


class XetAuthorizationError(XetError):
    """Exception thrown when the user does not have the right authorization to use Xet Storage."""


class XetRefreshTokenError(XetError):
    """Exception thrown when the refresh token is invalid."""


class XetDownloadError(Exception):
    """Exception thrown when the download from Xet Storage fails."""
>>>>>>> 8b54e424
<|MERGE_RESOLUTION|>--- conflicted
+++ resolved
@@ -329,7 +329,6 @@
     """Exception thrown when the entry name is invalid."""
 
 
-<<<<<<< HEAD
 # STRICT DATACLASSES ERRORS
 
 
@@ -348,7 +347,8 @@
         error_message = f"Validation error for field '{field}':"
         error_message += f"\n    {cause.__class__.__name__}: {cause}"
         super().__init__(error_message)
-=======
+
+
 # XET ERRORS
 
 
@@ -365,5 +365,4 @@
 
 
 class XetDownloadError(Exception):
-    """Exception thrown when the download from Xet Storage fails."""
->>>>>>> 8b54e424
+    """Exception thrown when the download from Xet Storage fails."""