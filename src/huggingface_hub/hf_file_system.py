import os
import tempfile
from collections import deque
from dataclasses import dataclass
from datetime import datetime
from glob import has_magic
from typing import Any, Dict, Iterable, List, Optional, Tuple, Union
from urllib.parse import quote, unquote

import fsspec
import requests

from ._commit_api import CommitOperationDelete
from .constants import DEFAULT_REVISION, ENDPOINT, REPO_TYPE_MODEL, REPO_TYPES_MAPPING, REPO_TYPES_URL_PREFIXES
from .hf_api import HfApi
from .utils import (
    EntryNotFoundError,
    HFValidationError,
    RepositoryNotFoundError,
    RevisionNotFoundError,
    hf_raise_for_status,
    http_backoff,
    paginate,
    parse_datetime,
)


@dataclass
class HfFileSystemResolvedPath:
    """Data structure containing information about a resolved hffs path."""

    repo_type: str
    repo_id: str
    revision: str
    path_in_repo: str

    def unresolve(self) -> str:
        return (
            f"{REPO_TYPES_URL_PREFIXES.get(self.repo_type, '') + self.repo_id}@{safe_quote(self.revision)}/{self.path_in_repo}"
            .rstrip("/")
        )


class HfFileSystem(fsspec.AbstractFileSystem):
    """
    Access a remote Hugging Face Hub repository as if were a local file system.

    Args:
        endpoint (`str`, *optional*):
            The endpoint to use. If not provided, the default one (https://huggingface.co) is used.
        token (`str`, *optional*):
            Authentication token, obtained with [`HfApi.login`] method. Will default to the stored token.

    Usage:

    ```python
    >>> from huggingface_hub import HfFileSystem

    >>> fs = HfFileSystem()

    >>> # List files
    >>> fs.glob("my-username/my-model/*.bin")
    ['my-username/my-model/pytorch_model.bin']
    >>> fs.ls("datasets/my-username/my-dataset", detail=False)
    ['datasets/my-username/my-dataset/.gitattributes', 'datasets/my-username/my-dataset/README.md', 'datasets/my-username/my-dataset/data.json']

    >>> # Read/write files
    >>> with fs.open("my-username/my-model/pytorch_model.bin") as f:
    ...     data = f.read()
    >>> with fs.open("my-username/my-model/pytorch_model.bin", "wb") as f:
    ...     f.write(data)
    ```
    """

    root_marker = ""
    protocol = "hf"

    def __init__(
        self,
        *args,
        endpoint: Optional[str] = None,
        token: Optional[str] = None,
        **storage_options,
    ):
        super().__init__(*args, **storage_options)
        self.endpoint = endpoint or ENDPOINT
        self.token = token
        self._api = HfApi(endpoint=endpoint, token=token)
        # Maps (repo_type, repo_id, revision) to a 2-tuple with:
        #  * the 1st element indicating whether the repositoy and the revision exist
        #  * the 2nd element being the exception raised if the repository or revision doesn't exist
        self._repo_and_revision_exists_cache: Dict[
            Tuple[str, str, Optional[str]], Tuple[bool, Optional[Exception]]
        ] = {}

    def _repo_and_revision_exist(
        self, repo_type: str, repo_id: str, revision: Optional[str]
    ) -> Tuple[bool, Optional[Exception]]:
        if (repo_type, repo_id, revision) not in self._repo_and_revision_exists_cache:
            try:
                self._api.repo_info(repo_id, revision=revision, repo_type=repo_type)
            except (RepositoryNotFoundError, HFValidationError) as e:
                self._repo_and_revision_exists_cache[(repo_type, repo_id, revision)] = False, e
                self._repo_and_revision_exists_cache[(repo_type, repo_id, None)] = False, e
            except RevisionNotFoundError as e:
                self._repo_and_revision_exists_cache[(repo_type, repo_id, revision)] = False, e
                self._repo_and_revision_exists_cache[(repo_type, repo_id, None)] = True, None
            else:
                self._repo_and_revision_exists_cache[(repo_type, repo_id, revision)] = True, None
                self._repo_and_revision_exists_cache[(repo_type, repo_id, None)] = True, None
        return self._repo_and_revision_exists_cache[(repo_type, repo_id, revision)]

    def resolve_path(self, path: str, revision: Optional[str] = None) -> HfFileSystemResolvedPath:
        def _align_revision_in_path_with_revision(
            revision_in_path: Optional[str], revision: Optional[str]
        ) -> Optional[str]:
            if revision is not None:
                if revision_in_path is not None and revision_in_path != revision:
                    raise ValueError(
                        f'Revision specified in path ("{revision_in_path}") and in `revision` argument ("{revision}")'
                        " are not the same."
                    )
            else:
                revision = revision_in_path
            return revision

        path = self._strip_protocol(path)
        if not path:
            # can't list repositories at root
            raise NotImplementedError("Access to repositories lists is not implemented.")
        elif path.split("/")[0] + "/" in REPO_TYPES_URL_PREFIXES.values():
            if "/" not in path:
                # can't list repositories at the repository type level
                raise NotImplementedError("Acces to repositories lists is not implemented.")
            repo_type, path = path.split("/", 1)
            repo_type = REPO_TYPES_MAPPING[repo_type]
        else:
            repo_type = REPO_TYPE_MODEL
        if path.count("/") > 0:
            if "@" in path:
                repo_id, revision_in_path = path.split("@", 1)
                if "/" in revision_in_path:
                    revision_in_path, path_in_repo = revision_in_path.split("/", 1)
                else:
                    path_in_repo = ""
                revision_in_path = unquote(revision_in_path)
                revision = _align_revision_in_path_with_revision(revision_in_path, revision)
                repo_and_revision_exist, err = self._repo_and_revision_exist(repo_type, repo_id, revision)
                if not repo_and_revision_exist:
                    raise FileNotFoundError(path) from err
            else:
                repo_id_with_namespace = "/".join(path.split("/")[:2])
                path_in_repo_with_namespace = "/".join(path.split("/")[2:])
                repo_id_without_namespace = path.split("/")[0]
                path_in_repo_without_namespace = "/".join(path.split("/")[1:])
                repo_id = repo_id_with_namespace
                path_in_repo = path_in_repo_with_namespace
                repo_and_revision_exist, err = self._repo_and_revision_exist(repo_type, repo_id, revision)
                if not repo_and_revision_exist:
                    if isinstance(err, (RepositoryNotFoundError, HFValidationError)):
                        repo_id = repo_id_without_namespace
                        path_in_repo = path_in_repo_without_namespace
                        repo_and_revision_exist, _ = self._repo_and_revision_exist(repo_type, repo_id, revision)
                        if not repo_and_revision_exist:
                            raise FileNotFoundError(path) from err
                    else:
                        raise FileNotFoundError(path) from err
        else:
            repo_id = path
            path_in_repo = ""
            if "@" in path:
                repo_id, revision_in_path = path.split("@", 1)
                revision_in_path = unquote(revision_in_path)
                revision = _align_revision_in_path_with_revision(revision_in_path, revision)
            repo_and_revision_exist, _ = self._repo_and_revision_exist(repo_type, repo_id, revision)
            if not repo_and_revision_exist:
                raise NotImplementedError("Acces to repositories lists is not implemented.")

        revision = revision if revision is not None else DEFAULT_REVISION
        return HfFileSystemResolvedPath(repo_type, repo_id, revision, path_in_repo)

    def invalidate_cache(self, path: Optional[str] = None) -> None:
        if not path:
            self.dircache.clear()
            self._repository_type_and_id_exists_cache.clear()
        else:
            path = self.resolve_path(path).unresolve()
            while path:
                self.dircache.pop(path, None)
                path = self._parent(path)

    def _open(
        self,
        path: str,
        mode: str = "rb",
        revision: Optional[str] = None,
        **kwargs,
    ) -> "HfFileSystemFile":
        if mode == "ab":
            raise NotImplementedError("Appending to remote files is not yet supported.")
        return HfFileSystemFile(self, path, mode=mode, revision=revision, **kwargs)

    def _rm(self, path: str, revision: Optional[str] = None, **kwargs) -> None:
        resolved_path = self.resolve_path(path, revision=revision)
        self._api.delete_file(
            path_in_repo=resolved_path.path_in_repo,
            repo_id=resolved_path.repo_id,
            token=self.token,
            repo_type=resolved_path.repo_type,
            revision=resolved_path.revision,
            commit_message=kwargs.get("commit_message"),
            commit_description=kwargs.get("commit_description"),
        )
        self.invalidate_cache(path=resolved_path.unresolve())

    def rm(
        self,
        path: str,
        recursive: bool = False,
        maxdepth: Optional[int] = None,
        revision: Optional[str] = None,
        **kwargs,
    ) -> None:
        resolved_path = self.resolve_path(path, revision=revision)
        root_path = REPO_TYPES_URL_PREFIXES.get(resolved_path.repo_type, "") + resolved_path.repo_id
        paths = self.expand_path(path, recursive=recursive, maxdepth=maxdepth, revision=resolved_path.revision)
        paths_in_repo = [path[len(root_path) + 1 :] for path in paths if not self.isdir(path)]
        operations = [CommitOperationDelete(path_in_repo=path_in_repo) for path_in_repo in paths_in_repo]
        commit_message = f"Delete {path} "
        commit_message += "recursively " if recursive else ""
        commit_message += f"up to depth {maxdepth} " if maxdepth is not None else ""
        # TODO: use `commit_description` to list all the deleted paths?
        self._api.create_commit(
            repo_id=resolved_path.repo_id,
            repo_type=resolved_path.repo_type,
            token=self.token,
            operations=operations,
            revision=resolved_path.revision,
            commit_message=kwargs.get("commit_message", commit_message),
            commit_description=kwargs.get("commit_description"),
        )
        self.invalidate_cache(path=resolved_path.unresolve())

    def ls(
        self, path: str, detail: bool = True, refresh: bool = False, revision: Optional[str] = None, **kwargs
    ) -> List[Union[str, Dict[str, Any]]]:
        """List the contents of a directory."""
        resolved_path = self.resolve_path(path, revision=revision)
        revision_in_path = "@" + safe_quote(resolved_path.revision)
        has_revision_in_path = revision_in_path in path
        path = resolved_path.unresolve()
        try:
            out = self._ls_tree(path, refresh=refresh, revision=resolved_path.revision)
        except EntryNotFoundError:
            out = self._ls_tree(self._parent(path), refresh=refresh, revision=resolved_path.revision)
            out = [o for o in out if o["name"] == path]
            if len(out) == 0:
                # parent directory does not contain this file/directory
                raise FileNotFoundError(path) from None
        if not has_revision_in_path:
            out = [{**o, "name": o["name"].replace(revision_in_path, "", 1)} for o in out]
        return out if detail else [o["name"] for o in out]

<<<<<<< HEAD
    def _ls_tree(self, path: str, recursive: bool = False, refresh: bool = False, revision: Optional[str] = None):
=======
    def _iter_tree(self, path: str, revision: Optional[str] = None):
        # TODO: use HfApi.list_files_info instead when it supports "lastCommit" and "expand=True"
        # See https://github.com/huggingface/moon-landing/issues/5993
>>>>>>> aeef5d66
        resolved_path = self.resolve_path(path, revision=revision)
        path = resolved_path.unresolve()
        path_prefix = (
            HfFileSystemResolvedPath(
                resolved_path.repo_type, resolved_path.repo_id, resolved_path.revision, ""
            ).unresolve()
            + "/"
        )
<<<<<<< HEAD

        def _iter_repo_tree(resolved_path: HfFileSystemResolvedPath, recursive: bool = False) -> Iterable[Dict]:
            path = f"{self._api.endpoint}/api/{resolved_path.repo_type}s/{resolved_path.repo_id}/tree/{safe_quote(resolved_path.revision)}/{resolved_path.path_in_repo}".rstrip(
                "/"
            )
            headers = self._api._build_hf_headers()
            params = {"recursive": recursive} if recursive else {}
            yield from paginate(path, params=params, headers=headers)

        def _format_tree_item_as_path_info(tree_item: Dict) -> Dict:
            path_info = {
                "name": path_prefix + tree_item["path"],
                "size": tree_item["size"],
                "type": tree_item["type"],
            }
            if tree_item["type"] == "file":
                path_info.update(
                    {
                        "blob_id": tree_item["oid"],
                        "lfs": tree_item.get("lfs"),
                        "last_modified": parse_datetime(tree_item["lastCommit"]["date"]),
                    },
                )
            return path_info

        out = []
        if path not in self.dircache or refresh:
            for tree_item in _iter_repo_tree(resolved_path, recursive=recursive):
                path_info = _format_tree_item_as_path_info(tree_item)
                parent_path = (path_prefix + self._parent(tree_item["path"])).rstrip("/")
                self.dircache.setdefault(parent_path, []).append(path_info)
                out.append(path_info)
        else:
            cached_infos = self.dircache[path]
            out.extend(cached_infos)
            # Use BFS to traverse the cache to build the "recursive "output
            # - if the cache is incomplete, find the common prefix of the missing entries and extend the output with the result of `_ls_tree(common_prefix, recursive=True)`
            if recursive:
                dirs_to_visit = deque([path_info for path_info in cached_infos if path_info["type"] == "directory"])
                dirs_not_in_cache = []
                while dirs_to_visit:
                    dir_info = dirs_to_visit.popleft()
                    if dir_info["name"] not in self.dircache:
                        dirs_not_in_cache.append(dir_info["name"])
                    else:
                        cached_infos = self.dircache[dir_info["name"]]
                        out.extend(cached_infos)
                        dirs_to_visit.extend(
                            [path_info for path_info in cached_infos if path_info["type"] == "directory"]
                        )
                if dirs_not_in_cache:
                    dirs_not_in_cache = [dir_path[len(path_prefix) :] for dir_path in dirs_not_in_cache]
                    common_path = (path_prefix + os.path.commonpath(dirs_not_in_cache)).rstrip("/")
                    out = [o for o in out if not o["name"].startswith(common_path)]
                    self.dircache.pop(common_path, None)
                    out.extend(
                        self._ls_tree(common_path, recursive=True, refresh=refresh, revision=resolved_path.revision)
                    )
        return out

    def find(
        self,
        path: str,
        maxdepth: Optional[int] = None,
        withdirs: bool = False,
        detail: bool = False,
        refresh: bool = False,
        revision: Optional[str] = None,
        **kwargs,
    ) -> Union[List[str], Dict[str, Dict[str, Any]]]:
        if maxdepth:
            return super().find(
                path, maxdepth=maxdepth, withdirs=withdirs, detail=detail, refresh=refresh, revision=revision, **kwargs
            )

        resolved_path = self.resolve_path(path, revision=revision)
        revision_in_path = "@" + safe_quote(resolved_path.revision)
        has_revision_in_path = revision_in_path in path
        path = resolved_path.unresolve()
        try:
            out = self._ls_tree(path, recursive=True, refresh=refresh, revision=resolved_path.revision)
        except EntryNotFoundError:
            out = {}
            if self.info(path, revision=resolved_path.revision)["type"] == "file":
                path = path.replace(revision_in_path, "", 1) if not has_revision_in_path else path
                out = {path: {}}
        else:
            if not withdirs:
                out = [o for o in out if o["type"] != "directory"]
            if not has_revision_in_path:
                out = [{**o, "name": o["name"].replace(revision_in_path, "", 1)} for o in out]
            out = {o["name"]: o for o in out}
        names = sorted(out)
        if not detail:
            return names
        else:
            return {name: out[name] for name in names}
=======
        headers = self._api._build_hf_headers()
        yield from paginate(path, params={"expand": True}, headers=headers)
>>>>>>> aeef5d66

    def cp_file(self, path1: str, path2: str, revision: Optional[str] = None, **kwargs) -> None:
        resolved_path1 = self.resolve_path(path1, revision=revision)
        resolved_path2 = self.resolve_path(path2, revision=revision)

        same_repo = (
            resolved_path1.repo_type == resolved_path2.repo_type and resolved_path1.repo_id == resolved_path2.repo_id
        )

        # TODO: Wait for https://github.com/huggingface/huggingface_hub/issues/1083 to be resolved to simplify this logic
        if same_repo and self.info(path1, revision=resolved_path1.revision)["lfs"] is not None:
            headers = self._api._build_hf_headers(is_write_action=True)
            commit_message = f"Copy {path1} to {path2}"
            payload = {
                "summary": kwargs.get("commit_message", commit_message),
                "description": kwargs.get("commit_description", ""),
                "files": [],
                "lfsFiles": [
                    {
                        "path": resolved_path2.path_in_repo,
                        "algo": "sha256",
                        "oid": self.info(path1, revision=resolved_path1.revision)["lfs"]["oid"],
                    }
                ],
                "deletedFiles": [],
            }
            r = requests.post(
                f"{self.endpoint}/api/{resolved_path1.repo_type}s/{resolved_path1.repo_id}/commit/{safe_quote(resolved_path2.revision)}",
                json=payload,
                headers=headers,
            )
            hf_raise_for_status(r)
        else:
            with self.open(path1, "rb", revision=resolved_path1.revision) as f:
                content = f.read()
            commit_message = f"Copy {path1} to {path2}"
            self._api.upload_file(
                path_or_fileobj=content,
                path_in_repo=resolved_path2.path_in_repo,
                repo_id=resolved_path2.repo_id,
                token=self.token,
                repo_type=resolved_path2.repo_type,
                revision=resolved_path2.revision,
                commit_message=kwargs.get("commit_message", commit_message),
                commit_description=kwargs.get("commit_description"),
            )
        self.invalidate_cache(path=resolved_path1.unresolve())
        self.invalidate_cache(path=resolved_path2.unresolve())

    def modified(self, path: str, **kwargs) -> datetime:
        path_info = self.info(path, **kwargs)
        if "last_modified" not in path_info:
            raise IsADirectoryError(path)
        return path_info["last_modified"]

    def info(self, path: str, **kwargs) -> Dict[str, Any]:
        resolved_path = self.resolve_path(path)
        if not resolved_path.path_in_repo:
            revision_in_path = "@" + safe_quote(resolved_path.revision)
            has_revision_in_path = revision_in_path in path
            name = resolved_path.unresolve()
            name = name.replace(revision_in_path, "", 1) if not has_revision_in_path else name
            return {"name": name, "size": 0, "type": "directory"}
        return super().info(path, **kwargs)

    def expand_path(
        self, path: Union[str, List[str]], recursive: bool = False, maxdepth: Optional[int] = None, **kwargs
    ) -> List[str]:
        # The default implementation does not allow passing custom kwargs (e.g., we use these kwargs to propagate the `revision`)
        if maxdepth is not None and maxdepth < 1:
            raise ValueError("maxdepth must be at least 1")

        if isinstance(path, str):
            return self.expand_path([path], recursive, maxdepth)

        out = set()
        path = [self._strip_protocol(p) for p in path]
        for p in path:
            if has_magic(p):
                bit = set(self.glob(p, **kwargs))
                out |= bit
                if recursive:
                    out |= set(self.expand_path(list(bit), recursive=recursive, maxdepth=maxdepth, **kwargs))
                continue
            elif recursive:
                rec = set(self.find(p, maxdepth=maxdepth, withdirs=True, detail=False, **kwargs))
                out |= rec
            if p not in out and (recursive is False or self.exists(p)):
                # should only check once, for the root
                out.add(p)
        if not out:
            raise FileNotFoundError(path)
        return list(sorted(out))


class HfFileSystemFile(fsspec.spec.AbstractBufferedFile):
    def __init__(self, fs: HfFileSystem, path: str, revision: Optional[str] = None, **kwargs):
        super().__init__(fs, path, **kwargs)
        self.fs: HfFileSystem
        self.resolved_path = fs.resolve_path(path, revision=revision)

    def _fetch_range(self, start: int, end: int) -> bytes:
        headers = {
            "range": f"bytes={start}-{end - 1}",
            **self.fs._api._build_hf_headers(),
        }
        url = (
            f"{self.fs.endpoint}/{REPO_TYPES_URL_PREFIXES.get(self.resolved_path.repo_type, '') + self.resolved_path.repo_id}/resolve/{safe_quote(self.resolved_path.revision)}/{safe_quote(self.resolved_path.path_in_repo)}"
        )
        r = http_backoff("GET", url, headers=headers)
        hf_raise_for_status(r)
        return r.content

    def _initiate_upload(self) -> None:
        self.temp_file = tempfile.NamedTemporaryFile(prefix="hffs-", delete=False)

    def _upload_chunk(self, final: bool = False) -> None:
        self.buffer.seek(0)
        block = self.buffer.read()
        self.temp_file.write(block)
        if final:
            self.temp_file.close()
            self.fs._api.upload_file(
                path_or_fileobj=self.temp_file.name,
                path_in_repo=self.resolved_path.path_in_repo,
                repo_id=self.resolved_path.repo_id,
                token=self.fs.token,
                repo_type=self.resolved_path.repo_type,
                revision=self.resolved_path.revision,
                commit_message=self.kwargs.get("commit_message"),
                commit_description=self.kwargs.get("commit_description"),
            )
            os.remove(self.temp_file.name)
            self.fs.invalidate_cache(
                path=self.resolved_path.unresolve(),
            )


def safe_quote(s: str) -> str:
    return quote(s, safe="")<|MERGE_RESOLUTION|>--- conflicted
+++ resolved
@@ -261,13 +261,7 @@
             out = [{**o, "name": o["name"].replace(revision_in_path, "", 1)} for o in out]
         return out if detail else [o["name"] for o in out]
 
-<<<<<<< HEAD
     def _ls_tree(self, path: str, recursive: bool = False, refresh: bool = False, revision: Optional[str] = None):
-=======
-    def _iter_tree(self, path: str, revision: Optional[str] = None):
-        # TODO: use HfApi.list_files_info instead when it supports "lastCommit" and "expand=True"
-        # See https://github.com/huggingface/moon-landing/issues/5993
->>>>>>> aeef5d66
         resolved_path = self.resolve_path(path, revision=revision)
         path = resolved_path.unresolve()
         path_prefix = (
@@ -276,14 +270,13 @@
             ).unresolve()
             + "/"
         )
-<<<<<<< HEAD
 
         def _iter_repo_tree(resolved_path: HfFileSystemResolvedPath, recursive: bool = False) -> Iterable[Dict]:
             path = f"{self._api.endpoint}/api/{resolved_path.repo_type}s/{resolved_path.repo_id}/tree/{safe_quote(resolved_path.revision)}/{resolved_path.path_in_repo}".rstrip(
                 "/"
             )
             headers = self._api._build_hf_headers()
-            params = {"recursive": recursive} if recursive else {}
+            params = {"expand": True, **({"recursive": True} if recursive else {})}
             yield from paginate(path, params=params, headers=headers)
 
         def _format_tree_item_as_path_info(tree_item: Dict) -> Dict:
@@ -374,10 +367,6 @@
             return names
         else:
             return {name: out[name] for name in names}
-=======
-        headers = self._api._build_hf_headers()
-        yield from paginate(path, params={"expand": True}, headers=headers)
->>>>>>> aeef5d66
 
     def cp_file(self, path1: str, path2: str, revision: Optional[str] = None, **kwargs) -> None:
         resolved_path1 = self.resolve_path(path1, revision=revision)
