--- conflicted
+++ resolved
@@ -4,10 +4,7 @@
 import threading
 from collections import deque
 from contextlib import ExitStack
-<<<<<<< HEAD
-=======
 from copy import deepcopy
->>>>>>> e2f6f267
 from dataclasses import dataclass, field
 from datetime import datetime
 from itertools import chain
@@ -26,10 +23,7 @@
 from .file_download import hf_hub_url, http_get
 from .hf_api import HfApi, LastCommitInfo, RepoFile
 from .utils import HFValidationError, hf_raise_for_status, http_backoff, http_stream_backoff
-<<<<<<< HEAD
-=======
 from .utils.insecure_hashlib import md5
->>>>>>> e2f6f267
 
 
 # Regex used to match special revisions with "/" in them (see #1710)
@@ -1253,9 +1247,6 @@
         if len(buf) >= length:
             return bytes(buf[:length])
 
-<<<<<<< HEAD
-    return bytes(buf)  # may be < length if response ended
-=======
     return bytes(buf)  # may be < length if response ended
 
 
@@ -1263,5 +1254,4 @@
     fs = cls(*args, **kwargs)
     for attr, state_value in instance_state.items():
         setattr(fs, attr, state_value)
-    return fs
->>>>>>> e2f6f267
+    return fs