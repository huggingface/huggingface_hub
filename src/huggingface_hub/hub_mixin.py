import json
import os
import warnings
from pathlib import Path
from typing import Dict, List, Optional, Type, TypeVar, Union

import requests

from .constants import CONFIG_NAME, PYTORCH_WEIGHTS_NAME
from .file_download import hf_hub_download, is_torch_available
from .hf_api import HfApi
from .utils import SoftTemporaryDirectory, logging, validate_hf_hub_args
from .utils._deprecation import _deprecate_positional_args


if is_torch_available():
    import torch  # type: ignore

logger = logging.get_logger(__name__)

# Generic variable that is either ModelHubMixin or a subclass thereof
T = TypeVar("T", bound="ModelHubMixin")


class ModelHubMixin:
    """
    A generic mixin to integrate ANY machine learning framework with the Hub.

    To integrate your framework, your model class must inherit from this class. Custom logic for saving/loading models
    have to be overwritten in  [`_from_pretrained`] and [`_save_pretrained`]. [`PyTorchModelHubMixin`] is a good example
    of mixin integration with the Hub. Check out our [integration guide](../guides/integrations) for more instructions.
    """

    @_deprecate_positional_args(version="0.16")
    def save_pretrained(
        self,
        save_directory: Union[str, Path],
        *,
        config: Optional[dict] = None,
        repo_id: Optional[str] = None,
        push_to_hub: bool = False,
        **kwargs,
    ) -> Optional[str]:
        """
        Save weights in local directory.

        Args:
            save_directory (`str` or `Path`):
                Path to directory in which the model weights and configuration will be saved.
            config (`dict`, *optional*):
                Model configuration specified as a key/value dictionary.
            push_to_hub (`bool`, *optional*, defaults to `False`):
                Whether or not to push your model to the Huggingface Hub after saving it.
            repo_id (`str`, *optional*):
                ID of your repository on the Hub. Used only if `push_to_hub=True`. Will default to the folder name if
                not provided.
            kwargs:
                Additional key word arguments passed along to the [`~ModelHubMixin._from_pretrained`] method.
        """
        save_directory = Path(save_directory)
        save_directory.mkdir(parents=True, exist_ok=True)

        # saving model weights/files
        self._save_pretrained(save_directory)

        # saving config
        if isinstance(config, dict):
            (save_directory / CONFIG_NAME).write_text(json.dumps(config))

        if push_to_hub:
            kwargs = kwargs.copy()  # soft-copy to avoid mutating input
            if config is not None:  # kwarg for `push_to_hub`
                kwargs["config"] = config
            if repo_id is None:
                repo_id = save_directory.name  # Defaults to `save_directory` name
            return self.push_to_hub(repo_id=repo_id, **kwargs)
        return None

    def _save_pretrained(self, save_directory: Path) -> None:
        """
        Overwrite this method in subclass to define how to save your model.
        Check out our [integration guide](../guides/integrations) for instructions.

        Args:
            save_directory (`str` or `Path`):
                Path to directory in which the model weights and configuration will be saved.
        """
        raise NotImplementedError

    @classmethod
    @validate_hf_hub_args
    @_deprecate_positional_args(version="0.16")
    def from_pretrained(
        cls: Type[T],
        pretrained_model_name_or_path: Union[str, Path],
        *,
        force_download: bool = False,
        resume_download: bool = False,
        proxies: Optional[Dict] = None,
        token: Optional[Union[str, bool]] = None,
        cache_dir: Optional[Union[str, Path]] = None,
        local_files_only: bool = False,
        revision: Optional[str] = None,
        **model_kwargs,
    ) -> T:
        """
        Download a model from the Huggingface Hub and instantiate it.

        Args:
            pretrained_model_name_or_path (`str`, `Path`):
                - Either the `model_id` (string) of a model hosted on the Hub, e.g. `bigscience/bloom`.
                - Or a path to a `directory` containing model weights saved using
                    [`~transformers.PreTrainedModel.save_pretrained`], e.g., `../path/to/my_model_directory/`.
            revision (`str`, *optional*):
                Revision of the model on the Hub. Can be a branch name, a git tag or any commit id.
                Defaults to the latest commit on `main` branch.
            force_download (`bool`, *optional*, defaults to `False`):
                Whether to force (re-)downloading the model weights and configuration files from the Hub, overriding
                the existing cache.
            resume_download (`bool`, *optional*, defaults to `False`):
                Whether to delete incompletely received files. Will attempt to resume the download if such a file exists.
            proxies (`Dict[str, str]`, *optional*):
                A dictionary of proxy servers to use by protocol or endpoint, e.g., `{'http': 'foo.bar:3128',
                'http://hostname': 'foo.bar:4012'}`. The proxies are used on every request.
            token (`str` or `bool`, *optional*):
                The token to use as HTTP bearer authorization for remote files. By default, it will use the token
                cached when running `huggingface-cli login`.
            cache_dir (`str`, `Path`, *optional*):
                Path to the folder where cached files are stored.
            local_files_only (`bool`, *optional*, defaults to `False`):
                If `True`, avoid downloading the file and return the path to the local cached file if it exists.
            model_kwargs (`Dict`, *optional*):
                Additional kwargs to pass to the model during initialization.
        """
        model_id = pretrained_model_name_or_path

        if isinstance(model_id, str) and len(model_id.split("@")) == 2:
            warnings.warn(
                (
                    "Passing a revision using 'namespace/model_id@revision' pattern is"
                    " deprecated and will be removed in version v0.16. Please pass"
                    " 'revision=...' as argument."
                ),
                FutureWarning,
            )
            model_id, revision = model_id.split("@")

        config_file: Optional[str] = None
        if os.path.isdir(model_id):
            if CONFIG_NAME in os.listdir(model_id):
                config_file = os.path.join(model_id, CONFIG_NAME)
            else:
                logger.warning(f"{CONFIG_NAME} not found in {Path(model_id).resolve()}")
        elif isinstance(model_id, str):
            try:
                config_file = hf_hub_download(
                    repo_id=str(model_id),
                    filename=CONFIG_NAME,
                    revision=revision,
                    cache_dir=cache_dir,
                    force_download=force_download,
                    proxies=proxies,
                    resume_download=resume_download,
                    token=token,
                    local_files_only=local_files_only,
                )
            except requests.exceptions.RequestException:
                logger.warning(f"{CONFIG_NAME} not found in HuggingFace Hub.")

        if config_file is not None:
            with open(config_file, "r", encoding="utf-8") as f:
                config = json.load(f)
            model_kwargs.update({"config": config})

        return cls._from_pretrained(
            model_id=model_id,
            revision=revision,
            cache_dir=cache_dir,
            force_download=force_download,
            proxies=proxies,
            resume_download=resume_download,
            local_files_only=local_files_only,
            token=token,
            **model_kwargs,
        )

    @classmethod
    @_deprecate_positional_args(version="0.16")
    def _from_pretrained(
        cls: Type[T],
        *,
        model_id: str,
        revision: Optional[str],
        cache_dir: Optional[Union[str, Path]],
        force_download: bool,
        proxies: Optional[Dict],
        resume_download: bool,
        local_files_only: bool,
        token: Optional[Union[str, bool]],
        **model_kwargs,
    ) -> T:
        """Overwrite this method in subclass to define how to load your model from pretrained.

        Use [`hf_hub_download`] or [`snapshot_download`] to download files from the Hub before loading them. Most
        args taken as input can be directly passed to those 2 methods. If needed, you can add more arguments to this
        method using "model_kwargs". For example [`PyTorchModelHubMixin._from_pretrained`] takes as input a `map_location`
        parameter to set on which device the model should be loaded.

        Check out our [integration guide](../guides/integrations) for more instructions.

        Args:
            model_id (`str`):
                ID of the model to load from the Huggingface Hub (e.g. `bigscience/bloom`).
            revision (`str`, *optional*):
                Revision of the model on the Hub. Can be a branch name, a git tag or any commit id. Defaults to the
                latest commit on `main` branch.
            force_download (`bool`, *optional*, defaults to `False`):
                Whether to force (re-)downloading the model weights and configuration files from the Hub, overriding
                the existing cache.
            resume_download (`bool`, *optional*, defaults to `False`):
                Whether to delete incompletely received files. Will attempt to resume the download if such a file exists.
            proxies (`Dict[str, str]`, *optional*):
                A dictionary of proxy servers to use by protocol or endpoint (e.g., `{'http': 'foo.bar:3128',
                'http://hostname': 'foo.bar:4012'}`).
            token (`str` or `bool`, *optional*):
                The token to use as HTTP bearer authorization for remote files. By default, it will use the token
                cached when running `huggingface-cli login`.
            cache_dir (`str`, `Path`, *optional*):
                Path to the folder where cached files are stored.
            local_files_only (`bool`, *optional*, defaults to `False`):
                If `True`, avoid downloading the file and return the path to the local cached file if it exists.
            model_kwargs:
                Additional keyword arguments passed along to the [`~ModelHubMixin._from_pretrained`] method.
        """
        raise NotImplementedError

    @validate_hf_hub_args
    def push_to_hub(
        self,
        repo_id: str,
        *,
        config: Optional[dict] = None,
        commit_message: str = "Push model using huggingface_hub.",
        private: bool = False,
        api_endpoint: Optional[str] = None,
        token: Optional[str] = None,
        branch: Optional[str] = None,
        create_pr: Optional[bool] = None,
        allow_patterns: Optional[Union[List[str], str]] = None,
        ignore_patterns: Optional[Union[List[str], str]] = None,
        delete_patterns: Optional[Union[List[str], str]] = None,
    ) -> str:
        """
        Upload model checkpoint to the Hub.

<<<<<<< HEAD
        Use `allow_patterns` and `ignore_patterns` to precisely filter which files should be pushed to the hub. Use
        `delete_patterns` to delete existing remote files in the same commit. See [`upload_folder`] reference for more
        details.

=======
        Use `allow_patterns` and `ignore_patterns` to precisely filter which files should be pushed to the hub. See
        [`upload_folder`] reference for more details.
>>>>>>> 3a051bd1

        Args:
            repo_id (`str`):
                Repository name to which push.
            config (`dict`, *optional*):
                Configuration object to be saved alongside the model weights.
            commit_message (`str`, *optional*):
                Message to commit while pushing.
            private (`bool`, *optional*, defaults to `False`):
                Whether the repository created should be private.
            api_endpoint (`str`, *optional*):
                The API endpoint to use when pushing the model to the hub.
            token (`str`, *optional*):
                The token to use as HTTP bearer authorization for remote files. By default, it will use the token
                cached when running `huggingface-cli login`.
            branch (`str`, *optional*):
                The git branch on which to push the model. This defaults to `"main"`.
            create_pr (`boolean`, *optional*):
                Whether or not to create a Pull Request from `branch` with that commit. Defaults to `False`.
            allow_patterns (`List[str]` or `str`, *optional*):
                If provided, only files matching at least one pattern are pushed.
            ignore_patterns (`List[str]` or `str`, *optional*):
                If provided, files matching any of the patterns are not pushed.
            delete_patterns (`List[str]` or `str`, *optional*):
                If provided, remote files matching any of the patterns will be deleted from the repo.

        Returns:
            The url of the commit of your model in the given repository.
        """
        api = HfApi(endpoint=api_endpoint, token=token)
        repo_id = api.create_repo(repo_id=repo_id, private=private, exist_ok=True).repo_id

        # Push the files to the repo in a single commit
        with SoftTemporaryDirectory() as tmp:
            saved_path = Path(tmp) / repo_id
            self.save_pretrained(saved_path, config=config)
            return api.upload_folder(
                repo_id=repo_id,
                repo_type="model",
                folder_path=saved_path,
                commit_message=commit_message,
                revision=branch,
                create_pr=create_pr,
                allow_patterns=allow_patterns,
                ignore_patterns=ignore_patterns,
                delete_patterns=delete_patterns,
            )


class PyTorchModelHubMixin(ModelHubMixin):
    """
    Implementation of [`ModelHubMixin`] to provide model Hub upload/download capabilities to PyTorch models. The model
    is set in evaluation mode by default using `model.eval()` (dropout modules are deactivated). To train the model,
    you should first set it back in training mode with `model.train()`.

    Example:

    ```python
    >>> import torch
    >>> import torch.nn as nn
    >>> from huggingface_hub import PyTorchModelHubMixin


    >>> class MyModel(nn.Module, PyTorchModelHubMixin):
    ...     def __init__(self):
    ...         super().__init__()
    ...         self.param = nn.Parameter(torch.rand(3, 4))
    ...         self.linear = nn.Linear(4, 5)

    ...     def forward(self, x):
    ...         return self.linear(x + self.param)
    >>> model = MyModel()

    # Save model weights to local directory
    >>> model.save_pretrained("my-awesome-model")

    # Push model weights to the Hub
    >>> model.push_to_hub("my-awesome-model")

    # Download and initialize weights from the Hub
    >>> model = MyModel.from_pretrained("username/my-awesome-model")
    ```
    """

    def _save_pretrained(self, save_directory: Path) -> None:
        """Save weights from a Pytorch model to a local directory."""
        model_to_save = self.module if hasattr(self, "module") else self  # type: ignore
        torch.save(model_to_save.state_dict(), save_directory / PYTORCH_WEIGHTS_NAME)

    @classmethod
    @_deprecate_positional_args(version="0.16")
    def _from_pretrained(
        cls,
        *,
        model_id: str,
        revision: str,
        cache_dir: str,
        force_download: bool,
        proxies: Optional[Dict],
        resume_download: bool,
        local_files_only: bool,
        token: Union[str, bool, None],
        map_location: str = "cpu",
        strict: bool = False,
        **model_kwargs,
    ):
        """Load Pytorch pretrained weights and return the loaded model."""
        if os.path.isdir(model_id):
            print("Loading weights from local directory")
            model_file = os.path.join(model_id, PYTORCH_WEIGHTS_NAME)
        else:
            model_file = hf_hub_download(
                repo_id=model_id,
                filename=PYTORCH_WEIGHTS_NAME,
                revision=revision,
                cache_dir=cache_dir,
                force_download=force_download,
                proxies=proxies,
                resume_download=resume_download,
                token=token,
                local_files_only=local_files_only,
            )
        model = cls(**model_kwargs)

        state_dict = torch.load(model_file, map_location=torch.device(map_location))
        model.load_state_dict(state_dict, strict=strict)  # type: ignore
        model.eval()  # type: ignore

        return model<|MERGE_RESOLUTION|>--- conflicted
+++ resolved
@@ -253,15 +253,10 @@
         """
         Upload model checkpoint to the Hub.
 
-<<<<<<< HEAD
         Use `allow_patterns` and `ignore_patterns` to precisely filter which files should be pushed to the hub. Use
         `delete_patterns` to delete existing remote files in the same commit. See [`upload_folder`] reference for more
         details.
 
-=======
-        Use `allow_patterns` and `ignore_patterns` to precisely filter which files should be pushed to the hub. See
-        [`upload_folder`] reference for more details.
->>>>>>> 3a051bd1
 
         Args:
             repo_id (`str`):
