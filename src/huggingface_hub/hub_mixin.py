import inspect
import json
import os
from dataclasses import asdict, dataclass, is_dataclass
from pathlib import Path
from typing import TYPE_CHECKING, Any, Dict, List, Optional, Type, TypeVar, Union, get_args

from .constants import CONFIG_NAME, PYTORCH_WEIGHTS_NAME, SAFETENSORS_SINGLE_FILE
from .file_download import hf_hub_download
from .hf_api import HfApi
from .repocard import ModelCard, ModelCardData
from .utils import (
    EntryNotFoundError,
    HfHubHTTPError,
    SoftTemporaryDirectory,
    is_jsonable,
    is_safetensors_available,
    is_torch_available,
    logging,
    validate_hf_hub_args,
)
from .utils._deprecation import _deprecate_arguments


if TYPE_CHECKING:
    from _typeshed import DataclassInstance

if is_torch_available():
    import torch  # type: ignore

if is_safetensors_available():
    from safetensors.torch import load_model as load_model_as_safetensor
    from safetensors.torch import save_model as save_model_as_safetensor


logger = logging.get_logger(__name__)

# Generic variable that is either ModelHubMixin or a subclass thereof
T = TypeVar("T", bound="ModelHubMixin")

DEFAULT_MODEL_CARD = """
---
# For reference on model card metadata, see the spec: https://github.com/huggingface/hub-docs/blob/main/modelcard.md?plain=1
# Doc / guide: https://huggingface.co/docs/hub/model-cards
{{ card_data }}
---

This model has been pushed to the Hub using **{{ library_name }}**:
- Repo: {{ repo_url | default("[More Information Needed]", true) }}
- Docs: {{ docs_url | default("[More Information Needed]", true) }}
"""


@dataclass
class MixinInfo:
    library_name: Optional[str] = None
    tags: Optional[List[str]] = None
    repo_url: Optional[str] = None
    docs_url: Optional[str] = None


class ModelHubMixin:
    """
    A generic mixin to integrate ANY machine learning framework with the Hub.

    To integrate your framework, your model class must inherit from this class. Custom logic for saving/loading models
    have to be overwritten in  [`_from_pretrained`] and [`_save_pretrained`]. [`PyTorchModelHubMixin`] is a good example
    of mixin integration with the Hub. Check out our [integration guide](../guides/integrations) for more instructions.

    When inheriting from [`ModelHubMixin`], you can define class-level attributes. These attributes are not passed to
    `__init__` but to the class definition itself. This is useful to define metadata about the library integrating
    [`ModelHubMixin`].

    Args:
        library_name (`str`, *optional*):
            Name of the library integrating ModelHubMixin. Used to generate model card.
        tags (`List[str]`, *optional*):
            Tags to be added to the model card. Used to generate model card.
        repo_url (`str`, *optional*):
            URL of the library repository. Used to generate model card.
        docs_url (`str`, *optional*):
            URL of the library documentation. Used to generate model card.

    Example:

    ```python
    >>> from huggingface_hub import ModelHubMixin

    # Inherit from ModelHubMixin
    >>> class MyCustomModel(
    ...         ModelHubMixin,
    ...         library_name="my-library",
    ...         tags=["x-custom-tag"],
    ...         repo_url="https://github.com/huggingface/my-cool-library",
    ...         docs_url="https://huggingface.co/docs/my-cool-library",
    ...         # ^ optional metadata to generate model card
    ...     ):
    ...     def __init__(self, size: int = 512, device: str = "cpu"):
    ...         # define how to initialize your model
    ...         super().__init__()
    ...         ...
    ...
    ...     def _save_pretrained(self, save_directory: Path) -> None:
    ...         # define how to serialize your model
    ...         ...
    ...
    ...     @classmethod
    ...     def from_pretrained(
    ...         cls: Type[T],
    ...         pretrained_model_name_or_path: Union[str, Path],
    ...         *,
    ...         force_download: bool = False,
    ...         resume_download: bool = False,
    ...         proxies: Optional[Dict] = None,
    ...         token: Optional[Union[str, bool]] = None,
    ...         cache_dir: Optional[Union[str, Path]] = None,
    ...         local_files_only: bool = False,
    ...         revision: Optional[str] = None,
    ...         **model_kwargs,
    ...     ) -> T:
    ...         # define how to deserialize your model
    ...         ...

    >>> model = MyCustomModel(size=256, device="gpu")

    # Save model weights to local directory
    >>> model.save_pretrained("my-awesome-model")

    # Push model weights to the Hub
    >>> model.push_to_hub("my-awesome-model")

    # Download and initialize weights from the Hub
    >>> reloaded_model = MyCustomModel.from_pretrained("username/my-awesome-model")
    >>> reloaded_model._hub_mixin_config
    {"size": 256, "device": "gpu"}

    # Model card has been correctly populated
    >>> from huggingface_hub import ModelCard
    >>> card = ModelCard.load("username/my-awesome-model")
    >>> card.data.tags
    ["x-custom-tag", "pytorch_model_hub_mixin", "model_hub_mixin"]
    >>> card.data.library_name
    "my-library"
    ```
    """

    _hub_mixin_config: Optional[Union[dict, "DataclassInstance"]] = None
    # ^ optional config attribute automatically set in `from_pretrained`
    _hub_mixin_info: MixinInfo
    # ^ information about the library integrating ModelHubMixin (used to generate model card)
    _hub_mixin_init_parameters: Dict[str, inspect.Parameter]
    _hub_mixin_jsonable_default_values: Dict[str, Any]
    _hub_mixin_inject_config: bool
    # ^ internal values to handle config

    def __init_subclass__(
        cls,
        *,
        library_name: Optional[str] = None,
        tags: Optional[List[str]] = None,
        repo_url: Optional[str] = None,
        docs_url: Optional[str] = None,
    ) -> None:
        """Inspect __init__ signature only once when subclassing + handle modelcard."""
        super().__init_subclass__()

        # Will be reused when creating modelcard
        tags = tags or []
        tags.append("model_hub_mixin")
        cls._hub_mixin_info = MixinInfo(
            library_name=library_name,
            tags=tags,
            repo_url=repo_url,
            docs_url=docs_url,
        )

        # Inspect __init__ signature to handle config
        cls._hub_mixin_init_parameters = dict(inspect.signature(cls.__init__).parameters)
        cls._hub_mixin_jsonable_default_values = {
            param.name: param.default
            for param in cls._hub_mixin_init_parameters.values()
            if param.default is not inspect.Parameter.empty and is_jsonable(param.default)
        }
        cls._hub_mixin_inject_config = "config" in inspect.signature(cls._from_pretrained).parameters

    def __new__(cls, *args, **kwargs) -> "ModelHubMixin":
        """Create a new instance of the class and handle config.

        3 cases:
        - If `self._hub_mixin_config` is already set, do nothing.
        - If `config` is passed as a dataclass, set it as `self._hub_mixin_config`.
        - Otherwise, build `self._hub_mixin_config` from default values and passed values.
        """
        instance = super().__new__(cls)

        # If `config` is already set, return early
        if instance._hub_mixin_config is not None:
            return instance

        # Infer passed values
        passed_values = {
            **{
                key: value
                for key, value in zip(
                    # Skip `self` and `config` parameters
                    list(cls._hub_mixin_init_parameters)[1:],
                    args,
                )
            }
        }
        for key, value in kwargs.items():
            if key in cls._init_parameters.keys():
                passed_values[key] = value
            else:
                if "kwargs" not in passed_values.keys():
                    passed_values["kwargs"] = {key: value}
                else:
                    passed_values["kwargs"][key] = value

        # If config passed as dataclass => set it and return early
        if is_dataclass(passed_values.get("config")):
            instance._hub_mixin_config = passed_values["config"]
            return instance

        # Otherwise, build config from default + passed values
        init_config = {
            # default values
            **cls._hub_mixin_jsonable_default_values,
            # passed values
            **{key: value for key, value in passed_values.items() if is_jsonable(value)},
        }
        init_config.pop("config", {})

        # Populate `init_config` with provided config
        provided_config = passed_values.get("config")
        if isinstance(provided_config, dict):
            init_config.update(provided_config)

        # Set `config` attribute and return
        if init_config != {}:
            instance._hub_mixin_config = init_config
        return instance

    def save_pretrained(
        self,
        save_directory: Union[str, Path],
        *,
        config: Optional[Union[dict, "DataclassInstance"]] = None,
        repo_id: Optional[str] = None,
        push_to_hub: bool = False,
        **push_to_hub_kwargs,
    ) -> Optional[str]:
        """
        Save weights in local directory.

        Args:
            save_directory (`str` or `Path`):
                Path to directory in which the model weights and configuration will be saved.
            config (`dict` or `DataclassInstance`, *optional*):
                Model configuration specified as a key/value dictionary or a dataclass instance.
            push_to_hub (`bool`, *optional*, defaults to `False`):
                Whether or not to push your model to the Huggingface Hub after saving it.
            repo_id (`str`, *optional*):
                ID of your repository on the Hub. Used only if `push_to_hub=True`. Will default to the folder name if
                not provided.
            kwargs:
                Additional key word arguments passed along to the [`~ModelHubMixin.push_to_hub`] method.
        """
        save_directory = Path(save_directory)
        save_directory.mkdir(parents=True, exist_ok=True)

        # save model weights/files (framework-specific)
        self._save_pretrained(save_directory)

        # save config (if provided and if not serialized yet in `_save_pretrained`)
        if config is None:
            config = self._hub_mixin_config
        if config is not None:
            if is_dataclass(config):
                config = asdict(config)  # type: ignore[arg-type]
            config_path = save_directory / CONFIG_NAME
            if not config_path.exists():
                config_str = json.dumps(config, sort_keys=True, indent=2)
                config_path.write_text(config_str)

        # save model card
        model_card_path = save_directory / "README.md"
        if not model_card_path.exists():  # do not overwrite if already exists
            self.generate_model_card().save(save_directory / "README.md")

        # push to the Hub if required
        if push_to_hub:
            kwargs = push_to_hub_kwargs.copy()  # soft-copy to avoid mutating input
            if config is not None:  # kwarg for `push_to_hub`
                kwargs["config"] = config
            if repo_id is None:
                repo_id = save_directory.name  # Defaults to `save_directory` name
            return self.push_to_hub(repo_id=repo_id, **kwargs)
        return None

    def _save_pretrained(self, save_directory: Path) -> None:
        """
        Overwrite this method in subclass to define how to save your model.
        Check out our [integration guide](../guides/integrations) for instructions.

        Args:
            save_directory (`str` or `Path`):
                Path to directory in which the model weights and configuration will be saved.
        """
        raise NotImplementedError

    @classmethod
    @validate_hf_hub_args
    def from_pretrained(
        cls: Type[T],
        pretrained_model_name_or_path: Union[str, Path],
        *,
        force_download: bool = False,
        resume_download: bool = False,
        proxies: Optional[Dict] = None,
        token: Optional[Union[str, bool]] = None,
        cache_dir: Optional[Union[str, Path]] = None,
        local_files_only: bool = False,
        revision: Optional[str] = None,
        **model_kwargs,
    ) -> T:
        """
        Download a model from the Huggingface Hub and instantiate it.

        Args:
            pretrained_model_name_or_path (`str`, `Path`):
                - Either the `model_id` (string) of a model hosted on the Hub, e.g. `bigscience/bloom`.
                - Or a path to a `directory` containing model weights saved using
                    [`~transformers.PreTrainedModel.save_pretrained`], e.g., `../path/to/my_model_directory/`.
            revision (`str`, *optional*):
                Revision of the model on the Hub. Can be a branch name, a git tag or any commit id.
                Defaults to the latest commit on `main` branch.
            force_download (`bool`, *optional*, defaults to `False`):
                Whether to force (re-)downloading the model weights and configuration files from the Hub, overriding
                the existing cache.
            resume_download (`bool`, *optional*, defaults to `False`):
                Whether to delete incompletely received files. Will attempt to resume the download if such a file exists.
            proxies (`Dict[str, str]`, *optional*):
                A dictionary of proxy servers to use by protocol or endpoint, e.g., `{'http': 'foo.bar:3128',
                'http://hostname': 'foo.bar:4012'}`. The proxies are used on every request.
            token (`str` or `bool`, *optional*):
                The token to use as HTTP bearer authorization for remote files. By default, it will use the token
                cached when running `huggingface-cli login`.
            cache_dir (`str`, `Path`, *optional*):
                Path to the folder where cached files are stored.
            local_files_only (`bool`, *optional*, defaults to `False`):
                If `True`, avoid downloading the file and return the path to the local cached file if it exists.
            model_kwargs (`Dict`, *optional*):
                Additional kwargs to pass to the model during initialization.
        """
        model_id = str(pretrained_model_name_or_path)
        config_file: Optional[str] = None
        if os.path.isdir(model_id):
            if CONFIG_NAME in os.listdir(model_id):
                config_file = os.path.join(model_id, CONFIG_NAME)
            else:
                logger.warning(f"{CONFIG_NAME} not found in {Path(model_id).resolve()}")
        else:
            try:
                config_file = hf_hub_download(
                    repo_id=model_id,
                    filename=CONFIG_NAME,
                    revision=revision,
                    cache_dir=cache_dir,
                    force_download=force_download,
                    proxies=proxies,
                    resume_download=resume_download,
                    token=token,
                    local_files_only=local_files_only,
                )
            except HfHubHTTPError as e:
                logger.info(f"{CONFIG_NAME} not found on the HuggingFace Hub: {str(e)}")

        # Read config
        config = None
        if config_file is not None:
            with open(config_file, "r", encoding="utf-8") as f:
                config = json.load(f)

            # Populate model_kwargs from config
            for param in cls._hub_mixin_init_parameters.values():
                if param.name not in model_kwargs and param.name in config:
                    model_kwargs[param.name] = config[param.name]
                if "kwargs" in config:
                    model_kwargs.update(config["kwargs"])

            # Check if `config` argument was passed at init
            if "config" in cls._hub_mixin_init_parameters:
                # Check if `config` argument is a dataclass
                config_annotation = cls._hub_mixin_init_parameters["config"].annotation
                if config_annotation is inspect.Parameter.empty:
                    pass  # no annotation
                elif is_dataclass(config_annotation):
                    config = _load_dataclass(config_annotation, config)
                else:
                    # if Optional/Union annotation => check if a dataclass is in the Union
                    for _sub_annotation in get_args(config_annotation):
                        if is_dataclass(_sub_annotation):
                            config = _load_dataclass(_sub_annotation, config)
                            break

                # Forward config to model initialization
                model_kwargs["config"] = config

<<<<<<< HEAD
            elif any(param.kind == inspect.Parameter.VAR_KEYWORD for param in cls._hub_mixin_init_parameters.values()):
                for key, value in config.items():
                    if key not in model_kwargs:
                        model_kwargs[key] = value

            # Finally, also inject if `_from_pretrained` expects it
            if cls._hub_mixin_inject_config:
=======
            elif (
                "kwargs" in cls._init_parameters
                and cls._init_parameters["kwargs"].kind == inspect.Parameter.VAR_KEYWORD
                and "kwargs" not in config
            ):
                # 2. If __init__ accepts **kwargs, let's forward the config as well (as a dict)
>>>>>>> 8f4319a7
                model_kwargs["config"] = config

        instance = cls._from_pretrained(
            model_id=str(model_id),
            revision=revision,
            cache_dir=cache_dir,
            force_download=force_download,
            proxies=proxies,
            resume_download=resume_download,
            local_files_only=local_files_only,
            token=token,
            **model_kwargs,
        )

        # Implicitly set the config as instance attribute if not already set by the class
        # This way `config` will be available when calling `save_pretrained` or `push_to_hub`.
        if config is not None and (instance._hub_mixin_config is None or instance._hub_mixin_config == {}):
            instance._hub_mixin_config = config

        return instance

    @classmethod
    def _from_pretrained(
        cls: Type[T],
        *,
        model_id: str,
        revision: Optional[str],
        cache_dir: Optional[Union[str, Path]],
        force_download: bool,
        proxies: Optional[Dict],
        resume_download: bool,
        local_files_only: bool,
        token: Optional[Union[str, bool]],
        **model_kwargs,
    ) -> T:
        """Overwrite this method in subclass to define how to load your model from pretrained.

        Use [`hf_hub_download`] or [`snapshot_download`] to download files from the Hub before loading them. Most
        args taken as input can be directly passed to those 2 methods. If needed, you can add more arguments to this
        method using "model_kwargs". For example [`PyTorchModelHubMixin._from_pretrained`] takes as input a `map_location`
        parameter to set on which device the model should be loaded.

        Check out our [integration guide](../guides/integrations) for more instructions.

        Args:
            model_id (`str`):
                ID of the model to load from the Huggingface Hub (e.g. `bigscience/bloom`).
            revision (`str`, *optional*):
                Revision of the model on the Hub. Can be a branch name, a git tag or any commit id. Defaults to the
                latest commit on `main` branch.
            force_download (`bool`, *optional*, defaults to `False`):
                Whether to force (re-)downloading the model weights and configuration files from the Hub, overriding
                the existing cache.
            resume_download (`bool`, *optional*, defaults to `False`):
                Whether to delete incompletely received files. Will attempt to resume the download if such a file exists.
            proxies (`Dict[str, str]`, *optional*):
                A dictionary of proxy servers to use by protocol or endpoint (e.g., `{'http': 'foo.bar:3128',
                'http://hostname': 'foo.bar:4012'}`).
            token (`str` or `bool`, *optional*):
                The token to use as HTTP bearer authorization for remote files. By default, it will use the token
                cached when running `huggingface-cli login`.
            cache_dir (`str`, `Path`, *optional*):
                Path to the folder where cached files are stored.
            local_files_only (`bool`, *optional*, defaults to `False`):
                If `True`, avoid downloading the file and return the path to the local cached file if it exists.
            model_kwargs:
                Additional keyword arguments passed along to the [`~ModelHubMixin._from_pretrained`] method.
        """
        raise NotImplementedError

    @_deprecate_arguments(
        version="0.23.0",
        deprecated_args=["api_endpoint"],
        custom_message="Use `HF_ENDPOINT` environment variable instead.",
    )
    @validate_hf_hub_args
    def push_to_hub(
        self,
        repo_id: str,
        *,
        config: Optional[Union[dict, "DataclassInstance"]] = None,
        commit_message: str = "Push model using huggingface_hub.",
        private: bool = False,
        token: Optional[str] = None,
        branch: Optional[str] = None,
        create_pr: Optional[bool] = None,
        allow_patterns: Optional[Union[List[str], str]] = None,
        ignore_patterns: Optional[Union[List[str], str]] = None,
        delete_patterns: Optional[Union[List[str], str]] = None,
        # TODO: remove once deprecated
        api_endpoint: Optional[str] = None,
    ) -> str:
        """
        Upload model checkpoint to the Hub.

        Use `allow_patterns` and `ignore_patterns` to precisely filter which files should be pushed to the hub. Use
        `delete_patterns` to delete existing remote files in the same commit. See [`upload_folder`] reference for more
        details.

        Args:
            repo_id (`str`):
                ID of the repository to push to (example: `"username/my-model"`).
            config (`dict` or `DataclassInstance`, *optional*):
                Model configuration specified as a key/value dictionary or a dataclass instance.
            commit_message (`str`, *optional*):
                Message to commit while pushing.
            private (`bool`, *optional*, defaults to `False`):
                Whether the repository created should be private.
            api_endpoint (`str`, *optional*):
                The API endpoint to use when pushing the model to the hub.
            token (`str`, *optional*):
                The token to use as HTTP bearer authorization for remote files. By default, it will use the token
                cached when running `huggingface-cli login`.
            branch (`str`, *optional*):
                The git branch on which to push the model. This defaults to `"main"`.
            create_pr (`boolean`, *optional*):
                Whether or not to create a Pull Request from `branch` with that commit. Defaults to `False`.
            allow_patterns (`List[str]` or `str`, *optional*):
                If provided, only files matching at least one pattern are pushed.
            ignore_patterns (`List[str]` or `str`, *optional*):
                If provided, files matching any of the patterns are not pushed.
            delete_patterns (`List[str]` or `str`, *optional*):
                If provided, remote files matching any of the patterns will be deleted from the repo.

        Returns:
            The url of the commit of your model in the given repository.
        """
        api = HfApi(endpoint=api_endpoint, token=token)
        repo_id = api.create_repo(repo_id=repo_id, private=private, exist_ok=True).repo_id

        # Push the files to the repo in a single commit
        with SoftTemporaryDirectory() as tmp:
            saved_path = Path(tmp) / repo_id
            self.save_pretrained(saved_path, config=config)
            return api.upload_folder(
                repo_id=repo_id,
                repo_type="model",
                folder_path=saved_path,
                commit_message=commit_message,
                revision=branch,
                create_pr=create_pr,
                allow_patterns=allow_patterns,
                ignore_patterns=ignore_patterns,
                delete_patterns=delete_patterns,
            )

    def generate_model_card(self, *args, **kwargs) -> ModelCard:
        card = ModelCard.from_template(
            card_data=ModelCardData(**asdict(self._hub_mixin_info)),
            template_str=DEFAULT_MODEL_CARD,
        )
        return card


class PyTorchModelHubMixin(ModelHubMixin):
    """
    Implementation of [`ModelHubMixin`] to provide model Hub upload/download capabilities to PyTorch models. The model
    is set in evaluation mode by default using `model.eval()` (dropout modules are deactivated). To train the model,
    you should first set it back in training mode with `model.train()`.

    Example:

    ```python
    >>> import torch
    >>> import torch.nn as nn
    >>> from huggingface_hub import PyTorchModelHubMixin

    >>> class MyModel(
    ...         nn.Module,
    ...         PyTorchModelHubMixin,
    ...         library_name="keras-nlp",
    ...         repo_url="https://github.com/keras-team/keras-nlp",
    ...         docs_url="https://keras.io/keras_nlp/",
    ...         # ^ optional metadata to generate model card
    ...     ):
    ...     def __init__(self, hidden_size: int = 512, vocab_size: int = 30000, output_size: int = 4):
    ...         super().__init__()
    ...         self.param = nn.Parameter(torch.rand(hidden_size, vocab_size))
    ...         self.linear = nn.Linear(output_size, vocab_size)

    ...     def forward(self, x):
    ...         return self.linear(x + self.param)
    >>> model = MyModel(hidden_size=256)

    # Save model weights to local directory
    >>> model.save_pretrained("my-awesome-model")

    # Push model weights to the Hub
    >>> model.push_to_hub("my-awesome-model")

    # Download and initialize weights from the Hub
    >>> model = MyModel.from_pretrained("username/my-awesome-model")
    >>> model.hidden_size
    256
    ```
    """

    def __init_subclass__(cls, *args, tags: Optional[List[str]] = None, **kwargs) -> None:
        tags = tags or []
        tags.append("pytorch_model_hub_mixin")
        kwargs["tags"] = tags
        return super().__init_subclass__(*args, **kwargs)

    def _save_pretrained(self, save_directory: Path) -> None:
        """Save weights from a Pytorch model to a local directory."""
        model_to_save = self.module if hasattr(self, "module") else self  # type: ignore
        save_model_as_safetensor(model_to_save, str(save_directory / SAFETENSORS_SINGLE_FILE))

    @classmethod
    def _from_pretrained(
        cls,
        *,
        model_id: str,
        revision: Optional[str],
        cache_dir: Optional[Union[str, Path]],
        force_download: bool,
        proxies: Optional[Dict],
        resume_download: bool,
        local_files_only: bool,
        token: Union[str, bool, None],
        map_location: str = "cpu",
        strict: bool = False,
        **model_kwargs,
    ):
        """Load Pytorch pretrained weights and return the loaded model."""
        model = cls(**model_kwargs)
        if os.path.isdir(model_id):
            print("Loading weights from local directory")
            model_file = os.path.join(model_id, SAFETENSORS_SINGLE_FILE)
            return cls._load_as_safetensor(model, model_file, map_location, strict)
        else:
            try:
                model_file = hf_hub_download(
                    repo_id=model_id,
                    filename=SAFETENSORS_SINGLE_FILE,
                    revision=revision,
                    cache_dir=cache_dir,
                    force_download=force_download,
                    proxies=proxies,
                    resume_download=resume_download,
                    token=token,
                    local_files_only=local_files_only,
                )
                return cls._load_as_safetensor(model, model_file, map_location, strict)
            except EntryNotFoundError:
                model_file = hf_hub_download(
                    repo_id=model_id,
                    filename=PYTORCH_WEIGHTS_NAME,
                    revision=revision,
                    cache_dir=cache_dir,
                    force_download=force_download,
                    proxies=proxies,
                    resume_download=resume_download,
                    token=token,
                    local_files_only=local_files_only,
                )
                return cls._load_as_pickle(model, model_file, map_location, strict)

    @classmethod
    def _load_as_pickle(cls, model: T, model_file: str, map_location: str, strict: bool) -> T:
        state_dict = torch.load(model_file, map_location=torch.device(map_location))
        model.load_state_dict(state_dict, strict=strict)  # type: ignore
        model.eval()  # type: ignore
        return model

    @classmethod
    def _load_as_safetensor(cls, model: T, model_file: str, map_location: str, strict: bool) -> T:
        load_model_as_safetensor(model, model_file, strict=strict)  # type: ignore [arg-type]
        if map_location != "cpu":
            # TODO: remove this once https://github.com/huggingface/safetensors/pull/449 is merged.
            logger.warning(
                "Loading model weights on other devices than 'cpu' is not supported natively."
                " This means that the model is loaded on 'cpu' first and then copied to the device."
                " This leads to a slower loading time."
                " Support for loading directly on other devices is planned to be added in future releases."
                " See https://github.com/huggingface/huggingface_hub/pull/2086 for more details."
            )
            model.to(map_location)  # type: ignore [attr-defined]
        return model


def _load_dataclass(datacls: Type["DataclassInstance"], data: dict) -> "DataclassInstance":
    """Load a dataclass instance from a dictionary.

    Fields not expected by the dataclass are ignored.
    """
    return datacls(**{k: v for k, v in data.items() if k in datacls.__dataclass_fields__})<|MERGE_RESOLUTION|>--- conflicted
+++ resolved
@@ -407,7 +407,6 @@
                 # Forward config to model initialization
                 model_kwargs["config"] = config
 
-<<<<<<< HEAD
             elif any(param.kind == inspect.Parameter.VAR_KEYWORD for param in cls._hub_mixin_init_parameters.values()):
                 for key, value in config.items():
                     if key not in model_kwargs:
@@ -415,14 +414,6 @@
 
             # Finally, also inject if `_from_pretrained` expects it
             if cls._hub_mixin_inject_config:
-=======
-            elif (
-                "kwargs" in cls._init_parameters
-                and cls._init_parameters["kwargs"].kind == inspect.Parameter.VAR_KEYWORD
-                and "kwargs" not in config
-            ):
-                # 2. If __init__ accepts **kwargs, let's forward the config as well (as a dict)
->>>>>>> 8f4319a7
                 model_kwargs["config"] = config
 
         instance = cls._from_pretrained(
