--- conflicted
+++ resolved
@@ -572,34 +572,6 @@
 
     @classmethod
     def _load_as_safetensor(cls, model: T, model_file: str, map_location: str, strict: bool) -> T:
-<<<<<<< HEAD
-        state_dict = {}
-        with safe_open(model_file, framework="pt", device=map_location) as f:  # type: ignore [attr-defined]
-            for k in f.keys():
-                state_dict[k] = f.get_tensor(k)
-        model.load_state_dict(state_dict, strict=strict)  # type: ignore
-        model.eval()  # type: ignore
-        return model
-
-
-def _load_dataclass(datacls: Type["DataclassInstance"], data: dict) -> "DataclassInstance":
-    """Load a dataclass instance from a dictionary.
-
-    Fields not expected by the dataclass are ignored.
-    """
-    return datacls(**{k: v for k, v in data.items() if k in datacls.__dataclass_fields__})
-
-
-def _is_jsonable(x: Any) -> bool:
-    """Check if an object is json serializable."""
-    # Taken from https://stackoverflow.com/a/42033176
-    # TODO: find a more suitable way to check if an object is json serializable?
-    try:
-        json.dumps(x)
-        return True
-    except:  # noqa: E722
-        return False
-=======
         load_model_as_safetensor(model, model_file, strict=strict)  # type: ignore [arg-type]
         if map_location != "cpu":
             # TODO: remove this once https://github.com/huggingface/safetensors/pull/449 is merged.
@@ -612,4 +584,22 @@
             )
             model.to(map_location)  # type: ignore [attr-defined]
         return model
->>>>>>> 42865776
+
+
+def _load_dataclass(datacls: Type["DataclassInstance"], data: dict) -> "DataclassInstance":
+    """Load a dataclass instance from a dictionary.
+
+    Fields not expected by the dataclass are ignored.
+    """
+    return datacls(**{k: v for k, v in data.items() if k in datacls.__dataclass_fields__})
+
+
+def _is_jsonable(x: Any) -> bool:
+    """Check if an object is json serializable."""
+    # Taken from https://stackoverflow.com/a/42033176
+    # TODO: find a more suitable way to check if an object is json serializable?
+    try:
+        json.dumps(x)
+        return True
+    except:  # noqa: E722
+        return False