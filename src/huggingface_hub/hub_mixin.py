--- conflicted
+++ resolved
@@ -117,9 +117,11 @@
 
     config: Optional[Union[dict, "DataclassInstance"]] = None
     # ^ optional config attribute automatically set in `from_pretrained` (if not already set by the subclass)
-
-<<<<<<< HEAD
     library_info: LibraryInfo
+    # ^ information about the library integrating ModelHubMixin (used to generate model card)
+    _init_parameters: Dict[str, inspect.Parameter]
+    _jsonable_default_values: Dict[str, Any]
+    # ^ internal values to handle config
 
     def __init_subclass__(
         cls,
@@ -128,32 +130,26 @@
         repo_url: Optional[str] = None,
         docs_url: Optional[str] = None,
     ) -> None:
+        """Inspect __init__ signature only once when subclassing + handle modelcard."""
         super().__init_subclass__()
 
+        # Will be reused when creating modelcard
         tags = tags or []
         tags.append("model_hub_mixin")
-
-        # Will be reused when creating modelcard
         cls.library_info = LibraryInfo(
             library_name=library_name,
             tags=tags,
             repo_url=repo_url,
             docs_url=docs_url,
         )
-=======
-    _init_parameters: Dict[str, inspect.Parameter]
-    _jsonable_default_values: Dict[str, Any]
-
-    def __init_subclass__(cls) -> None:
-        """Inspect __init__ signature only once when subclassing."""
-        super().__init_subclass__()
+
+        # Inspect __init__ signature to handle config
         cls._init_parameters = dict(inspect.signature(cls.__init__).parameters)
         cls._jsonable_default_values = {
             param.name: param.default
             for param in cls._init_parameters.values()
             if param.default is not inspect.Parameter.empty and is_jsonable(param.default)
         }
->>>>>>> 5a407071
 
     def __new__(cls, *args, **kwargs) -> "ModelHubMixin":
         """Create a new instance of the class and handle config.
