--- conflicted
+++ resolved
@@ -1520,13 +1520,8 @@
     # Either an exception is caught and returned
     Tuple[None, None, None, None, None, Exception],
     # Or the metadata is returned as
-<<<<<<< HEAD
-    # `(url_to_download, etag, commit_hash, expected_size, None)`
+    # `(url_to_download, etag, commit_hash, expected_size, xet_enabled, None)`
     Tuple[str, str, str, int, bool, None],
-=======
-    # `(url_to_download, etag, commit_hash, expected_size, XetMetadata, None)`
-    Tuple[str, str, str, int, Optional[XetMetadata], None],
->>>>>>> e4e2a049
 ]:
     """Get metadata for a file on the Hub, safely handling network issues.
 
@@ -1608,11 +1603,7 @@
             #
             # If url domain is different => we are downloading from a CDN => url is signed => don't send auth
             # If url domain is the same => redirect due to repo rename AND downloading a regular file => keep auth
-<<<<<<< HEAD
-            if not metadata.xet_enabled and url != metadata.location:
-=======
-            if xet_metadata is None and url != metadata.location:
->>>>>>> e4e2a049
+            if metadata.xet_enabled and url != metadata.location:
                 url_to_download = metadata.location
                 if urlparse(url).netloc != urlparse(metadata.location).netloc:
                     # Remove authorization header when downloading a LFS blob
