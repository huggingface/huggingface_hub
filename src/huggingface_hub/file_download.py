--- conflicted
+++ resolved
@@ -212,15 +212,11 @@
     if is_torch_available():
         ua += f"; torch/{_torch_version}"
     if is_tf_available():
-<<<<<<< HEAD
-        ua += "; tensorflow/{}".format(_tf_version)
+        ua += f"; tensorflow/{_tf_version}"
     if is_fastai_available():
-        ua += "; fastai/{}".format(_fastai_version)
+        ua += f"; fastai/{_fastai_version}"
     if is_fastcore_available():
-        ua += "; fastcore/{}".format(_fastcore_version)
-=======
-        ua += f"; tensorflow/{_tf_version}"
->>>>>>> 062cc492
+        ua += f"; fastcore/{_fastcore_version}"
     if isinstance(user_agent, dict):
         ua += "; " + "; ".join(f"{k}/{v}" for k, v in user_agent.items())
     elif isinstance(user_agent, str):
