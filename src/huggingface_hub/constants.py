import os
import re
import typing
from typing import Literal, Optional, Tuple


# Possible values for env variables


ENV_VARS_TRUE_VALUES = {"1", "ON", "YES", "TRUE"}
ENV_VARS_TRUE_AND_AUTO_VALUES = ENV_VARS_TRUE_VALUES.union({"AUTO"})


def _is_true(value: Optional[str]) -> bool:
    if value is None:
        return False
    return value.upper() in ENV_VARS_TRUE_VALUES


def _as_int(value: Optional[str]) -> Optional[int]:
    if value is None:
        return None
    return int(value)


# Constants for file downloads

PYTORCH_WEIGHTS_NAME = "pytorch_model.bin"
TF2_WEIGHTS_NAME = "tf_model.h5"
TF_WEIGHTS_NAME = "model.ckpt"
FLAX_WEIGHTS_NAME = "flax_model.msgpack"
CONFIG_NAME = "config.json"
REPOCARD_NAME = "README.md"
DEFAULT_ETAG_TIMEOUT = 10
DEFAULT_DOWNLOAD_TIMEOUT = 10
DEFAULT_REQUEST_TIMEOUT = 10
DOWNLOAD_CHUNK_SIZE = 10 * 1024 * 1024
HF_TRANSFER_CONCURRENCY = 100
MAX_HTTP_DOWNLOAD_SIZE = 50 * 1000 * 1000 * 1000  # 50 GB

# Constants for serialization

PYTORCH_WEIGHTS_FILE_PATTERN = "pytorch_model{suffix}.bin"  # Unsafe pickle: use safetensors instead
SAFETENSORS_WEIGHTS_FILE_PATTERN = "model{suffix}.safetensors"
TF2_WEIGHTS_FILE_PATTERN = "tf_model{suffix}.h5"

# Constants for safetensors repos

SAFETENSORS_SINGLE_FILE = "model.safetensors"
SAFETENSORS_INDEX_FILE = "model.safetensors.index.json"
SAFETENSORS_MAX_HEADER_LENGTH = 25_000_000

# Timeout of aquiring file lock and logging the attempt
FILELOCK_LOG_EVERY_SECONDS = 10

# Git-related constants

DEFAULT_REVISION = "main"
REGEX_COMMIT_OID = re.compile(r"[A-Fa-f0-9]{5,40}")

HUGGINGFACE_CO_URL_HOME = "https://huggingface.co/"

_staging_mode = _is_true(os.environ.get("HUGGINGFACE_CO_STAGING"))

_HF_DEFAULT_ENDPOINT = "https://huggingface.co"
_HF_DEFAULT_STAGING_ENDPOINT = "https://hub-ci.huggingface.co"
ENDPOINT = os.getenv("HF_ENDPOINT", _HF_DEFAULT_ENDPOINT).rstrip("/")
HUGGINGFACE_CO_URL_TEMPLATE = ENDPOINT + "/{repo_id}/resolve/{revision}/{filename}"

if _staging_mode:
    ENDPOINT = _HF_DEFAULT_STAGING_ENDPOINT
    HUGGINGFACE_CO_URL_TEMPLATE = _HF_DEFAULT_STAGING_ENDPOINT + "/{repo_id}/resolve/{revision}/{filename}"

HUGGINGFACE_HEADER_X_REPO_COMMIT = "X-Repo-Commit"
HUGGINGFACE_HEADER_X_LINKED_ETAG = "X-Linked-Etag"
HUGGINGFACE_HEADER_X_LINKED_SIZE = "X-Linked-Size"
HUGGINGFACE_HEADER_X_BILL_TO = "X-HF-Bill-To"

INFERENCE_ENDPOINT = os.environ.get("HF_INFERENCE_ENDPOINT", "https://api-inference.huggingface.co")

# See https://huggingface.co/docs/inference-endpoints/index
INFERENCE_ENDPOINTS_ENDPOINT = "https://api.endpoints.huggingface.cloud/v2"
INFERENCE_CATALOG_ENDPOINT = "https://endpoints.huggingface.co/api/catalog"

# Proxy for third-party providers
INFERENCE_PROXY_TEMPLATE = "https://router.huggingface.co/{provider}"

REPO_ID_SEPARATOR = "--"
# ^ this substring is not allowed in repo_ids on hf.co
# and is the canonical one we use for serialization of repo ids elsewhere.


REPO_TYPE_DATASET = "dataset"
REPO_TYPE_SPACE = "space"
REPO_TYPE_MODEL = "model"
REPO_TYPES = [None, REPO_TYPE_MODEL, REPO_TYPE_DATASET, REPO_TYPE_SPACE]
SPACES_SDK_TYPES = ["gradio", "streamlit", "docker", "static"]

REPO_TYPES_URL_PREFIXES = {
    REPO_TYPE_DATASET: "datasets/",
    REPO_TYPE_SPACE: "spaces/",
}
REPO_TYPES_MAPPING = {
    "datasets": REPO_TYPE_DATASET,
    "spaces": REPO_TYPE_SPACE,
    "models": REPO_TYPE_MODEL,
}

DiscussionTypeFilter = Literal["all", "discussion", "pull_request"]
DISCUSSION_TYPES: Tuple[DiscussionTypeFilter, ...] = typing.get_args(DiscussionTypeFilter)
DiscussionStatusFilter = Literal["all", "open", "closed"]
DISCUSSION_STATUS: Tuple[DiscussionTypeFilter, ...] = typing.get_args(DiscussionStatusFilter)

# Webhook subscription types
WEBHOOK_DOMAIN_T = Literal["repo", "discussions"]

# default cache
default_home = os.path.join(os.path.expanduser("~"), ".cache")
HF_HOME = os.path.expandvars(
    os.path.expanduser(
        os.getenv(
            "HF_HOME",
            os.path.join(os.getenv("XDG_CACHE_HOME", default_home), "huggingface"),
        )
    )
)
hf_cache_home = HF_HOME  # for backward compatibility. TODO: remove this in 1.0.0

default_cache_path = os.path.join(HF_HOME, "hub")
default_assets_cache_path = os.path.join(HF_HOME, "assets")

# Legacy env variables
HUGGINGFACE_HUB_CACHE = os.getenv("HUGGINGFACE_HUB_CACHE", default_cache_path)
HUGGINGFACE_ASSETS_CACHE = os.getenv("HUGGINGFACE_ASSETS_CACHE", default_assets_cache_path)

# New env variables
HF_HUB_CACHE = os.path.expandvars(
    os.path.expanduser(
        os.getenv(
            "HF_HUB_CACHE",
            HUGGINGFACE_HUB_CACHE,
        )
    )
)
HF_ASSETS_CACHE = os.path.expandvars(
    os.path.expanduser(
        os.getenv(
            "HF_ASSETS_CACHE",
            HUGGINGFACE_ASSETS_CACHE,
        )
    )
)

HF_HUB_OFFLINE = _is_true(os.environ.get("HF_HUB_OFFLINE") or os.environ.get("TRANSFORMERS_OFFLINE"))

# If set, log level will be set to DEBUG and all requests made to the Hub will be logged
# as curl commands for reproducibility.
HF_DEBUG = _is_true(os.environ.get("HF_DEBUG"))

# Opt-out from telemetry requests
HF_HUB_DISABLE_TELEMETRY = (
    _is_true(os.environ.get("HF_HUB_DISABLE_TELEMETRY"))  # HF-specific env variable
    or _is_true(os.environ.get("DISABLE_TELEMETRY"))
    or _is_true(os.environ.get("DO_NOT_TRACK"))  # https://consoledonottrack.com/
)

HF_TOKEN_PATH = os.path.expandvars(
    os.path.expanduser(
        os.getenv(
            "HF_TOKEN_PATH",
            os.path.join(HF_HOME, "token"),
        )
    )
)
HF_STORED_TOKENS_PATH = os.path.join(os.path.dirname(HF_TOKEN_PATH), "stored_tokens")

if _staging_mode:
    # In staging mode, we use a different cache to ensure we don't mix up production and staging data or tokens
    # In practice in `huggingface_hub` tests, we monkeypatch these values with temporary directories. The following
    # lines are only used in third-party libraries tests (e.g. `transformers`, `diffusers`, etc.).
    _staging_home = os.path.join(os.path.expanduser("~"), ".cache", "huggingface_staging")
    HUGGINGFACE_HUB_CACHE = os.path.join(_staging_home, "hub")
    HF_TOKEN_PATH = os.path.join(_staging_home, "token")

# Here, `True` will disable progress bars globally without possibility of enabling it
# programmatically. `False` will enable them without possibility of disabling them.
# If environment variable is not set (None), then the user is free to enable/disable
# them programmatically.
# TL;DR: env variable has priority over code
__HF_HUB_DISABLE_PROGRESS_BARS = os.environ.get("HF_HUB_DISABLE_PROGRESS_BARS")
HF_HUB_DISABLE_PROGRESS_BARS: Optional[bool] = (
    _is_true(__HF_HUB_DISABLE_PROGRESS_BARS) if __HF_HUB_DISABLE_PROGRESS_BARS is not None else None
)

# Disable warning on machines that do not support symlinks (e.g. Windows non-developer)
HF_HUB_DISABLE_SYMLINKS_WARNING: bool = _is_true(os.environ.get("HF_HUB_DISABLE_SYMLINKS_WARNING"))

# Disable warning when using experimental features
HF_HUB_DISABLE_EXPERIMENTAL_WARNING: bool = _is_true(os.environ.get("HF_HUB_DISABLE_EXPERIMENTAL_WARNING"))

# Disable sending the cached token by default is all HTTP requests to the Hub
HF_HUB_DISABLE_IMPLICIT_TOKEN: bool = _is_true(os.environ.get("HF_HUB_DISABLE_IMPLICIT_TOKEN"))

# Enable fast-download using external dependency "hf_transfer"
# See:
# - https://pypi.org/project/hf-transfer/
# - https://github.com/huggingface/hf_transfer (private)
HF_HUB_ENABLE_HF_TRANSFER: bool = _is_true(os.environ.get("HF_HUB_ENABLE_HF_TRANSFER"))


# UNUSED
# We don't use symlinks in local dir anymore.
HF_HUB_LOCAL_DIR_AUTO_SYMLINK_THRESHOLD: int = (
    _as_int(os.environ.get("HF_HUB_LOCAL_DIR_AUTO_SYMLINK_THRESHOLD")) or 5 * 1024 * 1024
)

# Used to override the etag timeout on a system level
HF_HUB_ETAG_TIMEOUT: int = _as_int(os.environ.get("HF_HUB_ETAG_TIMEOUT")) or DEFAULT_ETAG_TIMEOUT

# Used to override the get request timeout on a system level
HF_HUB_DOWNLOAD_TIMEOUT: int = _as_int(os.environ.get("HF_HUB_DOWNLOAD_TIMEOUT")) or DEFAULT_DOWNLOAD_TIMEOUT

# Allows to add information about the requester in the user-agent (eg. partner name)
HF_HUB_USER_AGENT_ORIGIN: Optional[str] = os.environ.get("HF_HUB_USER_AGENT_ORIGIN")

# List frameworks that are handled by the InferenceAPI service. Useful to scan endpoints and check which models are
# deployed and running. Since 95% of the models are using the top 4 frameworks listed below, we scan only those by
# default. We still keep the full list of supported frameworks in case we want to scan all of them.
MAIN_INFERENCE_API_FRAMEWORKS = [
    "diffusers",
    "sentence-transformers",
    "text-generation-inference",
    "transformers",
]

ALL_INFERENCE_API_FRAMEWORKS = MAIN_INFERENCE_API_FRAMEWORKS + [
    "adapter-transformers",
    "allennlp",
    "asteroid",
    "bertopic",
    "doctr",
    "espnet",
    "fairseq",
    "fastai",
    "fasttext",
    "flair",
    "k2",
    "keras",
    "mindspore",
    "nemo",
    "open_clip",
    "paddlenlp",
    "peft",
    "pyannote-audio",
    "sklearn",
    "spacy",
    "span-marker",
    "speechbrain",
    "stanza",
    "timm",
]

<<<<<<< HEAD
# If OAuth didn't work after 2 redirects, there's likely a third-party cookie issue in the Space iframe view.
# In this case, we redirect the user to the non-iframe view.
OAUTH_MAX_REDIRECTS = 2

# OAuth-related environment variables injected by the Space
OAUTH_CLIENT_ID = os.environ.get("OAUTH_CLIENT_ID")
OAUTH_CLIENT_SECRET = os.environ.get("OAUTH_CLIENT_SECRET")
OAUTH_SCOPES = os.environ.get("OAUTH_SCOPES")
OPENID_PROVIDER_URL = os.environ.get("OPENID_PROVIDER_URL")
=======
# Xet constants


HUGGINGFACE_HEADER_X_XET_ENDPOINT = "X-Xet-Cas-Url"
HUGGINGFACE_HEADER_X_XET_ACCESS_TOKEN = "X-Xet-Access-Token"
HUGGINGFACE_HEADER_X_XET_EXPIRATION = "X-Xet-Token-Expiration"
HUGGINGFACE_HEADER_X_XET_HASH = "X-Xet-Hash"
HUGGINGFACE_HEADER_X_XET_REFRESH_ROUTE = "X-Xet-Refresh-Route"
HUGGINGFACE_HEADER_LINK_XET_AUTH_KEY = "xet-auth"

default_xet_cache_path = os.path.join(HF_HOME, "xet")
HF_XET_CACHE = os.getenv("HF_XET_CACHE", default_xet_cache_path)
>>>>>>> 557576de
<|MERGE_RESOLUTION|>--- conflicted
+++ resolved
@@ -260,7 +260,6 @@
     "timm",
 ]
 
-<<<<<<< HEAD
 # If OAuth didn't work after 2 redirects, there's likely a third-party cookie issue in the Space iframe view.
 # In this case, we redirect the user to the non-iframe view.
 OAUTH_MAX_REDIRECTS = 2
@@ -270,10 +269,8 @@
 OAUTH_CLIENT_SECRET = os.environ.get("OAUTH_CLIENT_SECRET")
 OAUTH_SCOPES = os.environ.get("OAUTH_SCOPES")
 OPENID_PROVIDER_URL = os.environ.get("OPENID_PROVIDER_URL")
-=======
+
 # Xet constants
-
-
 HUGGINGFACE_HEADER_X_XET_ENDPOINT = "X-Xet-Cas-Url"
 HUGGINGFACE_HEADER_X_XET_ACCESS_TOKEN = "X-Xet-Access-Token"
 HUGGINGFACE_HEADER_X_XET_EXPIRATION = "X-Xet-Token-Expiration"
@@ -282,5 +279,4 @@
 HUGGINGFACE_HEADER_LINK_XET_AUTH_KEY = "xet-auth"
 
 default_xet_cache_path = os.path.join(HF_HOME, "xet")
-HF_XET_CACHE = os.getenv("HF_XET_CACHE", default_xet_cache_path)
->>>>>>> 557576de
+HF_XET_CACHE = os.getenv("HF_XET_CACHE", default_xet_cache_path)