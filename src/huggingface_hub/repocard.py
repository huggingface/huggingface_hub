import os
import re
from pathlib import Path
from typing import Any, Literal, Optional, Union

import yaml

from huggingface_hub.file_download import hf_hub_download
from huggingface_hub.hf_api import upload_file
from huggingface_hub.repocard_data import (
    CardData,
    DatasetCardData,
    EvalResult,
    ModelCardData,
    SpaceCardData,
    eval_results_to_model_index,
    model_index_to_eval_results,
)
from huggingface_hub.utils import HfHubHTTPError, get_session, hf_raise_for_status, is_jinja_available, yaml_dump

from . import constants
from .errors import EntryNotFoundError
from .utils import SoftTemporaryDirectory, logging, validate_hf_hub_args


logger = logging.get_logger(__name__)


TEMPLATE_MODELCARD_PATH = Path(__file__).parent / "templates" / "modelcard_template.md"
TEMPLATE_DATASETCARD_PATH = Path(__file__).parent / "templates" / "datasetcard_template.md"

# exact same regex as in the Hub server. Please keep in sync.
# See https://github.com/huggingface/moon-landing/blob/main/server/lib/ViewMarkdown.ts#L18
REGEX_YAML_BLOCK = re.compile(r"^(\s*---[\r\n]+)([\S\s]*?)([\r\n]+---(\r\n|\n|$))")


class RepoCard:
    card_data_class = CardData
    default_template_path = TEMPLATE_MODELCARD_PATH
    repo_type = "model"

    def __init__(self, content: str, ignore_metadata_errors: bool = False):
        """Initialize a RepoCard from string content. The content should be a
        Markdown file with a YAML block at the beginning and a Markdown body.

        Args:
            content (`str`): The content of the Markdown file.

        Example:
            ```python
            >>> from huggingface_hub.repocard import RepoCard
            >>> text = '''
            ... ---
            ... language: en
            ... license: mit
            ... ---
            ...
            ... # My repo
            ... '''
            >>> card = RepoCard(text)
            >>> card.data.to_dict()
            {'language': 'en', 'license': 'mit'}
            >>> card.text
            '\\n# My repo\\n'

            ```
        > [!TIP]
        > Raises the following error:
        >
        >     - [`ValueError`](https://docs.python.org/3/library/exceptions.html#ValueError)
        >       when the content of the repo card metadata is not a dictionary.
        """

        # Set the content of the RepoCard, as well as underlying .data and .text attributes.
        # See the `content` property setter for more details.
        self.ignore_metadata_errors = ignore_metadata_errors
        self.content = content

    @property
    def content(self):
        """The content of the RepoCard, including the YAML block and the Markdown body."""
        line_break = _detect_line_ending(self._content) or "\n"
        return f"---{line_break}{self.data.to_yaml(line_break=line_break, original_order=self._original_order)}{line_break}---{line_break}{self.text}"

    @content.setter
    def content(self, content: str):
        """Set the content of the RepoCard."""
        self._content = content

        match = REGEX_YAML_BLOCK.search(content)
        if match:
            # Metadata found in the YAML block
            yaml_block = match.group(2)
            self.text = content[match.end() :]
            data_dict = yaml.safe_load(yaml_block)

            if data_dict is None:
                data_dict = {}

            # The YAML block's data should be a dictionary
            if not isinstance(data_dict, dict):
                raise ValueError("repo card metadata block should be a dict")
        else:
            # Model card without metadata... create empty metadata
            logger.warning("Repo card metadata block was not found. Setting CardData to empty.")
            data_dict = {}
            self.text = content

        self.data = self.card_data_class(**data_dict, ignore_metadata_errors=self.ignore_metadata_errors)
        self._original_order = list(data_dict.keys())

    def __str__(self):
        return self.content

    def save(self, filepath: Union[Path, str]):
        r"""Save a RepoCard to a file.

        Args:
            filepath (`Union[Path, str]`): Filepath to the markdown file to save.

        Example:
            ```python
            >>> from huggingface_hub.repocard import RepoCard
            >>> card = RepoCard("---\nlanguage: en\n---\n# This is a test repo card")
            >>> card.save("/tmp/test.md")

            ```
        """
        filepath = Path(filepath)
        filepath.parent.mkdir(parents=True, exist_ok=True)
        # Preserve newlines as in the existing file.
        with open(filepath, mode="w", newline="", encoding="utf-8") as f:
            f.write(str(self))

    @classmethod
    def load(
        cls,
        repo_id_or_path: Union[str, Path],
        repo_type: Optional[str] = None,
        token: Optional[str] = None,
        ignore_metadata_errors: bool = False,
    ):
        """Initialize a RepoCard from a Hugging Face Hub repo's README.md or a local filepath.

        Args:
            repo_id_or_path (`Union[str, Path]`):
                The repo ID associated with a Hugging Face Hub repo or a local filepath.
            repo_type (`str`, *optional*):
                The type of Hugging Face repo to push to. Defaults to None, which will use use "model". Other options
                are "dataset" and "space". Not used when loading from a local filepath. If this is called from a child
                class, the default value will be the child class's `repo_type`.
            token (`str`, *optional*):
                Authentication token, obtained with `huggingface_hub.HfApi.login` method. Will default to the stored token.
            ignore_metadata_errors (`str`):
                If True, errors while parsing the metadata section will be ignored. Some information might be lost during
                the process. Use it at your own risk.

        Returns:
            [`huggingface_hub.repocard.RepoCard`]: The RepoCard (or subclass) initialized from the repo's
                README.md file or filepath.

        Example:
            ```python
            >>> from huggingface_hub.repocard import RepoCard
            >>> card = RepoCard.load("nateraw/food")
            >>> assert card.data.tags == ["generated_from_trainer", "image-classification", "pytorch"]

            ```
        """

        if Path(repo_id_or_path).is_file():
            card_path = Path(repo_id_or_path)
        elif isinstance(repo_id_or_path, str):
            card_path = Path(
                hf_hub_download(
                    repo_id_or_path,
                    constants.REPOCARD_NAME,
                    repo_type=repo_type or cls.repo_type,
                    token=token,
                )
            )
        else:
            raise ValueError(f"Cannot load RepoCard: path not found on disk ({repo_id_or_path}).")

        # Preserve newlines in the existing file.
        with card_path.open(mode="r", newline="", encoding="utf-8") as f:
            return cls(f.read(), ignore_metadata_errors=ignore_metadata_errors)

    def validate(self, repo_type: Optional[str] = None):
        """Validates card against Hugging Face Hub's card validation logic.
        Using this function requires access to the internet, so it is only called
        internally by [`huggingface_hub.repocard.RepoCard.push_to_hub`].

        Args:
            repo_type (`str`, *optional*, defaults to "model"):
                The type of Hugging Face repo to push to. Options are "model", "dataset", and "space".
                If this function is called from a child class, the default will be the child class's `repo_type`.

<<<<<<< HEAD
        <Tip>
        Raises the following errors:

            - [`ValueError`](https://docs.python.org/3/library/exceptions.html#ValueError)
              if the card fails validation checks.
            - [`HfHubHTTPError`]
              if the request to the Hub API fails for any other reason.

        </Tip>
=======
        > [!TIP]
        > Raises the following errors:
        >
        >     - [`ValueError`](https://docs.python.org/3/library/exceptions.html#ValueError)
        >       if the card fails validation checks.
        >     - [`HTTPError`](https://requests.readthedocs.io/en/latest/api/#requests.HTTPError)
        >       if the request to the Hub API fails for any other reason.
>>>>>>> b8d60924
        """

        # If repo type is provided, otherwise, use the repo type of the card.
        repo_type = repo_type or self.repo_type

        body = {
            "repoType": repo_type,
            "content": str(self),
        }
        headers = {"Accept": "text/plain"}

        try:
            response = get_session().post("https://huggingface.co/api/validate-yaml", json=body, headers=headers)
            hf_raise_for_status(response)
        except HfHubHTTPError as exc:
            if response.status_code == 400:
                raise ValueError(response.text)
            else:
                raise exc

    def push_to_hub(
        self,
        repo_id: str,
        token: Optional[str] = None,
        repo_type: Optional[str] = None,
        commit_message: Optional[str] = None,
        commit_description: Optional[str] = None,
        revision: Optional[str] = None,
        create_pr: Optional[bool] = None,
        parent_commit: Optional[str] = None,
    ):
        """Push a RepoCard to a Hugging Face Hub repo.

        Args:
            repo_id (`str`):
                The repo ID of the Hugging Face Hub repo to push to. Example: "nateraw/food".
            token (`str`, *optional*):
                Authentication token, obtained with `huggingface_hub.HfApi.login` method. Will default to
                the stored token.
            repo_type (`str`, *optional*, defaults to "model"):
                The type of Hugging Face repo to push to. Options are "model", "dataset", and "space". If this
                function is called by a child class, it will default to the child class's `repo_type`.
            commit_message (`str`, *optional*):
                The summary / title / first line of the generated commit.
            commit_description (`str`, *optional*)
                The description of the generated commit.
            revision (`str`, *optional*):
                The git revision to commit from. Defaults to the head of the `"main"` branch.
            create_pr (`bool`, *optional*):
                Whether or not to create a Pull Request with this commit. Defaults to `False`.
            parent_commit (`str`, *optional*):
                The OID / SHA of the parent commit, as a hexadecimal string. Shorthands (7 first characters) are also supported.
                If specified and `create_pr` is `False`, the commit will fail if `revision` does not point to `parent_commit`.
                If specified and `create_pr` is `True`, the pull request will be created from `parent_commit`.
                Specifying `parent_commit` ensures the repo has not changed before committing the changes, and can be
                especially useful if the repo is updated / committed to concurrently.
        Returns:
            `str`: URL of the commit which updated the card metadata.
        """

        # If repo type is provided, otherwise, use the repo type of the card.
        repo_type = repo_type or self.repo_type

        # Validate card before pushing to hub
        self.validate(repo_type=repo_type)

        with SoftTemporaryDirectory() as tmpdir:
            tmp_path = Path(tmpdir) / constants.REPOCARD_NAME
            tmp_path.write_text(str(self), encoding="utf-8")
            url = upload_file(
                path_or_fileobj=str(tmp_path),
                path_in_repo=constants.REPOCARD_NAME,
                repo_id=repo_id,
                token=token,
                repo_type=repo_type,
                commit_message=commit_message,
                commit_description=commit_description,
                create_pr=create_pr,
                revision=revision,
                parent_commit=parent_commit,
            )
        return url

    @classmethod
    def from_template(
        cls,
        card_data: CardData,
        template_path: Optional[str] = None,
        template_str: Optional[str] = None,
        **template_kwargs,
    ):
        """Initialize a RepoCard from a template. By default, it uses the default template.

        Templates are Jinja2 templates that can be customized by passing keyword arguments.

        Args:
            card_data (`huggingface_hub.CardData`):
                A huggingface_hub.CardData instance containing the metadata you want to include in the YAML
                header of the repo card on the Hugging Face Hub.
            template_path (`str`, *optional*):
                A path to a markdown file with optional Jinja template variables that can be filled
                in with `template_kwargs`. Defaults to the default template.

        Returns:
            [`huggingface_hub.repocard.RepoCard`]: A RepoCard instance with the specified card data and content from the
            template.
        """
        if is_jinja_available():
            import jinja2
        else:
            raise ImportError(
                "Using RepoCard.from_template requires Jinja2 to be installed. Please"
                " install it with `pip install Jinja2`."
            )

        kwargs = card_data.to_dict().copy()
        kwargs.update(template_kwargs)  # Template_kwargs have priority

        if template_path is not None:
            template_str = Path(template_path).read_text()
        if template_str is None:
            template_str = Path(cls.default_template_path).read_text()
        template = jinja2.Template(template_str)
        content = template.render(card_data=card_data.to_yaml(), **kwargs)
        return cls(content)


class ModelCard(RepoCard):
    card_data_class = ModelCardData  # type: ignore[assignment]
    default_template_path = TEMPLATE_MODELCARD_PATH
    repo_type = "model"

    @classmethod
    def from_template(  # type: ignore # violates Liskov property but easier to use
        cls,
        card_data: ModelCardData,
        template_path: Optional[str] = None,
        template_str: Optional[str] = None,
        **template_kwargs,
    ):
        """Initialize a ModelCard from a template. By default, it uses the default template, which can be found here:
        https://github.com/huggingface/huggingface_hub/blob/main/src/huggingface_hub/templates/modelcard_template.md

        Templates are Jinja2 templates that can be customized by passing keyword arguments.

        Args:
            card_data (`huggingface_hub.ModelCardData`):
                A huggingface_hub.ModelCardData instance containing the metadata you want to include in the YAML
                header of the model card on the Hugging Face Hub.
            template_path (`str`, *optional*):
                A path to a markdown file with optional Jinja template variables that can be filled
                in with `template_kwargs`. Defaults to the default template.

        Returns:
            [`huggingface_hub.ModelCard`]: A ModelCard instance with the specified card data and content from the
            template.

        Example:
            ```python
            >>> from huggingface_hub import ModelCard, ModelCardData, EvalResult

            >>> # Using the Default Template
            >>> card_data = ModelCardData(
            ...     language='en',
            ...     license='mit',
            ...     library_name='timm',
            ...     tags=['image-classification', 'resnet'],
            ...     datasets=['beans'],
            ...     metrics=['accuracy'],
            ... )
            >>> card = ModelCard.from_template(
            ...     card_data,
            ...     model_description='This model does x + y...'
            ... )

            >>> # Including Evaluation Results
            >>> card_data = ModelCardData(
            ...     language='en',
            ...     tags=['image-classification', 'resnet'],
            ...     eval_results=[
            ...         EvalResult(
            ...             task_type='image-classification',
            ...             dataset_type='beans',
            ...             dataset_name='Beans',
            ...             metric_type='accuracy',
            ...             metric_value=0.9,
            ...         ),
            ...     ],
            ...     model_name='my-cool-model',
            ... )
            >>> card = ModelCard.from_template(card_data)

            >>> # Using a Custom Template
            >>> card_data = ModelCardData(
            ...     language='en',
            ...     tags=['image-classification', 'resnet']
            ... )
            >>> card = ModelCard.from_template(
            ...     card_data=card_data,
            ...     template_path='./src/huggingface_hub/templates/modelcard_template.md',
            ...     custom_template_var='custom value',  # will be replaced in template if it exists
            ... )

            ```
        """
        return super().from_template(card_data, template_path, template_str, **template_kwargs)


class DatasetCard(RepoCard):
    card_data_class = DatasetCardData  # type: ignore[assignment]
    default_template_path = TEMPLATE_DATASETCARD_PATH
    repo_type = "dataset"

    @classmethod
    def from_template(  # type: ignore # violates Liskov property but easier to use
        cls,
        card_data: DatasetCardData,
        template_path: Optional[str] = None,
        template_str: Optional[str] = None,
        **template_kwargs,
    ):
        """Initialize a DatasetCard from a template. By default, it uses the default template, which can be found here:
        https://github.com/huggingface/huggingface_hub/blob/main/src/huggingface_hub/templates/datasetcard_template.md

        Templates are Jinja2 templates that can be customized by passing keyword arguments.

        Args:
            card_data (`huggingface_hub.DatasetCardData`):
                A huggingface_hub.DatasetCardData instance containing the metadata you want to include in the YAML
                header of the dataset card on the Hugging Face Hub.
            template_path (`str`, *optional*):
                A path to a markdown file with optional Jinja template variables that can be filled
                in with `template_kwargs`. Defaults to the default template.

        Returns:
            [`huggingface_hub.DatasetCard`]: A DatasetCard instance with the specified card data and content from the
            template.

        Example:
            ```python
            >>> from huggingface_hub import DatasetCard, DatasetCardData

            >>> # Using the Default Template
            >>> card_data = DatasetCardData(
            ...     language='en',
            ...     license='mit',
            ...     annotations_creators='crowdsourced',
            ...     task_categories=['text-classification'],
            ...     task_ids=['sentiment-classification', 'text-scoring'],
            ...     multilinguality='monolingual',
            ...     pretty_name='My Text Classification Dataset',
            ... )
            >>> card = DatasetCard.from_template(
            ...     card_data,
            ...     pretty_name=card_data.pretty_name,
            ... )

            >>> # Using a Custom Template
            >>> card_data = DatasetCardData(
            ...     language='en',
            ...     license='mit',
            ... )
            >>> card = DatasetCard.from_template(
            ...     card_data=card_data,
            ...     template_path='./src/huggingface_hub/templates/datasetcard_template.md',
            ...     custom_template_var='custom value',  # will be replaced in template if it exists
            ... )

            ```
        """
        return super().from_template(card_data, template_path, template_str, **template_kwargs)


class SpaceCard(RepoCard):
    card_data_class = SpaceCardData  # type: ignore[assignment]
    default_template_path = TEMPLATE_MODELCARD_PATH
    repo_type = "space"


def _detect_line_ending(content: str) -> Literal["\r", "\n", "\r\n", None]:  # noqa: F722
    """Detect the line ending of a string. Used by RepoCard to avoid making huge diff on newlines.

    Uses same implementation as in Hub server, keep it in sync.

    Returns:
        str: The detected line ending of the string.
    """
    cr = content.count("\r")
    lf = content.count("\n")
    crlf = content.count("\r\n")
    if cr + lf == 0:
        return None
    if crlf == cr and crlf == lf:
        return "\r\n"
    if cr > lf:
        return "\r"
    else:
        return "\n"


def metadata_load(local_path: Union[str, Path]) -> Optional[dict]:
    content = Path(local_path).read_text()
    match = REGEX_YAML_BLOCK.search(content)
    if match:
        yaml_block = match.group(2)
        data = yaml.safe_load(yaml_block)
        if data is None or isinstance(data, dict):
            return data
        raise ValueError("repo card metadata block should be a dict")
    else:
        return None


def metadata_save(local_path: Union[str, Path], data: dict) -> None:
    """
    Save the metadata dict in the upper YAML part Trying to preserve newlines as
    in the existing file. Docs about open() with newline="" parameter:
    https://docs.python.org/3/library/functions.html?highlight=open#open Does
    not work with "^M" linebreaks, which are replaced by \n
    """
    line_break = "\n"
    content = ""
    # try to detect existing newline character
    if os.path.exists(local_path):
        with open(local_path, "r", newline="", encoding="utf8") as readme:
            content = readme.read()
            if isinstance(readme.newlines, tuple):
                line_break = readme.newlines[0]
            elif isinstance(readme.newlines, str):
                line_break = readme.newlines

    # creates a new file if it not
    with open(local_path, "w", newline="", encoding="utf8") as readme:
        data_yaml = yaml_dump(data, sort_keys=False, line_break=line_break)
        # sort_keys: keep dict order
        match = REGEX_YAML_BLOCK.search(content)
        if match:
            output = content[: match.start()] + f"---{line_break}{data_yaml}---{line_break}" + content[match.end() :]
        else:
            output = f"---{line_break}{data_yaml}---{line_break}{content}"

        readme.write(output)
        readme.close()


def metadata_eval_result(
    *,
    model_pretty_name: str,
    task_pretty_name: str,
    task_id: str,
    metrics_pretty_name: str,
    metrics_id: str,
    metrics_value: Any,
    dataset_pretty_name: str,
    dataset_id: str,
    metrics_config: Optional[str] = None,
    metrics_verified: bool = False,
    dataset_config: Optional[str] = None,
    dataset_split: Optional[str] = None,
    dataset_revision: Optional[str] = None,
    metrics_verification_token: Optional[str] = None,
) -> dict:
    """
    Creates a metadata dict with the result from a model evaluated on a dataset.

    Args:
        model_pretty_name (`str`):
            The name of the model in natural language.
        task_pretty_name (`str`):
            The name of a task in natural language.
        task_id (`str`):
            Example: automatic-speech-recognition. A task id.
        metrics_pretty_name (`str`):
            A name for the metric in natural language. Example: Test WER.
        metrics_id (`str`):
            Example: wer. A metric id from https://hf.co/metrics.
        metrics_value (`Any`):
            The value from the metric. Example: 20.0 or "20.0 ± 1.2".
        dataset_pretty_name (`str`):
            The name of the dataset in natural language.
        dataset_id (`str`):
            Example: common_voice. A dataset id from https://hf.co/datasets.
        metrics_config (`str`, *optional*):
            The name of the metric configuration used in `load_metric()`.
            Example: bleurt-large-512 in `load_metric("bleurt", "bleurt-large-512")`.
        metrics_verified (`bool`, *optional*, defaults to `False`):
            Indicates whether the metrics originate from Hugging Face's [evaluation service](https://huggingface.co/spaces/autoevaluate/model-evaluator) or not. Automatically computed by Hugging Face, do not set.
        dataset_config (`str`, *optional*):
            Example: fr. The name of the dataset configuration used in `load_dataset()`.
        dataset_split (`str`, *optional*):
            Example: test. The name of the dataset split used in `load_dataset()`.
        dataset_revision (`str`, *optional*):
            Example: 5503434ddd753f426f4b38109466949a1217c2bb. The name of the dataset dataset revision
            used in `load_dataset()`.
        metrics_verification_token (`bool`, *optional*):
            A JSON Web Token that is used to verify whether the metrics originate from Hugging Face's [evaluation service](https://huggingface.co/spaces/autoevaluate/model-evaluator) or not.

    Returns:
        `dict`: a metadata dict with the result from a model evaluated on a dataset.

    Example:
        ```python
        >>> from huggingface_hub import metadata_eval_result
        >>> results = metadata_eval_result(
        ...         model_pretty_name="RoBERTa fine-tuned on ReactionGIF",
        ...         task_pretty_name="Text Classification",
        ...         task_id="text-classification",
        ...         metrics_pretty_name="Accuracy",
        ...         metrics_id="accuracy",
        ...         metrics_value=0.2662102282047272,
        ...         dataset_pretty_name="ReactionJPEG",
        ...         dataset_id="julien-c/reactionjpeg",
        ...         dataset_config="default",
        ...         dataset_split="test",
        ... )
        >>> results == {
        ...     'model-index': [
        ...         {
        ...             'name': 'RoBERTa fine-tuned on ReactionGIF',
        ...             'results': [
        ...                 {
        ...                     'task': {
        ...                         'type': 'text-classification',
        ...                         'name': 'Text Classification'
        ...                     },
        ...                     'dataset': {
        ...                         'name': 'ReactionJPEG',
        ...                         'type': 'julien-c/reactionjpeg',
        ...                         'config': 'default',
        ...                         'split': 'test'
        ...                     },
        ...                     'metrics': [
        ...                         {
        ...                             'type': 'accuracy',
        ...                             'value': 0.2662102282047272,
        ...                             'name': 'Accuracy',
        ...                             'verified': False
        ...                         }
        ...                     ]
        ...                 }
        ...             ]
        ...         }
        ...     ]
        ... }
        True

        ```
    """

    return {
        "model-index": eval_results_to_model_index(
            model_name=model_pretty_name,
            eval_results=[
                EvalResult(
                    task_name=task_pretty_name,
                    task_type=task_id,
                    metric_name=metrics_pretty_name,
                    metric_type=metrics_id,
                    metric_value=metrics_value,
                    dataset_name=dataset_pretty_name,
                    dataset_type=dataset_id,
                    metric_config=metrics_config,
                    verified=metrics_verified,
                    verify_token=metrics_verification_token,
                    dataset_config=dataset_config,
                    dataset_split=dataset_split,
                    dataset_revision=dataset_revision,
                )
            ],
        )
    }


@validate_hf_hub_args
def metadata_update(
    repo_id: str,
    metadata: dict,
    *,
    repo_type: Optional[str] = None,
    overwrite: bool = False,
    token: Optional[str] = None,
    commit_message: Optional[str] = None,
    commit_description: Optional[str] = None,
    revision: Optional[str] = None,
    create_pr: bool = False,
    parent_commit: Optional[str] = None,
) -> str:
    """
    Updates the metadata in the README.md of a repository on the Hugging Face Hub.
    If the README.md file doesn't exist yet, a new one is created with metadata and an
    the default ModelCard or DatasetCard template. For `space` repo, an error is thrown
    as a Space cannot exist without a `README.md` file.

    Args:
        repo_id (`str`):
            The name of the repository.
        metadata (`dict`):
            A dictionary containing the metadata to be updated.
        repo_type (`str`, *optional*):
            Set to `"dataset"` or `"space"` if updating to a dataset or space,
            `None` or `"model"` if updating to a model. Default is `None`.
        overwrite (`bool`, *optional*, defaults to `False`):
            If set to `True` an existing field can be overwritten, otherwise
            attempting to overwrite an existing field will cause an error.
        token (`str`, *optional*):
            The Hugging Face authentication token.
        commit_message (`str`, *optional*):
            The summary / title / first line of the generated commit. Defaults to
            `f"Update metadata with huggingface_hub"`
        commit_description (`str` *optional*)
            The description of the generated commit
        revision (`str`, *optional*):
            The git revision to commit from. Defaults to the head of the
            `"main"` branch.
        create_pr (`boolean`, *optional*):
            Whether or not to create a Pull Request from `revision` with that commit.
            Defaults to `False`.
        parent_commit (`str`, *optional*):
            The OID / SHA of the parent commit, as a hexadecimal string. Shorthands (7 first characters) are also supported.
            If specified and `create_pr` is `False`, the commit will fail if `revision` does not point to `parent_commit`.
            If specified and `create_pr` is `True`, the pull request will be created from `parent_commit`.
            Specifying `parent_commit` ensures the repo has not changed before committing the changes, and can be
            especially useful if the repo is updated / committed to concurrently.
    Returns:
        `str`: URL of the commit which updated the card metadata.

    Example:
        ```python
        >>> from huggingface_hub import metadata_update
        >>> metadata = {'model-index': [{'name': 'RoBERTa fine-tuned on ReactionGIF',
        ...             'results': [{'dataset': {'name': 'ReactionGIF',
        ...                                      'type': 'julien-c/reactiongif'},
        ...                           'metrics': [{'name': 'Recall',
        ...                                        'type': 'recall',
        ...                                        'value': 0.7762102282047272}],
        ...                          'task': {'name': 'Text Classification',
        ...                                   'type': 'text-classification'}}]}]}
        >>> url = metadata_update("hf-internal-testing/reactiongif-roberta-card", metadata)

        ```
    """
    commit_message = commit_message if commit_message is not None else "Update metadata with huggingface_hub"

    # Card class given repo_type
    card_class: type[RepoCard]
    if repo_type is None or repo_type == "model":
        card_class = ModelCard
    elif repo_type == "dataset":
        card_class = DatasetCard
    elif repo_type == "space":
        card_class = RepoCard
    else:
        raise ValueError(f"Unknown repo_type: {repo_type}")

    # Either load repo_card from the Hub or create an empty one.
    # NOTE: Will not create the repo if it doesn't exist.
    try:
        card = card_class.load(repo_id, token=token, repo_type=repo_type)
    except EntryNotFoundError:
        if repo_type == "space":
            raise ValueError("Cannot update metadata on a Space that doesn't contain a `README.md` file.")

        # Initialize a ModelCard or DatasetCard from default template and no data.
        # Cast to the concrete expected card type to satisfy type checkers.
        card = card_class.from_template(CardData())  # type: ignore[return-value]

    for key, value in metadata.items():
        if key == "model-index":
            # if the new metadata doesn't include a name, either use existing one or repo name
            if "name" not in value[0]:
                value[0]["name"] = getattr(card, "model_name", repo_id)
            model_name, new_results = model_index_to_eval_results(value)
            if card.data.eval_results is None:
                card.data.eval_results = new_results
                card.data.model_name = model_name
            else:
                existing_results = card.data.eval_results

                # Iterate over new results
                #   Iterate over existing results
                #       If both results describe the same metric but value is different:
                #           If overwrite=True: overwrite the metric value
                #           Else: raise ValueError
                #       Else: append new result to existing ones.
                for new_result in new_results:
                    result_found = False
                    for existing_result in existing_results:
                        if new_result.is_equal_except_value(existing_result):
                            if new_result != existing_result and not overwrite:
                                raise ValueError(
                                    "You passed a new value for the existing metric"
                                    f" 'name: {new_result.metric_name}, type: "
                                    f"{new_result.metric_type}'. Set `overwrite=True`"
                                    " to overwrite existing metrics."
                                )
                            result_found = True
                            existing_result.metric_value = new_result.metric_value
                            if existing_result.verified is True:
                                existing_result.verify_token = new_result.verify_token
                    if not result_found:
                        card.data.eval_results.append(new_result)
        else:
            # Any metadata that is not a result metric
            if card.data.get(key) is not None and not overwrite and card.data.get(key) != value:
                raise ValueError(
                    f"You passed a new value for the existing meta data field '{key}'."
                    " Set `overwrite=True` to overwrite existing metadata."
                )
            else:
                card.data[key] = value

    return card.push_to_hub(
        repo_id,
        token=token,
        repo_type=repo_type,
        commit_message=commit_message,
        commit_description=commit_description,
        create_pr=create_pr,
        revision=revision,
        parent_commit=parent_commit,
    )<|MERGE_RESOLUTION|>--- conflicted
+++ resolved
@@ -196,17 +196,6 @@
                 The type of Hugging Face repo to push to. Options are "model", "dataset", and "space".
                 If this function is called from a child class, the default will be the child class's `repo_type`.
 
-<<<<<<< HEAD
-        <Tip>
-        Raises the following errors:
-
-            - [`ValueError`](https://docs.python.org/3/library/exceptions.html#ValueError)
-              if the card fails validation checks.
-            - [`HfHubHTTPError`]
-              if the request to the Hub API fails for any other reason.
-
-        </Tip>
-=======
         > [!TIP]
         > Raises the following errors:
         >
@@ -214,7 +203,6 @@
         >       if the card fails validation checks.
         >     - [`HTTPError`](https://requests.readthedocs.io/en/latest/api/#requests.HTTPError)
         >       if the request to the Hub API fails for any other reason.
->>>>>>> b8d60924
         """
 
         # If repo type is provided, otherwise, use the repo type of the card.
