--- conflicted
+++ resolved
@@ -28,11 +28,7 @@
 from huggingface_hub.constants import ENDPOINT, REPO_TYPES_URL_PREFIXES
 from requests.auth import HTTPBasicAuth
 
-<<<<<<< HEAD
-from .utils import hf_raise_for_status
-=======
-from .utils import validate_hf_hub_args
->>>>>>> b5d2d690
+from .utils import hf_raise_for_status, validate_hf_hub_args
 from .utils.sha import sha256, sha_fileobj
 
 
