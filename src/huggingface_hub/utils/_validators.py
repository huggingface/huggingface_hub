--- conflicted
+++ resolved
@@ -161,11 +161,7 @@
             In particular, it is not possible to configure proxies on a per-request basis. The solution is to configure
             it globally using the [`set_client_factory`] function or using the HTTP_PROXY environment variable.
 
-<<<<<<< HEAD
-            More more details, see:
-=======
             For more details, see:
->>>>>>> e2f6f267
             - https://www.python-httpx.org/advanced/proxies/
             - https://www.python-httpx.org/compatibility/#proxy-keys.
 
