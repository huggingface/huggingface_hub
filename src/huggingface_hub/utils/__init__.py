--- conflicted
+++ resolved
@@ -35,12 +35,9 @@
     RevisionNotFoundError,
     hf_raise_for_status,
 )
-<<<<<<< HEAD
 from ._fixes import yaml_dump
-=======
 from ._headers import build_hf_headers
 from ._hf_folder import HfFolder
->>>>>>> 35033f39
 from ._http import http_backoff
 from ._paths import filter_repo_objects
 from ._subprocess import run_subprocess
