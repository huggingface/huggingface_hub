--- conflicted
+++ resolved
@@ -35,11 +35,8 @@
     "graphviz": {"graphviz"},
     "hf_transfer": {"hf_transfer"},
     "jinja": {"Jinja2"},
-<<<<<<< HEAD
     "keras": {"keras"},
-=======
     "minijinja": {"minijinja"},
->>>>>>> 6d69291c
     "numpy": {"numpy"},
     "pillow": {"Pillow"},
     "pydantic": {"pydantic"},
@@ -144,7 +141,6 @@
     return _get_version("hf_transfer")
 
 
-<<<<<<< HEAD
 # keras
 def is_keras_available() -> bool:
     return is_package_available("keras")
@@ -152,7 +148,8 @@
 
 def get_keras_version() -> str:
     return _get_version("keras")
-=======
+
+
 # Minijinja
 def is_minijinja_available() -> bool:
     return is_package_available("minijinja")
@@ -160,7 +157,6 @@
 
 def get_minijinja_version() -> str:
     return _get_version("minijinja")
->>>>>>> 6d69291c
 
 
 # Numpy
