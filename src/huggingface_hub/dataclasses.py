import inspect
from dataclasses import _MISSING_TYPE, MISSING, Field, field, fields, make_dataclass
from functools import lru_cache, wraps
from typing import (
    Annotated,
    Any,
    Callable,
    ForwardRef,
    Literal,
    Optional,
    Type,
    TypeVar,
    Union,
    get_args,
    get_origin,
    overload,
)


try:
    # Python 3.11+
    from typing import NotRequired, Required  # type: ignore
except ImportError:
    try:
        # In case typing_extensions is installed
        from typing_extensions import NotRequired, Required  # type: ignore
    except ImportError:
        # Fallback: create dummy types that will never match
        Required = type("Required", (), {})  # type: ignore
        NotRequired = type("NotRequired", (), {})  # type: ignore

from .errors import (
    StrictDataclassClassValidationError,
    StrictDataclassDefinitionError,
    StrictDataclassFieldValidationError,
)


Validator_T = Callable[[Any], None]
T = TypeVar("T")
TypedDictType = TypeVar("TypedDictType", bound=dict[str, Any])

_TYPED_DICT_DEFAULT_VALUE = object()  # used as default value in TypedDict fields (to distinguish from None)


# The overload decorator helps type checkers understand the different return types
@overload
def strict(cls: Type[T]) -> Type[T]: ...


@overload
def strict(*, accept_kwargs: bool = False) -> Callable[[Type[T]], Type[T]]: ...


def strict(
    cls: Optional[Type[T]] = None, *, accept_kwargs: bool = False
) -> Union[Type[T], Callable[[Type[T]], Type[T]]]:
    """
    Decorator to add strict validation to a dataclass.

    This decorator must be used on top of `@dataclass` to ensure IDEs and static typing tools
    recognize the class as a dataclass.

    Can be used with or without arguments:
    - `@strict`
    - `@strict(accept_kwargs=True)`

    Args:
        cls:
            The class to convert to a strict dataclass.
        accept_kwargs (`bool`, *optional*):
            If True, allows arbitrary keyword arguments in `__init__`. Defaults to False.

    Returns:
        The enhanced dataclass with strict validation on field assignment.

    Example:
    ```py
    >>> from dataclasses import dataclass
    >>> from huggingface_hub.dataclasses import as_validated_field, strict, validated_field

    >>> @as_validated_field
    >>> def positive_int(value: int):
    ...     if not value >= 0:
    ...         raise ValueError(f"Value must be positive, got {value}")

    >>> @strict(accept_kwargs=True)
    ... @dataclass
    ... class User:
    ...     name: str
    ...     age: int = positive_int(default=10)

    # Initialize
    >>> User(name="John")
    User(name='John', age=10)

    # Extra kwargs are accepted
    >>> User(name="John", age=30, lastname="Doe")
    User(name='John', age=30, *lastname='Doe')

    # Invalid type => raises
    >>> User(name="John", age="30")
    huggingface_hub.errors.StrictDataclassFieldValidationError: Validation error for field 'age':
        TypeError: Field 'age' expected int, got str (value: '30')

    # Invalid value => raises
    >>> User(name="John", age=-1)
    huggingface_hub.errors.StrictDataclassFieldValidationError: Validation error for field 'age':
        ValueError: Value must be positive, got -1
    ```
    """

    def wrap(cls: Type[T]) -> Type[T]:
        if not hasattr(cls, "__dataclass_fields__"):
            raise StrictDataclassDefinitionError(
                f"Class '{cls.__name__}' must be a dataclass before applying @strict."
            )

        # List and store validators
        field_validators: dict[str, list[Validator_T]] = {}
        for f in fields(cls):  # type: ignore [arg-type]
            validators = []
            validators.append(_create_type_validator(f))
            custom_validator = f.metadata.get("validator")
            if custom_validator is not None:
                if not isinstance(custom_validator, list):
                    custom_validator = [custom_validator]
                for validator in custom_validator:
                    if not _is_validator(validator):
                        raise StrictDataclassDefinitionError(
                            f"Invalid validator for field '{f.name}': {validator}. Must be a callable taking a single argument."
                        )
                validators.extend(custom_validator)
            field_validators[f.name] = validators
        cls.__validators__ = field_validators  # type: ignore

        # Override __setattr__ to validate fields on assignment
        original_setattr = cls.__setattr__

        def __strict_setattr__(self: Any, name: str, value: Any) -> None:
            """Custom __setattr__ method for strict dataclasses."""
            # Run all validators
            for validator in self.__validators__.get(name, []):
                try:
                    validator(value)
                except (ValueError, TypeError) as e:
                    raise StrictDataclassFieldValidationError(field=name, cause=e) from e

            # If validation passed, set the attribute
            original_setattr(self, name, value)

        cls.__setattr__ = __strict_setattr__  # type: ignore[method-assign]

        if accept_kwargs:
            # (optional) Override __init__ to accept arbitrary keyword arguments
            original_init = cls.__init__

            @wraps(original_init)
            def __init__(self, **kwargs: Any) -> None:
                # Extract only the fields that are part of the dataclass
                dataclass_fields = {f.name for f in fields(cls)}  # type: ignore [arg-type]
                standard_kwargs = {k: v for k, v in kwargs.items() if k in dataclass_fields}

                # Call the original __init__ with standard fields
                original_init(self, **standard_kwargs)

                # Add any additional kwargs as attributes
                for name, value in kwargs.items():
                    if name not in dataclass_fields:
                        self.__setattr__(name, value)

            cls.__init__ = __init__  # type: ignore[method-assign]

            # (optional) Override __repr__ to include additional kwargs
            original_repr = cls.__repr__

            @wraps(original_repr)
            def __repr__(self) -> str:
                # Call the original __repr__ to get the standard fields
                standard_repr = original_repr(self)

                # Get additional kwargs
                additional_kwargs = [
                    # add a '*' in front of additional kwargs to let the user know they are not part of the dataclass
                    f"*{k}={v!r}"
                    for k, v in self.__dict__.items()
                    if k not in cls.__dataclass_fields__  # type: ignore [attr-defined]
                ]
                additional_repr = ", ".join(additional_kwargs)

                # Combine both representations
                return f"{standard_repr[:-1]}, {additional_repr})" if additional_kwargs else standard_repr

            cls.__repr__ = __repr__  # type: ignore [method-assign]

        # List all public methods starting with `validate_` => class validators.
        class_validators = []

        for name in dir(cls):
            if not name.startswith("validate_"):
                continue
            method = getattr(cls, name)
            if not callable(method):
                continue
            if len(inspect.signature(method).parameters) != 1:
                raise StrictDataclassDefinitionError(
                    f"Class '{cls.__name__}' has a class validator '{name}' that takes more than one argument."
                    " Class validators must take only 'self' as an argument. Methods starting with 'validate_'"
                    " are considered to be class validators."
                )
            class_validators.append(method)

        cls.__class_validators__ = class_validators  # type: ignore [attr-defined]

        # Add `validate` method to the class, but first check if it already exists
        def validate(self: T) -> None:
            """Run class validators on the instance."""
            for validator in cls.__class_validators__:  # type: ignore [attr-defined]
                try:
                    validator(self)
                except (ValueError, TypeError) as e:
                    raise StrictDataclassClassValidationError(validator=validator.__name__, cause=e) from e

        # Hack to be able to raise if `.validate()` already exists except if it was created by this decorator on a parent class
        # (in which case we just override it)
        validate.__is_defined_by_strict_decorator__ = True  # type: ignore [attr-defined]

        if hasattr(cls, "validate"):
            if not getattr(cls.validate, "__is_defined_by_strict_decorator__", False):  # type: ignore [attr-defined]
                raise StrictDataclassDefinitionError(
                    f"Class '{cls.__name__}' already implements a method called 'validate'."
                    " This method name is reserved when using the @strict decorator on a dataclass."
                    " If you want to keep your own method, please rename it."
                )

        cls.validate = validate  # type: ignore

        # Run class validators after initialization
        initial_init = cls.__init__

        @wraps(initial_init)
        def init_with_validate(self, *args, **kwargs) -> None:
            """Run class validators after initialization."""
            initial_init(self, *args, **kwargs)  # type: ignore [call-arg]
            cls.validate(self)  # type: ignore [attr-defined]

        setattr(cls, "__init__", init_with_validate)

        return cls

    # Return wrapped class or the decorator itself
    return wrap(cls) if cls is not None else wrap


def validate_typed_dict(schema: type[TypedDictType], data: dict) -> None:
    """
    Validate that a dictionary conforms to the types defined in a TypedDict class.

    Under the hood, the typed dict is converted to a strict dataclass and validated using the `@strict` decorator.

    Args:
        schema (`type[TypedDictType]`):
            The TypedDict class defining the expected structure and types.
        data (`dict`):
            The dictionary to validate.

    Raises:
        `StrictDataclassFieldValidationError`:
            If any field in the dictionary does not conform to the expected type.

    Example:
    ```py
    >>> from typing import Annotated, TypedDict
    >>> from huggingface_hub.dataclasses import validate_typed_dict

    >>> def positive_int(value: int):
    ...     if not value >= 0:
    ...         raise ValueError(f"Value must be positive, got {value}")

    >>> class User(TypedDict):
    ...     name: str
    ...     age: Annotated[int, positive_int]

    >>> # Valid data
    >>> validate_typed_dict(User, {"name": "John", "age": 30})

    >>> # Invalid type for age
    >>> validate_typed_dict(User, {"name": "John", "age": "30"})
    huggingface_hub.errors.StrictDataclassFieldValidationError: Validation error for field 'age':
        TypeError: Field 'age' expected int, got str (value: '30')

    >>> # Invalid value for age
    >>> validate_typed_dict(User, {"name": "John", "age": -1})
    huggingface_hub.errors.StrictDataclassFieldValidationError: Validation error for field 'age':
        ValueError: Value must be positive, got -1
    ```
    """
    # Convert typed dict to dataclass
    strict_cls = _build_strict_cls_from_typed_dict(schema)

    # Validate the data by instantiating the strict dataclass
    strict_cls(**data)  # will raise if validation fails


@lru_cache
def _build_strict_cls_from_typed_dict(schema: type[TypedDictType]) -> Type:
    # Extract type hints from the TypedDict class
<<<<<<< HEAD
    type_hints = {
        # We do not use `get_type_hints` here to avoid evaluating ForwardRefs (which might fail).
        # ForwardRefs are not validated by @strict anyway.
        name: value if value is not None else type(None)
        for name, value in schema.__dict__.get("__annotations__", {}).items()
    }
=======
    type_hints = _get_typed_dict_annotations(schema)
>>>>>>> e2f6f267

    # If the TypedDict is not total, wrap fields as NotRequired (unless explicitly Required or NotRequired)
    if not getattr(schema, "__total__", True):
        for key, value in type_hints.items():
            origin = get_origin(value)

            if origin is Annotated:
                base, *meta = get_args(value)
                if not _is_required_or_notrequired(base):
                    base = NotRequired[base]
                type_hints[key] = Annotated[tuple([base] + list(meta))]
            elif not _is_required_or_notrequired(value):
                type_hints[key] = NotRequired[value]

    # Convert type hints to dataclass fields
    fields = []
    for key, value in type_hints.items():
        if get_origin(value) is Annotated:
            base, *meta = get_args(value)
            fields.append((key, base, field(default=_TYPED_DICT_DEFAULT_VALUE, metadata={"validator": meta[0]})))
        else:
            fields.append((key, value, field(default=_TYPED_DICT_DEFAULT_VALUE)))

    # Create a strict dataclass from the TypedDict fields
    return strict(make_dataclass(schema.__name__, fields))


<<<<<<< HEAD
=======
def _get_typed_dict_annotations(schema: type[TypedDictType]) -> dict[str, Any]:
    """Extract type annotations from a TypedDict class."""
    try:
        # Available in Python 3.14+
        import annotationlib

        return annotationlib.get_annotations(schema)
    except ImportError:
        return {
            # We do not use `get_type_hints` here to avoid evaluating ForwardRefs (which might fail).
            # ForwardRefs are not validated by @strict anyway.
            name: value if value is not None else type(None)
            for name, value in schema.__dict__.get("__annotations__", {}).items()
        }


>>>>>>> e2f6f267
def validated_field(
    validator: Union[list[Validator_T], Validator_T],
    default: Union[Any, _MISSING_TYPE] = MISSING,
    default_factory: Union[Callable[[], Any], _MISSING_TYPE] = MISSING,
    init: bool = True,
    repr: bool = True,
    hash: Optional[bool] = None,
    compare: bool = True,
    metadata: Optional[dict] = None,
    **kwargs: Any,
) -> Any:
    """
    Create a dataclass field with a custom validator.

    Useful to apply several checks to a field. If only applying one rule, check out the [`as_validated_field`] decorator.

    Args:
        validator (`Callable` or `list[Callable]`):
            A method that takes a value as input and raises ValueError/TypeError if the value is invalid.
            Can be a list of validators to apply multiple checks.
        **kwargs:
            Additional arguments to pass to `dataclasses.field()`.

    Returns:
        A field with the validator attached in metadata
    """
    if not isinstance(validator, list):
        validator = [validator]
    if metadata is None:
        metadata = {}
    metadata["validator"] = validator
    return field(  # type: ignore
        default=default,  # type: ignore [arg-type]
        default_factory=default_factory,  # type: ignore [arg-type]
        init=init,
        repr=repr,
        hash=hash,
        compare=compare,
        metadata=metadata,
        **kwargs,
    )


def as_validated_field(validator: Validator_T):
    """
    Decorates a validator function as a [`validated_field`] (i.e. a dataclass field with a custom validator).

    Args:
        validator (`Callable`):
            A method that takes a value as input and raises ValueError/TypeError if the value is invalid.
    """

    def _inner(
        default: Union[Any, _MISSING_TYPE] = MISSING,
        default_factory: Union[Callable[[], Any], _MISSING_TYPE] = MISSING,
        init: bool = True,
        repr: bool = True,
        hash: Optional[bool] = None,
        compare: bool = True,
        metadata: Optional[dict] = None,
        **kwargs: Any,
    ):
        return validated_field(
            validator,
            default=default,
            default_factory=default_factory,
            init=init,
            repr=repr,
            hash=hash,
            compare=compare,
            metadata=metadata,
            **kwargs,
        )

    return _inner


def type_validator(name: str, value: Any, expected_type: Any) -> None:
    """Validate that 'value' matches 'expected_type'."""
    origin = get_origin(expected_type)
    args = get_args(expected_type)

    if expected_type is Any:
        return
    elif validator := _BASIC_TYPE_VALIDATORS.get(origin):
        validator(name, value, args)
    elif isinstance(expected_type, type):  # simple types
        _validate_simple_type(name, value, expected_type)
    elif isinstance(expected_type, ForwardRef) or isinstance(expected_type, str):
        return
    elif origin is Required:
        if value is _TYPED_DICT_DEFAULT_VALUE:
            raise TypeError(f"Field '{name}' is required but missing.")
        type_validator(name, value, args[0])
    elif origin is NotRequired:
        if value is _TYPED_DICT_DEFAULT_VALUE:
            return
        type_validator(name, value, args[0])
    else:
        raise TypeError(f"Unsupported type for field '{name}': {expected_type}")


def _validate_union(name: str, value: Any, args: tuple[Any, ...]) -> None:
    """Validate that value matches one of the types in a Union."""
    errors = []
    for t in args:
        try:
            type_validator(name, value, t)
            return  # Valid if any type matches
        except TypeError as e:
            errors.append(str(e))

    raise TypeError(
        f"Field '{name}' with value {repr(value)} doesn't match any type in {args}. Errors: {'; '.join(errors)}"
    )


def _validate_literal(name: str, value: Any, args: tuple[Any, ...]) -> None:
    """Validate Literal type."""
    if value not in args:
        raise TypeError(f"Field '{name}' expected one of {args}, got {value}")


def _validate_list(name: str, value: Any, args: tuple[Any, ...]) -> None:
    """Validate list[T] type."""
    if not isinstance(value, list):
        raise TypeError(f"Field '{name}' expected a list, got {type(value).__name__}")

    # Validate each item in the list
    item_type = args[0]
    for i, item in enumerate(value):
        try:
            type_validator(f"{name}[{i}]", item, item_type)
        except TypeError as e:
            raise TypeError(f"Invalid item at index {i} in list '{name}'") from e


def _validate_dict(name: str, value: Any, args: tuple[Any, ...]) -> None:
    """Validate dict[K, V] type."""
    if not isinstance(value, dict):
        raise TypeError(f"Field '{name}' expected a dict, got {type(value).__name__}")

    # Validate keys and values
    key_type, value_type = args
    for k, v in value.items():
        try:
            type_validator(f"{name}.key", k, key_type)
            type_validator(f"{name}[{k!r}]", v, value_type)
        except TypeError as e:
            raise TypeError(f"Invalid key or value in dict '{name}'") from e


def _validate_tuple(name: str, value: Any, args: tuple[Any, ...]) -> None:
    """Validate Tuple type."""
    if not isinstance(value, tuple):
        raise TypeError(f"Field '{name}' expected a tuple, got {type(value).__name__}")

    # Handle variable-length tuples: tuple[T, ...]
    if len(args) == 2 and args[1] is Ellipsis:
        for i, item in enumerate(value):
            try:
                type_validator(f"{name}[{i}]", item, args[0])
            except TypeError as e:
                raise TypeError(f"Invalid item at index {i} in tuple '{name}'") from e
    # Handle fixed-length tuples: tuple[T1, T2, ...]
    elif len(args) != len(value):
        raise TypeError(f"Field '{name}' expected a tuple of length {len(args)}, got {len(value)}")
    else:
        for i, (item, expected) in enumerate(zip(value, args)):
            try:
                type_validator(f"{name}[{i}]", item, expected)
            except TypeError as e:
                raise TypeError(f"Invalid item at index {i} in tuple '{name}'") from e


def _validate_set(name: str, value: Any, args: tuple[Any, ...]) -> None:
    """Validate set[T] type."""
    if not isinstance(value, set):
        raise TypeError(f"Field '{name}' expected a set, got {type(value).__name__}")

    # Validate each item in the set
    item_type = args[0]
    for i, item in enumerate(value):
        try:
            type_validator(f"{name} item", item, item_type)
        except TypeError as e:
            raise TypeError(f"Invalid item in set '{name}'") from e


def _validate_simple_type(name: str, value: Any, expected_type: type) -> None:
    """Validate simple type (int, str, etc.)."""
    if not isinstance(value, expected_type):
        raise TypeError(
            f"Field '{name}' expected {expected_type.__name__}, got {type(value).__name__} (value: {repr(value)})"
        )


def _create_type_validator(field: Field) -> Validator_T:
    """Create a type validator function for a field."""
    # Hacky: we cannot use a lambda here because of reference issues

    def validator(value: Any) -> None:
        type_validator(field.name, value, field.type)

    return validator


def _is_validator(validator: Any) -> bool:
    """Check if a function is a validator.

    A validator is a Callable that can be called with a single positional argument.
    The validator can have more arguments with default values.

    Basically, returns True if `validator(value)` is possible.
    """
    if not callable(validator):
        return False

    signature = inspect.signature(validator)
    parameters = list(signature.parameters.values())
    if len(parameters) == 0:
        return False
    if parameters[0].kind not in (
        inspect.Parameter.POSITIONAL_OR_KEYWORD,
        inspect.Parameter.POSITIONAL_ONLY,
        inspect.Parameter.VAR_POSITIONAL,
    ):
        return False
    for parameter in parameters[1:]:
        if parameter.default == inspect.Parameter.empty:
            return False
    return True


def _is_required_or_notrequired(type_hint: Any) -> bool:
    """Helper to check if a type is Required/NotRequired."""
    return type_hint in (Required, NotRequired) or (get_origin(type_hint) in (Required, NotRequired))


_BASIC_TYPE_VALIDATORS = {
    Union: _validate_union,
    Literal: _validate_literal,
    list: _validate_list,
    dict: _validate_dict,
    tuple: _validate_tuple,
    set: _validate_set,
}


__all__ = [
    "strict",
    "validate_typed_dict",
    "validated_field",
    "Validator_T",
    "StrictDataclassClassValidationError",
    "StrictDataclassDefinitionError",
    "StrictDataclassFieldValidationError",
]<|MERGE_RESOLUTION|>--- conflicted
+++ resolved
@@ -305,16 +305,7 @@
 @lru_cache
 def _build_strict_cls_from_typed_dict(schema: type[TypedDictType]) -> Type:
     # Extract type hints from the TypedDict class
-<<<<<<< HEAD
-    type_hints = {
-        # We do not use `get_type_hints` here to avoid evaluating ForwardRefs (which might fail).
-        # ForwardRefs are not validated by @strict anyway.
-        name: value if value is not None else type(None)
-        for name, value in schema.__dict__.get("__annotations__", {}).items()
-    }
-=======
     type_hints = _get_typed_dict_annotations(schema)
->>>>>>> e2f6f267
 
     # If the TypedDict is not total, wrap fields as NotRequired (unless explicitly Required or NotRequired)
     if not getattr(schema, "__total__", True):
@@ -342,8 +333,6 @@
     return strict(make_dataclass(schema.__name__, fields))
 
 
-<<<<<<< HEAD
-=======
 def _get_typed_dict_annotations(schema: type[TypedDictType]) -> dict[str, Any]:
     """Extract type annotations from a TypedDict class."""
     try:
@@ -360,7 +349,6 @@
         }
 
 
->>>>>>> e2f6f267
 def validated_field(
     validator: Union[list[Validator_T], Validator_T],
     default: Union[Any, _MISSING_TYPE] = MISSING,
