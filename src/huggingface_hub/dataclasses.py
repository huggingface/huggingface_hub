import inspect
<<<<<<< HEAD
from dataclasses import _MISSING_TYPE, MISSING, Field, field, fields
from functools import wraps
from typing import Any, Callable, ForwardRef, Literal, Optional, Type, TypeVar, Union, get_args, get_origin, overload
=======
from dataclasses import _MISSING_TYPE, MISSING, Field, field, fields, make_dataclass
from functools import lru_cache, wraps
from typing import (
    Annotated,
    Any,
    Callable,
    ForwardRef,
    Literal,
    Optional,
    Type,
    TypeVar,
    Union,
    get_args,
    get_origin,
    overload,
)
>>>>>>> c5c1c5f7


try:
    # Python 3.11+
    from typing import NotRequired, Required  # type: ignore
except ImportError:
    try:
        # In case typing_extensions is installed
        from typing_extensions import NotRequired, Required  # type: ignore
    except ImportError:
        # Fallback: create dummy types that will never match
        Required = type("Required", (), {})  # type: ignore
        NotRequired = type("NotRequired", (), {})  # type: ignore

from .errors import (
    StrictDataclassClassValidationError,
    StrictDataclassDefinitionError,
    StrictDataclassFieldValidationError,
)


Validator_T = Callable[[Any], None]
T = TypeVar("T")
TypedDictType = TypeVar("TypedDictType", bound=dict[str, Any])

_TYPED_DICT_DEFAULT_VALUE = object()  # used as default value in TypedDict fields (to distinguish from None)


# The overload decorator helps type checkers understand the different return types
@overload
def strict(cls: Type[T]) -> Type[T]: ...


@overload
def strict(*, accept_kwargs: bool = False) -> Callable[[Type[T]], Type[T]]: ...


def strict(
    cls: Optional[Type[T]] = None, *, accept_kwargs: bool = False
) -> Union[Type[T], Callable[[Type[T]], Type[T]]]:
    """
    Decorator to add strict validation to a dataclass.

    This decorator must be used on top of `@dataclass` to ensure IDEs and static typing tools
    recognize the class as a dataclass.

    Can be used with or without arguments:
    - `@strict`
    - `@strict(accept_kwargs=True)`

    Args:
        cls:
            The class to convert to a strict dataclass.
        accept_kwargs (`bool`, *optional*):
            If True, allows arbitrary keyword arguments in `__init__`. Defaults to False.

    Returns:
        The enhanced dataclass with strict validation on field assignment.

    Example:
    ```py
    >>> from dataclasses import dataclass
    >>> from huggingface_hub.dataclasses import as_validated_field, strict, validated_field

    >>> @as_validated_field
    >>> def positive_int(value: int):
    ...     if not value >= 0:
    ...         raise ValueError(f"Value must be positive, got {value}")

    >>> @strict(accept_kwargs=True)
    ... @dataclass
    ... class User:
    ...     name: str
    ...     age: int = positive_int(default=10)

    # Initialize
    >>> User(name="John")
    User(name='John', age=10)

    # Extra kwargs are accepted
    >>> User(name="John", age=30, lastname="Doe")
    User(name='John', age=30, *lastname='Doe')

    # Invalid type => raises
    >>> User(name="John", age="30")
    huggingface_hub.errors.StrictDataclassFieldValidationError: Validation error for field 'age':
        TypeError: Field 'age' expected int, got str (value: '30')

    # Invalid value => raises
    >>> User(name="John", age=-1)
    huggingface_hub.errors.StrictDataclassFieldValidationError: Validation error for field 'age':
        ValueError: Value must be positive, got -1
    ```
    """

    def wrap(cls: Type[T]) -> Type[T]:
        if not hasattr(cls, "__dataclass_fields__"):
            raise StrictDataclassDefinitionError(
                f"Class '{cls.__name__}' must be a dataclass before applying @strict."
            )

        # List and store validators
        field_validators: dict[str, list[Validator_T]] = {}
        for f in fields(cls):  # type: ignore [arg-type]
            validators = []
            validators.append(_create_type_validator(f))
            custom_validator = f.metadata.get("validator")
            if custom_validator is not None:
                if not isinstance(custom_validator, list):
                    custom_validator = [custom_validator]
                for validator in custom_validator:
                    if not _is_validator(validator):
                        raise StrictDataclassDefinitionError(
                            f"Invalid validator for field '{f.name}': {validator}. Must be a callable taking a single argument."
                        )
                validators.extend(custom_validator)
            field_validators[f.name] = validators
        cls.__validators__ = field_validators  # type: ignore

        # Override __setattr__ to validate fields on assignment
        original_setattr = cls.__setattr__

        def __strict_setattr__(self: Any, name: str, value: Any) -> None:
            """Custom __setattr__ method for strict dataclasses."""
            # Run all validators
            for validator in self.__validators__.get(name, []):
                try:
                    validator(value)
                except (ValueError, TypeError) as e:
                    raise StrictDataclassFieldValidationError(field=name, cause=e) from e

            # If validation passed, set the attribute
            original_setattr(self, name, value)

        cls.__setattr__ = __strict_setattr__  # type: ignore[method-assign]

        if accept_kwargs:
            # (optional) Override __init__ to accept arbitrary keyword arguments
            original_init = cls.__init__

            @wraps(original_init)
            def __init__(self, **kwargs: Any) -> None:
                # Extract only the fields that are part of the dataclass
                dataclass_fields = {f.name for f in fields(cls)}  # type: ignore [arg-type]
                standard_kwargs = {k: v for k, v in kwargs.items() if k in dataclass_fields}

                # Call the original __init__ with standard fields
                original_init(self, **standard_kwargs)

                # Add any additional kwargs as attributes
                for name, value in kwargs.items():
                    if name not in dataclass_fields:
                        self.__setattr__(name, value)

            cls.__init__ = __init__  # type: ignore[method-assign]

            # (optional) Override __repr__ to include additional kwargs
            original_repr = cls.__repr__

            @wraps(original_repr)
            def __repr__(self) -> str:
                # Call the original __repr__ to get the standard fields
                standard_repr = original_repr(self)

                # Get additional kwargs
                additional_kwargs = [
                    # add a '*' in front of additional kwargs to let the user know they are not part of the dataclass
                    f"*{k}={v!r}"
                    for k, v in self.__dict__.items()
                    if k not in cls.__dataclass_fields__  # type: ignore [attr-defined]
                ]
                additional_repr = ", ".join(additional_kwargs)

                # Combine both representations
                return f"{standard_repr[:-1]}, {additional_repr})" if additional_kwargs else standard_repr

            cls.__repr__ = __repr__  # type: ignore [method-assign]

        # List all public methods starting with `validate_` => class validators.
        class_validators = []

        for name in dir(cls):
            if not name.startswith("validate_"):
                continue
            method = getattr(cls, name)
            if not callable(method):
                continue
            if len(inspect.signature(method).parameters) != 1:
                raise StrictDataclassDefinitionError(
                    f"Class '{cls.__name__}' has a class validator '{name}' that takes more than one argument."
                    " Class validators must take only 'self' as an argument. Methods starting with 'validate_'"
                    " are considered to be class validators."
                )
            class_validators.append(method)

        cls.__class_validators__ = class_validators  # type: ignore [attr-defined]

        # Add `validate` method to the class, but first check if it already exists
        def validate(self: T) -> None:
            """Run class validators on the instance."""
            for validator in cls.__class_validators__:  # type: ignore [attr-defined]
                try:
                    validator(self)
                except (ValueError, TypeError) as e:
                    raise StrictDataclassClassValidationError(validator=validator.__name__, cause=e) from e

        # Hack to be able to raise if `.validate()` already exists except if it was created by this decorator on a parent class
        # (in which case we just override it)
        validate.__is_defined_by_strict_decorator__ = True  # type: ignore [attr-defined]

        if hasattr(cls, "validate"):
            if not getattr(cls.validate, "__is_defined_by_strict_decorator__", False):  # type: ignore [attr-defined]
                raise StrictDataclassDefinitionError(
                    f"Class '{cls.__name__}' already implements a method called 'validate'."
                    " This method name is reserved when using the @strict decorator on a dataclass."
                    " If you want to keep your own method, please rename it."
                )

        cls.validate = validate  # type: ignore

        # Run class validators after initialization
        initial_init = cls.__init__

        @wraps(initial_init)
        def init_with_validate(self, *args, **kwargs) -> None:
            """Run class validators after initialization."""
            initial_init(self, *args, **kwargs)  # type: ignore [call-arg]
            cls.validate(self)  # type: ignore [attr-defined]

        setattr(cls, "__init__", init_with_validate)

        return cls

    # Return wrapped class or the decorator itself
    return wrap(cls) if cls is not None else wrap


def validate_typed_dict(schema: type[TypedDictType], data: dict) -> None:
    """
    Validate that a dictionary conforms to the types defined in a TypedDict class.

    Under the hood, the typed dict is converted to a strict dataclass and validated using the `@strict` decorator.

    Args:
        schema (`type[TypedDictType]`):
            The TypedDict class defining the expected structure and types.
        data (`dict`):
            The dictionary to validate.

    Raises:
        `StrictDataclassFieldValidationError`:
            If any field in the dictionary does not conform to the expected type.

    Example:
    ```py
    >>> from typing import Annotated, TypedDict
    >>> from huggingface_hub.dataclasses import validate_typed_dict

    >>> def positive_int(value: int):
    ...     if not value >= 0:
    ...         raise ValueError(f"Value must be positive, got {value}")

    >>> class User(TypedDict):
    ...     name: str
    ...     age: Annotated[int, positive_int]

    >>> # Valid data
    >>> validate_typed_dict(User, {"name": "John", "age": 30})

    >>> # Invalid type for age
    >>> validate_typed_dict(User, {"name": "John", "age": "30"})
    huggingface_hub.errors.StrictDataclassFieldValidationError: Validation error for field 'age':
        TypeError: Field 'age' expected int, got str (value: '30')

    >>> # Invalid value for age
    >>> validate_typed_dict(User, {"name": "John", "age": -1})
    huggingface_hub.errors.StrictDataclassFieldValidationError: Validation error for field 'age':
        ValueError: Value must be positive, got -1
    ```
    """
    # Convert typed dict to dataclass
    strict_cls = _build_strict_cls_from_typed_dict(schema)

    # Validate the data by instantiating the strict dataclass
    strict_cls(**data)  # will raise if validation fails


@lru_cache
def _build_strict_cls_from_typed_dict(schema: type[TypedDictType]) -> Type:
    # Extract type hints from the TypedDict class
    type_hints = {
        # We do not use `get_type_hints` here to avoid evaluating ForwardRefs (which might fail).
        # ForwardRefs are not validated by @strict anyway.
        name: value if value is not None else type(None)
        for name, value in schema.__dict__.get("__annotations__", {}).items()
    }

    # If the TypedDict is not total, wrap fields as NotRequired (unless explicitly Required or NotRequired)
    if not getattr(schema, "__total__", True):
        for key, value in type_hints.items():
            origin = get_origin(value)

            if origin is Annotated:
                base, *meta = get_args(value)
                if not _is_required_or_notrequired(base):
                    base = NotRequired[base]
                type_hints[key] = Annotated[tuple([base] + list(meta))]
            elif not _is_required_or_notrequired(value):
                type_hints[key] = NotRequired[value]

    # Convert type hints to dataclass fields
    fields = []
    for key, value in type_hints.items():
        if get_origin(value) is Annotated:
            base, *meta = get_args(value)
            fields.append((key, base, field(default=_TYPED_DICT_DEFAULT_VALUE, metadata={"validator": meta[0]})))
        else:
            fields.append((key, value, field(default=_TYPED_DICT_DEFAULT_VALUE)))

    # Create a strict dataclass from the TypedDict fields
    return strict(make_dataclass(schema.__name__, fields))


def validated_field(
    validator: Union[list[Validator_T], Validator_T],
    default: Union[Any, _MISSING_TYPE] = MISSING,
    default_factory: Union[Callable[[], Any], _MISSING_TYPE] = MISSING,
    init: bool = True,
    repr: bool = True,
    hash: Optional[bool] = None,
    compare: bool = True,
    metadata: Optional[dict] = None,
    **kwargs: Any,
) -> Any:
    """
    Create a dataclass field with a custom validator.

    Useful to apply several checks to a field. If only applying one rule, check out the [`as_validated_field`] decorator.

    Args:
        validator (`Callable` or `list[Callable]`):
            A method that takes a value as input and raises ValueError/TypeError if the value is invalid.
            Can be a list of validators to apply multiple checks.
        **kwargs:
            Additional arguments to pass to `dataclasses.field()`.

    Returns:
        A field with the validator attached in metadata
    """
    if not isinstance(validator, list):
        validator = [validator]
    if metadata is None:
        metadata = {}
    metadata["validator"] = validator
    return field(  # type: ignore
        default=default,  # type: ignore [arg-type]
        default_factory=default_factory,  # type: ignore [arg-type]
        init=init,
        repr=repr,
        hash=hash,
        compare=compare,
        metadata=metadata,
        **kwargs,
    )


def as_validated_field(validator: Validator_T):
    """
    Decorates a validator function as a [`validated_field`] (i.e. a dataclass field with a custom validator).

    Args:
        validator (`Callable`):
            A method that takes a value as input and raises ValueError/TypeError if the value is invalid.
    """

    def _inner(
        default: Union[Any, _MISSING_TYPE] = MISSING,
        default_factory: Union[Callable[[], Any], _MISSING_TYPE] = MISSING,
        init: bool = True,
        repr: bool = True,
        hash: Optional[bool] = None,
        compare: bool = True,
        metadata: Optional[dict] = None,
        **kwargs: Any,
    ):
        return validated_field(
            validator,
            default=default,
            default_factory=default_factory,
            init=init,
            repr=repr,
            hash=hash,
            compare=compare,
            metadata=metadata,
            **kwargs,
        )

    return _inner


def type_validator(name: str, value: Any, expected_type: Any) -> None:
    """Validate that 'value' matches 'expected_type'."""
    origin = get_origin(expected_type)
    args = get_args(expected_type)

    if expected_type is Any:
        return
    elif validator := _BASIC_TYPE_VALIDATORS.get(origin):
        validator(name, value, args)
    elif isinstance(expected_type, type):  # simple types
        _validate_simple_type(name, value, expected_type)
    elif isinstance(expected_type, ForwardRef) or isinstance(expected_type, str):
        return
    elif origin is Required:
        if value is _TYPED_DICT_DEFAULT_VALUE:
            raise TypeError(f"Field '{name}' is required but missing.")
        _validate_simple_type(name, value, args[0])
    elif origin is NotRequired:
        if value is _TYPED_DICT_DEFAULT_VALUE:
            return
        _validate_simple_type(name, value, args[0])
    else:
        raise TypeError(f"Unsupported type for field '{name}': {expected_type}")


def _validate_union(name: str, value: Any, args: tuple[Any, ...]) -> None:
    """Validate that value matches one of the types in a Union."""
    errors = []
    for t in args:
        try:
            type_validator(name, value, t)
            return  # Valid if any type matches
        except TypeError as e:
            errors.append(str(e))

    raise TypeError(
        f"Field '{name}' with value {repr(value)} doesn't match any type in {args}. Errors: {'; '.join(errors)}"
    )


def _validate_literal(name: str, value: Any, args: tuple[Any, ...]) -> None:
    """Validate Literal type."""
    if value not in args:
        raise TypeError(f"Field '{name}' expected one of {args}, got {value}")


def _validate_list(name: str, value: Any, args: tuple[Any, ...]) -> None:
    """Validate list[T] type."""
    if not isinstance(value, list):
        raise TypeError(f"Field '{name}' expected a list, got {type(value).__name__}")

    # Validate each item in the list
    item_type = args[0]
    for i, item in enumerate(value):
        try:
            type_validator(f"{name}[{i}]", item, item_type)
        except TypeError as e:
            raise TypeError(f"Invalid item at index {i} in list '{name}'") from e


def _validate_dict(name: str, value: Any, args: tuple[Any, ...]) -> None:
    """Validate dict[K, V] type."""
    if not isinstance(value, dict):
        raise TypeError(f"Field '{name}' expected a dict, got {type(value).__name__}")

    # Validate keys and values
    key_type, value_type = args
    for k, v in value.items():
        try:
            type_validator(f"{name}.key", k, key_type)
            type_validator(f"{name}[{k!r}]", v, value_type)
        except TypeError as e:
            raise TypeError(f"Invalid key or value in dict '{name}'") from e


def _validate_tuple(name: str, value: Any, args: tuple[Any, ...]) -> None:
    """Validate Tuple type."""
    if not isinstance(value, tuple):
        raise TypeError(f"Field '{name}' expected a tuple, got {type(value).__name__}")

    # Handle variable-length tuples: tuple[T, ...]
    if len(args) == 2 and args[1] is Ellipsis:
        for i, item in enumerate(value):
            try:
                type_validator(f"{name}[{i}]", item, args[0])
            except TypeError as e:
                raise TypeError(f"Invalid item at index {i} in tuple '{name}'") from e
    # Handle fixed-length tuples: tuple[T1, T2, ...]
    elif len(args) != len(value):
        raise TypeError(f"Field '{name}' expected a tuple of length {len(args)}, got {len(value)}")
    else:
        for i, (item, expected) in enumerate(zip(value, args)):
            try:
                type_validator(f"{name}[{i}]", item, expected)
            except TypeError as e:
                raise TypeError(f"Invalid item at index {i} in tuple '{name}'") from e


def _validate_set(name: str, value: Any, args: tuple[Any, ...]) -> None:
    """Validate set[T] type."""
    if not isinstance(value, set):
        raise TypeError(f"Field '{name}' expected a set, got {type(value).__name__}")

    # Validate each item in the set
    item_type = args[0]
    for i, item in enumerate(value):
        try:
            type_validator(f"{name} item", item, item_type)
        except TypeError as e:
            raise TypeError(f"Invalid item in set '{name}'") from e


def _validate_simple_type(name: str, value: Any, expected_type: type) -> None:
    """Validate simple type (int, str, etc.)."""
    if not isinstance(value, expected_type):
        raise TypeError(
            f"Field '{name}' expected {expected_type.__name__}, got {type(value).__name__} (value: {repr(value)})"
        )


def _create_type_validator(field: Field) -> Validator_T:
    """Create a type validator function for a field."""
    # Hacky: we cannot use a lambda here because of reference issues

    def validator(value: Any) -> None:
        type_validator(field.name, value, field.type)

    return validator


def _is_validator(validator: Any) -> bool:
    """Check if a function is a validator.

    A validator is a Callable that can be called with a single positional argument.
    The validator can have more arguments with default values.

    Basically, returns True if `validator(value)` is possible.
    """
    if not callable(validator):
        return False

    signature = inspect.signature(validator)
    parameters = list(signature.parameters.values())
    if len(parameters) == 0:
        return False
    if parameters[0].kind not in (
        inspect.Parameter.POSITIONAL_OR_KEYWORD,
        inspect.Parameter.POSITIONAL_ONLY,
        inspect.Parameter.VAR_POSITIONAL,
    ):
        return False
    for parameter in parameters[1:]:
        if parameter.default == inspect.Parameter.empty:
            return False
    return True


def _is_required_or_notrequired(type_hint: Any) -> bool:
    """Helper to check if a type is Required/NotRequired."""
    return type_hint in (Required, NotRequired) or (get_origin(type_hint) in (Required, NotRequired))


_BASIC_TYPE_VALIDATORS = {
    Union: _validate_union,
    Literal: _validate_literal,
    list: _validate_list,
    dict: _validate_dict,
    tuple: _validate_tuple,
    set: _validate_set,
}


__all__ = [
    "strict",
    "validate_typed_dict",
    "validated_field",
    "Validator_T",
    "StrictDataclassClassValidationError",
    "StrictDataclassDefinitionError",
    "StrictDataclassFieldValidationError",
]<|MERGE_RESOLUTION|>--- conflicted
+++ resolved
@@ -1,9 +1,4 @@
 import inspect
-<<<<<<< HEAD
-from dataclasses import _MISSING_TYPE, MISSING, Field, field, fields
-from functools import wraps
-from typing import Any, Callable, ForwardRef, Literal, Optional, Type, TypeVar, Union, get_args, get_origin, overload
-=======
 from dataclasses import _MISSING_TYPE, MISSING, Field, field, fields, make_dataclass
 from functools import lru_cache, wraps
 from typing import (
@@ -20,7 +15,6 @@
     get_origin,
     overload,
 )
->>>>>>> c5c1c5f7
 
 
 try:
