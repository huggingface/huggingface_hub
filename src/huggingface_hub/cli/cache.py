--- conflicted
+++ resolved
@@ -19,13 +19,9 @@
 from enum import Enum
 from functools import wraps
 from tempfile import mkstemp
-<<<<<<< HEAD
-from typing import Any, Callable, Iterable, Literal, Optional, Union
-=======
 from typing import Annotated, Any, Callable, Iterable, Optional, Union
 
 import typer
->>>>>>> b8d60924
 
 from ..utils import CachedRepoInfo, CachedRevisionInfo, CacheNotFound, HFCacheInfo, scan_cache_dir
 from ._cli_utils import ANSI, tabulate, typer_factory
@@ -224,13 +220,7 @@
 
 
 @require_inquirer_py
-<<<<<<< HEAD
-def _manual_review_tui(
-    hf_cache_info: HFCacheInfo, preselected: list[str], sort_by: Optional[SortingOption_T] = None
-) -> list[str]:
-=======
 def _manual_review_tui(hf_cache_info: HFCacheInfo, preselected: list[str], sort_by: Optional[str] = None) -> list[str]:
->>>>>>> b8d60924
     choices = _get_tui_choices_from_scan(repos=hf_cache_info.repos, preselected=preselected, sort_by=sort_by)
     checkbox = inquirer.checkbox(
         message="Select revisions to delete:",
@@ -263,11 +253,7 @@
 
 
 def _get_tui_choices_from_scan(
-<<<<<<< HEAD
-    repos: Iterable[CachedRepoInfo], preselected: list[str], sort_by: Optional[SortingOption_T] = None
-=======
     repos: Iterable[CachedRepoInfo], preselected: list[str], sort_by: Optional[str] = None
->>>>>>> b8d60924
 ) -> list:
     choices: list[Union["Choice", "Separator"]] = []
     choices.append(
@@ -296,11 +282,7 @@
 
 
 def _manual_review_no_tui(
-<<<<<<< HEAD
-    hf_cache_info: HFCacheInfo, preselected: list[str], sort_by: Optional[SortingOption_T] = None
-=======
     hf_cache_info: HFCacheInfo, preselected: list[str], sort_by: Optional[str] = None
->>>>>>> b8d60924
 ) -> list[str]:
     fd, tmp_path = mkstemp(suffix=".txt")
     os.close(fd)
