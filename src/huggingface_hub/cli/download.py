--- conflicted
+++ resolved
@@ -37,14 +37,9 @@
 """
 
 import warnings
-<<<<<<< HEAD
-from argparse import Namespace, _SubParsersAction
-from typing import Optional
-=======
 from typing import Annotated, Optional
 
 import typer
->>>>>>> b8d60924
 
 from huggingface_hub import logging
 from huggingface_hub._snapshot_download import snapshot_download
@@ -108,41 +103,10 @@
         int,
         typer.Option(
             help="Maximum number of workers to use for downloading files. Default is 8.",
-<<<<<<< HEAD
-        )
-        download_parser.set_defaults(func=DownloadCommand)
-
-    def __init__(self, args: Namespace) -> None:
-        self.token = args.token
-        self.repo_id: str = args.repo_id
-        self.filenames: list[str] = args.filenames
-        self.repo_type: str = args.repo_type
-        self.revision: Optional[str] = args.revision
-        self.include: Optional[list[str]] = args.include
-        self.exclude: Optional[list[str]] = args.exclude
-        self.cache_dir: Optional[str] = args.cache_dir
-        self.local_dir: Optional[str] = args.local_dir
-        self.force_download: bool = args.force_download
-        self.quiet: bool = args.quiet
-        self.max_workers: int = args.max_workers
-
-    def run(self) -> None:
-        if self.quiet:
-            disable_progress_bars()
-            with warnings.catch_warnings():
-                warnings.simplefilter("ignore")
-                print(self._download())  # Print path to downloaded files
-            enable_progress_bars()
-        else:
-            logging.set_verbosity_info()
-            print(self._download())  # Print path to downloaded files
-            logging.set_verbosity_warning()
-=======
         ),
     ] = 8,
 ) -> None:
     """Download files from the Hub."""
->>>>>>> b8d60924
 
     def run_download() -> str:
         filenames_list = filenames if filenames is not None else []
