--- conflicted
+++ resolved
@@ -37,27 +37,16 @@
 """
 
 import warnings
-<<<<<<< HEAD
-from typing import Annotated, Optional
-=======
 from typing import Annotated, Optional, Union
->>>>>>> c5c1c5f7
 
 import typer
 
 from huggingface_hub import logging
 from huggingface_hub._snapshot_download import snapshot_download
-<<<<<<< HEAD
-from huggingface_hub.file_download import hf_hub_download
-from huggingface_hub.utils import disable_progress_bars, enable_progress_bars
-=======
 from huggingface_hub.file_download import DryRunFileInfo, hf_hub_download
 from huggingface_hub.utils import _format_size, disable_progress_bars, enable_progress_bars
 
 from ._cli_utils import RepoIdArg, RepoTypeOpt, RevisionOpt, TokenOpt, tabulate
->>>>>>> c5c1c5f7
-
-from ._cli_utils import RepoIdArg, RepoTypeOpt, RevisionOpt, TokenOpt
 
 
 logger = logging.get_logger(__name__)
@@ -103,15 +92,12 @@
             help="If True, the files will be downloaded even if they are already cached.",
         ),
     ] = False,
-<<<<<<< HEAD
-=======
     dry_run: Annotated[
         bool,
         typer.Option(
             help="If True, perform a dry run without actually downloading the file.",
         ),
     ] = False,
->>>>>>> c5c1c5f7
     token: TokenOpt = None,
     quiet: Annotated[
         bool,
@@ -128,11 +114,7 @@
 ) -> None:
     """Download files from the Hub."""
 
-<<<<<<< HEAD
-    def run_download() -> str:
-=======
     def run_download() -> Union[str, DryRunFileInfo, list[DryRunFileInfo]]:
->>>>>>> c5c1c5f7
         filenames_list = filenames if filenames is not None else []
         # Warn user if patterns are ignored
         if len(filenames_list) > 0:
@@ -176,10 +158,6 @@
             local_dir=local_dir,
             library_name="hf",
             max_workers=max_workers,
-<<<<<<< HEAD
-        )
-
-=======
             dry_run=dry_run,
         )
 
@@ -200,20 +178,12 @@
             items.append([info.filename, _format_size(info.file_size) if info.will_download else "-"])
         print(tabulate(items, headers=columns))
 
->>>>>>> c5c1c5f7
     if quiet:
         disable_progress_bars()
         with warnings.catch_warnings():
             warnings.simplefilter("ignore")
-<<<<<<< HEAD
-            print(run_download())
-        enable_progress_bars()
-    else:
-        print(run_download())
-=======
             _print_result(run_download())
         enable_progress_bars()
     else:
         _print_result(run_download())
->>>>>>> c5c1c5f7
         logging.set_verbosity_warning()