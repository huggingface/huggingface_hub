--- conflicted
+++ resolved
@@ -35,15 +35,6 @@
 """
 
 from typing import Annotated, Optional
-<<<<<<< HEAD
-=======
-
-import typer
-
-from huggingface_hub import logging
-
-from ._cli_utils import RepoIdArg, RepoType, RepoTypeOpt, RevisionOpt, TokenOpt, get_hf_api, typer_factory
->>>>>>> e2f6f267
 
 import typer
 
@@ -51,10 +42,10 @@
 
 from ._cli_utils import RepoIdArg, RepoType, RepoTypeOpt, RevisionOpt, TokenOpt, get_hf_api, typer_factory
 
-<<<<<<< HEAD
 
-=======
->>>>>>> e2f6f267
+repo_files_cli = typer_factory(help="Manage files in a repo on the Hub.")
+
+
 repo_files_cli = typer_factory(help="Manage files in a repo on the Hub.")
 
 
