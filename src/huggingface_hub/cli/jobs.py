# Copyright 2025 The HuggingFace Team. All rights reserved.
#
# Licensed under the Apache License, Version 2.0 (the "License");
# you may not use this file except in compliance with the License.
# You may obtain a copy of the License at
#
#     http://www.apache.org/licenses/LICENSE-2.0
#
# Unless required by applicable law or agreed to in writing, software
# distributed under the License is distributed on an "AS IS" BASIS,
# WITHOUT WARRANTIES OR CONDITIONS OF ANY KIND, either express or implied.
# See the License for the specific language governing permissions and
# limitations under the License.
"""Contains commands to interact with jobs on the Hugging Face Hub.

Usage:
    # run a job
    hf jobs run <image> <command>

    # List running or completed jobs
    hf jobs ps [-a] [-f key=value] [--format TEMPLATE]

    # Stream logs from a job
    hf jobs logs <job-id>

    # Inspect detailed information about a job
    hf jobs inspect <job-id>

    # Cancel a running job
    hf jobs cancel <job-id>

    # Run a UV script
    hf jobs uv run <script>

    # Schedule a job
    hf jobs scheduled run <schedule> <image> <command>

    # List scheduled jobs
    hf jobs scheduled ps [-a] [-f key=value] [--format TEMPLATE]

    # Inspect a scheduled job
    hf jobs scheduled inspect <scheduled_job_id>

    # Suspend a scheduled job
    hf jobs scheduled suspend <scheduled_job_id>

    # Resume a scheduled job
    hf jobs scheduled resume <scheduled_job_id>

    # Delete a scheduled job
    hf jobs scheduled delete <scheduled_job_id>

"""

import json
import os
import re
from dataclasses import asdict
from pathlib import Path
<<<<<<< HEAD
from typing import Optional, Union

from huggingface_hub import HfApi, SpaceHardware, get_token
=======
from typing import Annotated, Dict, Optional, Union

import typer

from huggingface_hub import SpaceHardware, get_token
>>>>>>> b8d60924
from huggingface_hub.errors import HfHubHTTPError
from huggingface_hub.utils import logging
from huggingface_hub.utils._dotenv import load_dotenv

from ._cli_utils import TokenOpt, get_hf_api, typer_factory


logger = logging.get_logger(__name__)

SUGGESTED_FLAVORS = [item.value for item in SpaceHardware if item.value != "zero-a10g"]

<<<<<<< HEAD

class JobsCommands(BaseHuggingfaceCLICommand):
    @staticmethod
    def register_subcommand(parser: _SubParsersAction):
        jobs_parser = parser.add_parser("jobs", help="Run and manage Jobs on the Hub.")
        jobs_subparsers = jobs_parser.add_subparsers(help="huggingface.co jobs related commands")

        # Show help if no subcommand is provided
        jobs_parser.set_defaults(func=lambda args: jobs_parser.print_help())

        # Register commands
        InspectCommand.register_subcommand(jobs_subparsers)
        LogsCommand.register_subcommand(jobs_subparsers)
        PsCommand.register_subcommand(jobs_subparsers)
        RunCommand.register_subcommand(jobs_subparsers)
        CancelCommand.register_subcommand(jobs_subparsers)
        UvCommand.register_subcommand(jobs_subparsers)
        ScheduledJobsCommands.register_subcommand(jobs_subparsers)


class RunCommand(BaseHuggingfaceCLICommand):
    @staticmethod
    def register_subcommand(parser: _SubParsersAction) -> None:
        run_parser = parser.add_parser("run", help="Run a Job")
        run_parser.add_argument("image", type=str, help="The Docker image to use.")
        run_parser.add_argument("-e", "--env", action="append", help="Set environment variables. E.g. --env ENV=value")
        run_parser.add_argument(
            "-s",
            "--secrets",
            action="append",
            help=(
                "Set secret environment variables. E.g. --secrets SECRET=value "
                "or `--secrets HF_TOKEN` to pass your Hugging Face token."
            ),
        )
        run_parser.add_argument("--env-file", type=str, help="Read in a file of environment variables.")
        run_parser.add_argument("--secrets-file", type=str, help="Read in a file of secret environment variables.")
        run_parser.add_argument(
            "--flavor",
            type=str,
            help=f"Flavor for the hardware, as in HF Spaces. Defaults to `cpu-basic`. Possible values: {', '.join(SUGGESTED_FLAVORS)}.",
        )
        run_parser.add_argument(
            "--timeout",
            type=str,
            help="Max duration: int/float with s (seconds, default), m (minutes), h (hours) or d (days).",
        )
        run_parser.add_argument(
            "-d",
            "--detach",
            action="store_true",
            help="Run the Job in the background and print the Job ID.",
        )
        run_parser.add_argument(
            "--namespace",
            type=str,
            help="The namespace where the Job will be created. Defaults to the current user's namespace.",
        )
        run_parser.add_argument(
            "--token",
            type=str,
            help="A User Access Token generated from https://huggingface.co/settings/tokens",
        )
        run_parser.add_argument("command", nargs="...", help="The command to run.")
        run_parser.set_defaults(func=RunCommand)

    def __init__(self, args: Namespace) -> None:
        self.image: str = args.image
        self.command: list[str] = args.command
        self.env: dict[str, Optional[str]] = {}
        if args.env_file:
            self.env.update(load_dotenv(Path(args.env_file).read_text(), environ=os.environ.copy()))
        for env_value in args.env or []:
            self.env.update(load_dotenv(env_value, environ=os.environ.copy()))
        self.secrets: dict[str, Optional[str]] = {}
        extended_environ = _get_extended_environ()
        if args.secrets_file:
            self.secrets.update(load_dotenv(Path(args.secrets_file).read_text(), environ=extended_environ))
        for secret in args.secrets or []:
            self.secrets.update(load_dotenv(secret, environ=extended_environ))
        self.flavor: Optional[SpaceHardware] = args.flavor
        self.timeout: Optional[str] = args.timeout
        self.detach: bool = args.detach
        self.namespace: Optional[str] = args.namespace
        self.token: Optional[str] = args.token

    def run(self) -> None:
        api = HfApi(token=self.token)
        job = api.run_job(
            image=self.image,
            command=self.command,
            env=self.env,
            secrets=self.secrets,
            flavor=self.flavor,
            timeout=self.timeout,
            namespace=self.namespace,
        )
        # Always print the job ID to the user
        print(f"Job started with ID: {job.id}")
        print(f"View at: {job.url}")

        if self.detach:
            return

        # Now let's stream the logs
        for log in api.fetch_job_logs(job_id=job.id):
            print(log)


class LogsCommand(BaseHuggingfaceCLICommand):
    @staticmethod
    def register_subcommand(parser: _SubParsersAction) -> None:
        run_parser = parser.add_parser("logs", help="Fetch the logs of a Job")
        run_parser.add_argument("job_id", type=str, help="Job ID")
        run_parser.add_argument(
            "--namespace",
            type=str,
            help="The namespace where the job is running. Defaults to the current user's namespace.",
        )
        run_parser.add_argument(
            "--token", type=str, help="A User Access Token generated from https://huggingface.co/settings/tokens"
        )
        run_parser.set_defaults(func=LogsCommand)

    def __init__(self, args: Namespace) -> None:
        self.job_id: str = args.job_id
        self.namespace: Optional[str] = args.namespace
        self.token: Optional[str] = args.token

    def run(self) -> None:
        api = HfApi(token=self.token)
        for log in api.fetch_job_logs(job_id=self.job_id, namespace=self.namespace):
            print(log)


def _tabulate(rows: list[list[Union[str, int]]], headers: list[str]) -> str:
    """
    Inspired by:

    - stackoverflow.com/a/8356620/593036
    - stackoverflow.com/questions/9535954/printing-lists-as-tabular-data
    """
    col_widths = [max(len(str(x)) for x in col) for col in zip(*rows, headers)]
    terminal_width = max(os.get_terminal_size().columns, len(headers) * 12)
    while len(headers) + sum(col_widths) > terminal_width:
        col_to_minimize = col_widths.index(max(col_widths))
        col_widths[col_to_minimize] //= 2
        if len(headers) + sum(col_widths) <= terminal_width:
            col_widths[col_to_minimize] = terminal_width - sum(col_widths) - len(headers) + col_widths[col_to_minimize]
    row_format = ("{{:{}}} " * len(headers)).format(*col_widths)
    lines = []
    lines.append(row_format.format(*headers))
    lines.append(row_format.format(*["-" * w for w in col_widths]))
    for row in rows:
        row_format_args = [
            str(x)[: col_width - 3] + "..." if len(str(x)) > col_width else str(x)
            for x, col_width in zip(row, col_widths)
        ]
        lines.append(row_format.format(*row_format_args))
    return "\n".join(lines)


class PsCommand(BaseHuggingfaceCLICommand):
    @staticmethod
    def register_subcommand(parser: _SubParsersAction) -> None:
        run_parser = parser.add_parser("ps", help="List Jobs")
        run_parser.add_argument(
=======
# Common job-related options
ImageArg = Annotated[
    str,
    typer.Argument(
        help="The Docker image to use.",
    ),
]

ImageOpt = Annotated[
    Optional[str],
    typer.Option(
        help="Use a custom Docker image with `uv` installed.",
    ),
]

FlavorOpt = Annotated[
    Optional[SpaceHardware],
    typer.Option(
        help=f"Flavor for the hardware, as in HF Spaces. Defaults to `cpu-basic`. Possible values: {', '.join(SUGGESTED_FLAVORS)}.",
    ),
]

EnvOpt = Annotated[
    Optional[list[str]],
    typer.Option(
        "-e",
        "--env",
        help="Set environment variables. E.g. --env ENV=value",
    ),
]

SecretsOpt = Annotated[
    Optional[list[str]],
    typer.Option(
        "-s",
        "--secrets",
        help="Set secret environment variables. E.g. --secrets SECRET=value or `--secrets HF_TOKEN` to pass your Hugging Face token.",
    ),
]

EnvFileOpt = Annotated[
    Optional[str],
    typer.Option(
        "--env-file",
        help="Read in a file of environment variables.",
    ),
]

SecretsFileOpt = Annotated[
    Optional[str],
    typer.Option(
        help="Read in a file of secret environment variables.",
    ),
]

TimeoutOpt = Annotated[
    Optional[str],
    typer.Option(
        help="Max duration: int/float with s (seconds, default), m (minutes), h (hours) or d (days).",
    ),
]

DetachOpt = Annotated[
    bool,
    typer.Option(
        "-d",
        "--detach",
        help="Run the Job in the background and print the Job ID.",
    ),
]

NamespaceOpt = Annotated[
    Optional[str],
    typer.Option(
        help="The namespace where the job will be running. Defaults to the current user's namespace.",
    ),
]

WithOpt = Annotated[
    Optional[list[str]],
    typer.Option(
        "--with",
        help="Run with the given packages installed",
    ),
]

PythonOpt = Annotated[
    Optional[str],
    typer.Option(
        "-p",
        "--python",
        help="The Python interpreter to use for the run environment",
    ),
]

SuspendOpt = Annotated[
    Optional[bool],
    typer.Option(
        help="Suspend (pause) the scheduled Job",
    ),
]

ConcurrencyOpt = Annotated[
    Optional[bool],
    typer.Option(
        help="Allow multiple instances of this Job to run concurrently",
    ),
]

ScheduleArg = Annotated[
    str,
    typer.Argument(
        help="One of annually, yearly, monthly, weekly, daily, hourly, or a CRON schedule expression.",
    ),
]

ScriptArg = Annotated[
    str,
    typer.Argument(
        help="UV script to run (local file or URL)",
    ),
]

ScriptArgsArg = Annotated[
    Optional[list[str]],
    typer.Argument(
        help="Arguments for the script",
    ),
]

CommandArg = Annotated[
    list[str],
    typer.Argument(
        help="The command to run.",
    ),
]

JobIdArg = Annotated[
    str,
    typer.Argument(
        help="Job ID",
    ),
]

ScheduledJobIdArg = Annotated[
    str,
    typer.Argument(
        help="Scheduled Job ID",
    ),
]

RepoOpt = Annotated[
    Optional[str],
    typer.Option(
        help="Repository name for the script (creates ephemeral if not specified)",
    ),
]


jobs_cli = typer_factory(help="Run and manage Jobs on the Hub.")


@jobs_cli.command("run", help="Run a Job")
def jobs_run(
    image: ImageArg,
    command: CommandArg,
    env: EnvOpt = None,
    secrets: SecretsOpt = None,
    env_file: EnvFileOpt = None,
    secrets_file: SecretsFileOpt = None,
    flavor: FlavorOpt = None,
    timeout: TimeoutOpt = None,
    detach: DetachOpt = False,
    namespace: NamespaceOpt = None,
    token: TokenOpt = None,
) -> None:
    env_map: dict[str, Optional[str]] = {}
    if env_file:
        env_map.update(load_dotenv(Path(env_file).read_text(), environ=os.environ.copy()))
    for env_value in env or []:
        env_map.update(load_dotenv(env_value, environ=os.environ.copy()))

    secrets_map: dict[str, Optional[str]] = {}
    extended_environ = _get_extended_environ()
    if secrets_file:
        secrets_map.update(load_dotenv(Path(secrets_file).read_text(), environ=extended_environ))
    for secret in secrets or []:
        secrets_map.update(load_dotenv(secret, environ=extended_environ))

    api = get_hf_api(token=token)
    job = api.run_job(
        image=image,
        command=command,
        env=env_map,
        secrets=secrets_map,
        flavor=flavor,
        timeout=timeout,
        namespace=namespace,
    )
    # Always print the job ID to the user
    print(f"Job started with ID: {job.id}")
    print(f"View at: {job.url}")

    if detach:
        return
    # Now let's stream the logs
    for log in api.fetch_job_logs(job_id=job.id):
        print(log)


@jobs_cli.command("logs", help="Fetch the logs of a Job")
def jobs_logs(
    job_id: JobIdArg,
    namespace: NamespaceOpt = None,
    token: TokenOpt = None,
) -> None:
    api = get_hf_api(token=token)
    for log in api.fetch_job_logs(job_id=job_id, namespace=namespace):
        print(log)


def _matches_filters(job_properties: dict[str, str], filters: dict[str, str]) -> bool:
    """Check if scheduled job matches all specified filters."""
    for key, pattern in filters.items():
        # Check if property exists
        if key not in job_properties:
            return False
        # Support pattern matching with wildcards
        if "*" in pattern or "?" in pattern:
            # Convert glob pattern to regex
            regex_pattern = pattern.replace("*", ".*").replace("?", ".")
            if not re.search(f"^{regex_pattern}$", job_properties[key], re.IGNORECASE):
                return False
        # Simple substring matching
        elif pattern.lower() not in job_properties[key].lower():
            return False
    return True


def _print_output(rows: list[list[Union[str, int]]], headers: list[str], fmt: Optional[str]) -> None:
    """Print output according to the chosen format."""
    if fmt:
        # Use custom template if provided
        template = fmt
        for row in rows:
            line = template
            for i, field in enumerate(["id", "image", "command", "created", "status"]):
                placeholder = f"{{{{.{field}}}}}"
                if placeholder in line:
                    line = line.replace(placeholder, str(row[i]))
            print(line)
    else:
        # Default tabular format
        print(_tabulate(rows, headers=headers))


@jobs_cli.command("ps", help="List Jobs")
def jobs_ps(
    all: Annotated[
        bool,
        typer.Option(
>>>>>>> b8d60924
            "-a",
            "--all",
            help="Show all Jobs (default shows just running)",
        ),
    ] = False,
    namespace: NamespaceOpt = None,
    token: TokenOpt = None,
    filter: Annotated[
        Optional[list[str]],
        typer.Option(
            "-f",
            "--filter",
            help="Filter output based on conditions provided (format: key=value)",
        ),
    ] = None,
    format: Annotated[
        Optional[str],
        typer.Option(
            help="Format output using a custom template",
<<<<<<< HEAD
        )
        run_parser.set_defaults(func=PsCommand)

    def __init__(self, args: Namespace) -> None:
        self.all: bool = args.all
        self.namespace: Optional[str] = args.namespace
        self.token: Optional[str] = args.token
        self.format: Optional[str] = args.format
        self.filters: dict[str, str] = {}

        # Parse filter arguments (key=value pairs)
        for f in args.filter:
=======
        ),
    ] = None,
) -> None:
    try:
        api = get_hf_api(token=token)
        # Fetch jobs data
        jobs = api.list_jobs(namespace=namespace)
        # Define table headers
        table_headers = ["JOB ID", "IMAGE/SPACE", "COMMAND", "CREATED", "STATUS"]
        rows: list[list[Union[str, int]]] = []

        filters: dict[str, str] = {}
        for f in filter or []:
>>>>>>> b8d60924
            if "=" in f:
                key, value = f.split("=", 1)
                filters[key.lower()] = value
            else:
                print(f"Warning: Ignoring invalid filter format '{f}'. Use key=value format.")
        # Process jobs data
        for job in jobs:
            # Extract job data for filtering
            status = job.status.stage if job.status else "UNKNOWN"
            if not all and status not in ("RUNNING", "UPDATING"):
                # Skip job if not all jobs should be shown and status doesn't match criteria
                continue
            # Extract job data for output
            job_id = job.id

            # Extract image or space information
            image_or_space = job.docker_image or "N/A"

            # Extract and format command
            cmd = job.command or []
            command_str = " ".join(cmd) if cmd else "N/A"

            # Extract creation time
            created_at = job.created_at.strftime("%Y-%m-%d %H:%M:%S") if job.created_at else "N/A"

<<<<<<< HEAD
                # Skip job if not all jobs should be shown and status doesn't match criteria
                if not self.all and status not in ("RUNNING", "UPDATING"):
                    continue

                # Extract job ID
                job_id = job.id

                # Extract image or space information
                image_or_space = job.docker_image or "N/A"

                # Extract and format command
                command = job.command or []
                command_str = " ".join(command) if command else "N/A"

                # Extract creation time
                created_at = job.created_at.strftime("%Y-%m-%d %H:%M:%S") if job.created_at else "N/A"

                # Create a dict with all job properties for filtering
                job_properties = {
                    "id": job_id,
                    "image": image_or_space,
                    "status": status.lower(),
                    "command": command_str,
                }

                # Check if job matches all filters
                if not self._matches_filters(job_properties):
                    continue

                # Create row
                rows.append([job_id, image_or_space, command_str, created_at, status])

            # Handle empty results
            if not rows:
                filters_msg = ""
                if self.filters:
                    filters_msg = f" matching filters: {', '.join([f'{k}={v}' for k, v in self.filters.items()])}"

                print(f"No jobs found{filters_msg}")
                return

            # Apply custom format if provided or use default tabular format
            self._print_output(rows, table_headers)

        except HfHubHTTPError as e:
            print(f"Error fetching jobs data: {e}")
        except (KeyError, ValueError, TypeError) as e:
            print(f"Error processing jobs data: {e}")
        except Exception as e:
            print(f"Unexpected error - {type(e).__name__}: {e}")

    def _matches_filters(self, job_properties: dict[str, str]) -> bool:
        """Check if job matches all specified filters."""
        for key, pattern in self.filters.items():
            # Check if property exists
            if key not in job_properties:
                return False
=======
            # Create a dict with all job properties for filtering
            props = {"id": job_id, "image": image_or_space, "status": status.lower(), "command": command_str}
            if not _matches_filters(props, filters):
                continue
>>>>>>> b8d60924

            # Create row
            rows.append([job_id, image_or_space, command_str, created_at, status])

        # Handle empty results
        if not rows:
            filters_msg = (
                f" matching filters: {', '.join([f'{k}={v}' for k, v in filters.items()])}" if filters else ""
            )
<<<<<<< HEAD


class InspectCommand(BaseHuggingfaceCLICommand):
    @staticmethod
    def register_subcommand(parser: _SubParsersAction) -> None:
        run_parser = parser.add_parser("inspect", help="Display detailed information on one or more Jobs")
        run_parser.add_argument(
            "--namespace",
            type=str,
            help="The namespace where the job is running. Defaults to the current user's namespace.",
        )
        run_parser.add_argument(
            "--token", type=str, help="A User Access Token generated from https://huggingface.co/settings/tokens"
        )
        run_parser.add_argument("job_ids", nargs="...", help="The jobs to inspect")
        run_parser.set_defaults(func=InspectCommand)

    def __init__(self, args: Namespace) -> None:
        self.namespace: Optional[str] = args.namespace
        self.token: Optional[str] = args.token
        self.job_ids: list[str] = args.job_ids

    def run(self) -> None:
        api = HfApi(token=self.token)
        jobs = [api.inspect_job(job_id=job_id, namespace=self.namespace) for job_id in self.job_ids]
        print(json.dumps([asdict(job) for job in jobs], indent=4, default=str))


class CancelCommand(BaseHuggingfaceCLICommand):
    @staticmethod
    def register_subcommand(parser: _SubParsersAction) -> None:
        run_parser = parser.add_parser("cancel", help="Cancel a Job")
        run_parser.add_argument("job_id", type=str, help="Job ID")
        run_parser.add_argument(
            "--namespace",
            type=str,
            help="The namespace where the job is running. Defaults to the current user's namespace.",
        )
        run_parser.add_argument(
            "--token", type=str, help="A User Access Token generated from https://huggingface.co/settings/tokens"
        )
        run_parser.set_defaults(func=CancelCommand)

    def __init__(self, args: Namespace) -> None:
        self.job_id: str = args.job_id
        self.namespace = args.namespace
        self.token: Optional[str] = args.token

    def run(self) -> None:
        api = HfApi(token=self.token)
        api.cancel_job(job_id=self.job_id, namespace=self.namespace)


class UvCommand(BaseHuggingfaceCLICommand):
    """Run UV scripts on Hugging Face infrastructure."""

    @staticmethod
    def register_subcommand(parser):
        """Register UV run subcommand."""
        uv_parser = parser.add_parser(
            "uv",
            help="Run UV scripts (Python with inline dependencies) on HF infrastructure",
        )

        subparsers = uv_parser.add_subparsers(dest="uv_command", help="UV commands", required=True)

        # Run command only
        run_parser = subparsers.add_parser(
            "run",
            help="Run a UV script (local file or URL) on HF infrastructure",
        )
        run_parser.add_argument("script", help="UV script to run (local file or URL)")
        run_parser.add_argument("script_args", nargs="...", help="Arguments for the script", default=[])
        run_parser.add_argument("--image", type=str, help="Use a custom Docker image with `uv` installed.")
        run_parser.add_argument(
            "--repo",
            help="Repository name for the script (creates ephemeral if not specified)",
        )
        run_parser.add_argument(
            "--flavor",
            type=str,
            help=f"Flavor for the hardware, as in HF Spaces. Defaults to `cpu-basic`. Possible values: {', '.join(SUGGESTED_FLAVORS)}.",
        )
        run_parser.add_argument("-e", "--env", action="append", help="Environment variables")
        run_parser.add_argument(
            "-s",
            "--secrets",
            action="append",
            help=(
                "Set secret environment variables. E.g. --secrets SECRET=value "
                "or `--secrets HF_TOKEN` to pass your Hugging Face token."
            ),
        )
        run_parser.add_argument("--env-file", type=str, help="Read in a file of environment variables.")
        run_parser.add_argument(
            "--secrets-file",
            type=str,
            help="Read in a file of secret environment variables.",
        )
        run_parser.add_argument("--timeout", type=str, help="Max duration (e.g., 30s, 5m, 1h)")
        run_parser.add_argument("-d", "--detach", action="store_true", help="Run in background")
        run_parser.add_argument(
            "--namespace",
            type=str,
            help="The namespace where the Job will be created. Defaults to the current user's namespace.",
        )
        run_parser.add_argument("--token", type=str, help="HF token")
        # UV options
        run_parser.add_argument("--with", action="append", help="Run with the given packages installed", dest="with_")
        run_parser.add_argument(
            "-p", "--python", type=str, help="The Python interpreter to use for the run environment"
        )
        run_parser.set_defaults(func=UvCommand)

    def __init__(self, args: Namespace) -> None:
        """Initialize the command with parsed arguments."""
        self.script = args.script
        self.script_args = args.script_args
        self.dependencies = args.with_
        self.python = args.python
        self.image = args.image
        self.env: dict[str, Optional[str]] = {}
        if args.env_file:
            self.env.update(load_dotenv(Path(args.env_file).read_text(), environ=os.environ.copy()))
        for env_value in args.env or []:
            self.env.update(load_dotenv(env_value, environ=os.environ.copy()))
        self.secrets: dict[str, Optional[str]] = {}
        extended_environ = _get_extended_environ()
        if args.secrets_file:
            self.secrets.update(load_dotenv(Path(args.secrets_file).read_text(), environ=extended_environ))
        for secret in args.secrets or []:
            self.secrets.update(load_dotenv(secret, environ=extended_environ))
        self.flavor: Optional[SpaceHardware] = args.flavor
        self.timeout: Optional[str] = args.timeout
        self.detach: bool = args.detach
        self.namespace: Optional[str] = args.namespace
        self.token: Optional[str] = args.token
        self._repo = args.repo

    def run(self) -> None:
        """Execute UV command."""
        logging.set_verbosity(logging.INFO)
        api = HfApi(token=self.token)
        job = api.run_uv_job(
            script=self.script,
            script_args=self.script_args,
            dependencies=self.dependencies,
            python=self.python,
            image=self.image,
            env=self.env,
            secrets=self.secrets,
            flavor=self.flavor,
            timeout=self.timeout,
            namespace=self.namespace,
            _repo=self._repo,
        )

        # Always print the job ID to the user
        print(f"Job started with ID: {job.id}")
        print(f"View at: {job.url}")

        if self.detach:
            return

        # Now let's stream the logs
        for log in api.fetch_job_logs(job_id=job.id):
            print(log)


def _get_extended_environ() -> dict[str, str]:
    extended_environ = os.environ.copy()
    if (token := get_token()) is not None:
        extended_environ["HF_TOKEN"] = token
    return extended_environ


class ScheduledJobsCommands(BaseHuggingfaceCLICommand):
    @staticmethod
    def register_subcommand(parser: _SubParsersAction):
        scheduled_jobs_parser = parser.add_parser("scheduled", help="Create and manage scheduled Jobs on the Hub.")
        scheduled_jobs_subparsers = scheduled_jobs_parser.add_subparsers(
            help="huggingface.co scheduled jobs related commands"
        )

        # Show help if no subcommand is provided
        scheduled_jobs_parser.set_defaults(func=lambda args: scheduled_jobs_subparsers.print_help())

        # Register commands
        ScheduledRunCommand.register_subcommand(scheduled_jobs_subparsers)
        ScheduledPsCommand.register_subcommand(scheduled_jobs_subparsers)
        ScheduledInspectCommand.register_subcommand(scheduled_jobs_subparsers)
        ScheduledDeleteCommand.register_subcommand(scheduled_jobs_subparsers)
        ScheduledSuspendCommand.register_subcommand(scheduled_jobs_subparsers)
        ScheduledResumeCommand.register_subcommand(scheduled_jobs_subparsers)
        ScheduledUvCommand.register_subcommand(scheduled_jobs_subparsers)


class ScheduledRunCommand(BaseHuggingfaceCLICommand):
    @staticmethod
    def register_subcommand(parser: _SubParsersAction) -> None:
        run_parser = parser.add_parser("run", help="Schedule a Job")
        run_parser.add_argument(
            "schedule",
            type=str,
            help="One of annually, yearly, monthly, weekly, daily, hourly, or a CRON schedule expression.",
        )
        run_parser.add_argument("image", type=str, help="The Docker image to use.")
        run_parser.add_argument(
            "--suspend",
            action="store_true",
            help="Suspend (pause) the scheduled Job",
            default=None,
        )
        run_parser.add_argument(
            "--concurrency",
            action="store_true",
            help="Allow multiple instances of this Job to run concurrently",
            default=None,
        )
        run_parser.add_argument("-e", "--env", action="append", help="Set environment variables. E.g. --env ENV=value")
        run_parser.add_argument(
            "-s",
            "--secrets",
            action="append",
            help=(
                "Set secret environment variables. E.g. --secrets SECRET=value "
                "or `--secrets HF_TOKEN` to pass your Hugging Face token."
            ),
        )
        run_parser.add_argument("--env-file", type=str, help="Read in a file of environment variables.")
        run_parser.add_argument("--secrets-file", type=str, help="Read in a file of secret environment variables.")
        run_parser.add_argument(
            "--flavor",
            type=str,
            help=f"Flavor for the hardware, as in HF Spaces. Defaults to `cpu-basic`. Possible values: {', '.join(SUGGESTED_FLAVORS)}.",
        )
        run_parser.add_argument(
            "--timeout",
            type=str,
            help="Max duration: int/float with s (seconds, default), m (minutes), h (hours) or d (days).",
        )
        run_parser.add_argument(
            "--namespace",
            type=str,
            help="The namespace where the scheduled Job will be created. Defaults to the current user's namespace.",
        )
        run_parser.add_argument(
            "--token",
            type=str,
            help="A User Access Token generated from https://huggingface.co/settings/tokens",
        )
        run_parser.add_argument("command", nargs="...", help="The command to run.")
        run_parser.set_defaults(func=ScheduledRunCommand)

    def __init__(self, args: Namespace) -> None:
        self.schedule: str = args.schedule
        self.image: str = args.image
        self.command: list[str] = args.command
        self.suspend: Optional[bool] = args.suspend
        self.concurrency: Optional[bool] = args.concurrency
        self.env: dict[str, Optional[str]] = {}
        if args.env_file:
            self.env.update(load_dotenv(Path(args.env_file).read_text(), environ=os.environ.copy()))
        for env_value in args.env or []:
            self.env.update(load_dotenv(env_value, environ=os.environ.copy()))
        self.secrets: dict[str, Optional[str]] = {}
        extended_environ = _get_extended_environ()
        if args.secrets_file:
            self.secrets.update(load_dotenv(Path(args.secrets_file).read_text(), environ=extended_environ))
        for secret in args.secrets or []:
            self.secrets.update(load_dotenv(secret, environ=extended_environ))
        self.flavor: Optional[SpaceHardware] = args.flavor
        self.timeout: Optional[str] = args.timeout
        self.namespace: Optional[str] = args.namespace
        self.token: Optional[str] = args.token

    def run(self) -> None:
        api = HfApi(token=self.token)
        scheduled_job = api.create_scheduled_job(
            image=self.image,
            command=self.command,
            schedule=self.schedule,
            suspend=self.suspend,
            concurrency=self.concurrency,
            env=self.env,
            secrets=self.secrets,
            flavor=self.flavor,
            timeout=self.timeout,
            namespace=self.namespace,
        )
        # Always print the scheduled job ID to the user
        print(f"Scheduled Job created with ID: {scheduled_job.id}")


class ScheduledPsCommand(BaseHuggingfaceCLICommand):
    @staticmethod
    def register_subcommand(parser: _SubParsersAction) -> None:
        run_parser = parser.add_parser("ps", help="List scheduled Jobs")
        run_parser.add_argument(
=======
            print(f"No jobs found{filters_msg}")
            return
        # Apply custom format if provided or use default tabular format
        _print_output(rows, table_headers, format)

    except HfHubHTTPError as e:
        print(f"Error fetching jobs data: {e}")
    except (KeyError, ValueError, TypeError) as e:
        print(f"Error processing jobs data: {e}")
    except Exception as e:
        print(f"Unexpected error - {type(e).__name__}: {e}")


@jobs_cli.command("inspect", help="Display detailed information on one or more Jobs")
def jobs_inspect(
    job_ids: Annotated[
        list[str],
        typer.Argument(
            help="The jobs to inspect",
        ),
    ],
    namespace: NamespaceOpt = None,
    token: TokenOpt = None,
) -> None:
    api = get_hf_api(token=token)
    jobs = [api.inspect_job(job_id=job_id, namespace=namespace) for job_id in job_ids]
    print(json.dumps([asdict(job) for job in jobs], indent=4, default=str))


@jobs_cli.command("cancel", help="Cancel a Job")
def jobs_cancel(
    job_id: JobIdArg,
    namespace: NamespaceOpt = None,
    token: TokenOpt = None,
) -> None:
    api = get_hf_api(token=token)
    api.cancel_job(job_id=job_id, namespace=namespace)


uv_app = typer_factory(help="Run UV scripts (Python with inline dependencies) on HF infrastructure")
jobs_cli.add_typer(uv_app, name="uv")


@uv_app.command("run", help="Run a UV script (local file or URL) on HF infrastructure")
def jobs_uv_run(
    script: ScriptArg,
    script_args: ScriptArgsArg = None,
    image: ImageOpt = None,
    repo: RepoOpt = None,
    flavor: FlavorOpt = None,
    env: EnvOpt = None,
    secrets: SecretsOpt = None,
    env_file: EnvFileOpt = None,
    secrets_file: SecretsFileOpt = None,
    timeout: TimeoutOpt = None,
    detach: DetachOpt = False,
    namespace: NamespaceOpt = None,
    token: TokenOpt = None,
    with_: WithOpt = None,
    python: PythonOpt = None,
) -> None:
    env_map: dict[str, Optional[str]] = {}
    if env_file:
        env_map.update(load_dotenv(Path(env_file).read_text(), environ=os.environ.copy()))
    for env_value in env or []:
        env_map.update(load_dotenv(env_value, environ=os.environ.copy()))
    secrets_map: dict[str, Optional[str]] = {}
    extended_environ = _get_extended_environ()
    if secrets_file:
        secrets_map.update(load_dotenv(Path(secrets_file).read_text(), environ=extended_environ))
    for secret in secrets or []:
        secrets_map.update(load_dotenv(secret, environ=extended_environ))

    api = get_hf_api(token=token)
    job = api.run_uv_job(
        script=script,
        script_args=script_args or [],
        dependencies=with_,
        python=python,
        image=image,
        env=env_map,
        secrets=secrets_map,
        flavor=flavor,  # type: ignore[arg-type]
        timeout=timeout,
        namespace=namespace,
        _repo=repo,
    )
    # Always print the job ID to the user
    print(f"Job started with ID: {job.id}")
    print(f"View at: {job.url}")
    if detach:
        return
    # Now let's stream the logs
    for log in api.fetch_job_logs(job_id=job.id):
        print(log)


scheduled_app = typer_factory(help="Create and manage scheduled Jobs on the Hub.")
jobs_cli.add_typer(scheduled_app, name="scheduled")


@scheduled_app.command("run", help="Schedule a Job")
def scheduled_run(
    schedule: ScheduleArg,
    image: ImageArg,
    command: CommandArg,
    suspend: SuspendOpt = None,
    concurrency: ConcurrencyOpt = None,
    env: EnvOpt = None,
    secrets: SecretsOpt = None,
    env_file: EnvFileOpt = None,
    secrets_file: SecretsFileOpt = None,
    flavor: FlavorOpt = None,
    timeout: TimeoutOpt = None,
    namespace: NamespaceOpt = None,
    token: TokenOpt = None,
) -> None:
    env_map: dict[str, Optional[str]] = {}
    if env_file:
        env_map.update(load_dotenv(Path(env_file).read_text(), environ=os.environ.copy()))
    for env_value in env or []:
        env_map.update(load_dotenv(env_value, environ=os.environ.copy()))
    secrets_map: dict[str, Optional[str]] = {}
    extended_environ = _get_extended_environ()
    if secrets_file:
        secrets_map.update(load_dotenv(Path(secrets_file).read_text(), environ=extended_environ))
    for secret in secrets or []:
        secrets_map.update(load_dotenv(secret, environ=extended_environ))

    api = get_hf_api(token=token)
    scheduled_job = api.create_scheduled_job(
        image=image,
        command=command,
        schedule=schedule,
        suspend=suspend,
        concurrency=concurrency,
        env=env_map,
        secrets=secrets_map,
        flavor=flavor,
        timeout=timeout,
        namespace=namespace,
    )
    print(f"Scheduled Job created with ID: {scheduled_job.id}")


@scheduled_app.command("ps", help="List scheduled Jobs")
def scheduled_ps(
    all: Annotated[
        bool,
        typer.Option(
>>>>>>> b8d60924
            "-a",
            "--all",
            help="Show all scheduled Jobs (default hides suspended)",
        ),
    ] = False,
    namespace: NamespaceOpt = None,
    token: TokenOpt = None,
    filter: Annotated[
        Optional[list[str]],
        typer.Option(
            "-f",
            "--filter",
            help="Filter output based on conditions provided (format: key=value)",
        ),
    ] = None,
    format: Annotated[
        Optional[str],
        typer.Option(
            "--format",
            help="Format output using a custom template",
<<<<<<< HEAD
        )
        run_parser.set_defaults(func=ScheduledPsCommand)

    def __init__(self, args: Namespace) -> None:
        self.all: bool = args.all
        self.namespace: Optional[str] = args.namespace
        self.token: Optional[str] = args.token
        self.format: Optional[str] = args.format
        self.filters: dict[str, str] = {}

        # Parse filter arguments (key=value pairs)
        for f in args.filter:
=======
        ),
    ] = None,
) -> None:
    try:
        api = get_hf_api(token=token)
        scheduled_jobs = api.list_scheduled_jobs(namespace=namespace)
        table_headers = ["ID", "SCHEDULE", "IMAGE/SPACE", "COMMAND", "LAST RUN", "NEXT RUN", "SUSPEND"]
        rows: list[list[Union[str, int]]] = []
        filters: dict[str, str] = {}
        for f in filter or []:
>>>>>>> b8d60924
            if "=" in f:
                key, value = f.split("=", 1)
                filters[key.lower()] = value
            else:
                print(f"Warning: Ignoring invalid filter format '{f}'. Use key=value format.")

<<<<<<< HEAD
    def run(self) -> None:
        """
        Fetch and display scheduked job information for the current user.
        Uses Docker-style filtering with -f/--filter flag and key=value pairs.
        """
        try:
            api = HfApi(token=self.token)

            # Fetch jobs data
            scheduled_jobs = api.list_scheduled_jobs(namespace=self.namespace)

            # Define table headers
            table_headers = [
                "ID",
                "SCHEDULE",
                "IMAGE/SPACE",
                "COMMAND",
                "LAST RUN",
                "NEXT RUN",
                "SUSPEND",
            ]

            # Process jobs data
            rows = []

            for scheduled_job in scheduled_jobs:
                # Extract job data for filtering
                suspend = scheduled_job.suspend

                # Skip job if not all jobs should be shown and status doesn't match criteria
                if not self.all and suspend:
                    continue

                # Extract job ID
                scheduled_job_id = scheduled_job.id

                # Extract schedule
                schedule = scheduled_job.schedule

                # Extract image or space information
                image_or_space = scheduled_job.job_spec.docker_image or "N/A"

                # Extract and format command
                command = scheduled_job.job_spec.command or []
                command_str = " ".join(command) if command else "N/A"

                # Extract status
                last_job_at = (
                    scheduled_job.status.last_job.at.strftime("%Y-%m-%d %H:%M:%S")
                    if scheduled_job.status.last_job
                    else "N/A"
                )
                next_job_run_at = (
                    scheduled_job.status.next_job_run_at.strftime("%Y-%m-%d %H:%M:%S")
                    if scheduled_job.status.next_job_run_at
                    else "N/A"
                )

                # Create a dict with all job properties for filtering
                job_properties = {
                    "id": scheduled_job_id,
                    "image": image_or_space,
                    "suspend": str(suspend),
                    "command": command_str,
                }

                # Check if job matches all filters
                if not self._matches_filters(job_properties):
                    continue

                # Create row
                rows.append(
                    [
                        scheduled_job_id,
                        schedule,
                        image_or_space,
                        command_str,
                        last_job_at,
                        next_job_run_at,
                        suspend,
                    ]
                )

            # Handle empty results
            if not rows:
                filters_msg = ""
                if self.filters:
                    filters_msg = f" matching filters: {', '.join([f'{k}={v}' for k, v in self.filters.items()])}"

                print(f"No scheduled jobs found{filters_msg}")
                return

            # Apply custom format if provided or use default tabular format
            self._print_output(rows, table_headers)

        except HfHubHTTPError as e:
            print(f"Error fetching scheduled jobs data: {e}")
        except (KeyError, ValueError, TypeError) as e:
            print(f"Error processing scheduled jobs data: {e}")
        except Exception as e:
            print(f"Unexpected error - {type(e).__name__}: {e}")

    def _matches_filters(self, job_properties: dict[str, str]) -> bool:
        """Check if scheduled job matches all specified filters."""
        for key, pattern in self.filters.items():
            # Check if property exists
            if key not in job_properties:
                return False

            # Support pattern matching with wildcards
            if "*" in pattern or "?" in pattern:
                # Convert glob pattern to regex
                regex_pattern = pattern.replace("*", ".*").replace("?", ".")
                if not re.search(f"^{regex_pattern}$", job_properties[key], re.IGNORECASE):
                    return False
            # Simple substring matching
            elif pattern.lower() not in job_properties[key].lower():
                return False

        return True

    def _print_output(self, rows, headers):
        """Print output according to the chosen format."""
        if self.format:
            # Custom template formatting (simplified)
            template = self.format
            for row in rows:
                line = template
                for i, field in enumerate(
                    ["id", "schedule", "image", "command", "last_job_at", "next_job_run_at", "suspend"]
                ):
                    placeholder = f"{{{{.{field}}}}}"
                    if placeholder in line:
                        line = line.replace(placeholder, str(row[i]))
                print(line)
        else:
            # Default tabular format
            print(
                _tabulate(
                    rows,
                    headers=headers,
                )
=======
        for scheduled_job in scheduled_jobs:
            suspend = scheduled_job.suspend or False
            if not all and suspend:
                continue
            sj_id = scheduled_job.id
            schedule = scheduled_job.schedule or "N/A"
            image_or_space = scheduled_job.job_spec.docker_image or "N/A"
            cmd = scheduled_job.job_spec.command or []
            command_str = " ".join(cmd) if cmd else "N/A"
            last_job_at = (
                scheduled_job.status.last_job.at.strftime("%Y-%m-%d %H:%M:%S")
                if scheduled_job.status.last_job
                else "N/A"
>>>>>>> b8d60924
            )
            next_job_run_at = (
                scheduled_job.status.next_job_run_at.strftime("%Y-%m-%d %H:%M:%S")
                if scheduled_job.status.next_job_run_at
                else "N/A"
            )
            props = {"id": sj_id, "image": image_or_space, "suspend": str(suspend), "command": command_str}
            if not _matches_filters(props, filters):
                continue
            rows.append([sj_id, schedule, image_or_space, command_str, last_job_at, next_job_run_at, suspend])

        if not rows:
            filters_msg = (
                f" matching filters: {', '.join([f'{k}={v}' for k, v in filters.items()])}" if filters else ""
            )
            print(f"No scheduled jobs found{filters_msg}")
            return
        _print_output(rows, table_headers, format)

    except HfHubHTTPError as e:
        print(f"Error fetching scheduled jobs data: {e}")
    except (KeyError, ValueError, TypeError) as e:
        print(f"Error processing scheduled jobs data: {e}")
    except Exception as e:
        print(f"Unexpected error - {type(e).__name__}: {e}")


@scheduled_app.command("inspect", help="Display detailed information on one or more scheduled Jobs")
def scheduled_inspect(
    scheduled_job_ids: Annotated[
        list[str],
        typer.Argument(
            help="The scheduled jobs to inspect",
        ),
    ],
    namespace: NamespaceOpt = None,
    token: TokenOpt = None,
) -> None:
    api = get_hf_api(token=token)
    scheduled_jobs = [
        api.inspect_scheduled_job(scheduled_job_id=scheduled_job_id, namespace=namespace)
        for scheduled_job_id in scheduled_job_ids
    ]
    print(json.dumps([asdict(scheduled_job) for scheduled_job in scheduled_jobs], indent=4, default=str))


@scheduled_app.command("delete", help="Delete a scheduled Job")
def scheduled_delete(
    scheduled_job_id: ScheduledJobIdArg,
    namespace: NamespaceOpt = None,
    token: TokenOpt = None,
) -> None:
    api = get_hf_api(token=token)
    api.delete_scheduled_job(scheduled_job_id=scheduled_job_id, namespace=namespace)


@scheduled_app.command("suspend", help="Suspend (pause) a scheduled Job")
def scheduled_suspend(
    scheduled_job_id: ScheduledJobIdArg,
    namespace: NamespaceOpt = None,
    token: TokenOpt = None,
) -> None:
    api = get_hf_api(token=token)
    api.suspend_scheduled_job(scheduled_job_id=scheduled_job_id, namespace=namespace)


@scheduled_app.command("resume", help="Resume (unpause) a scheduled Job")
def scheduled_resume(
    scheduled_job_id: ScheduledJobIdArg,
    namespace: NamespaceOpt = None,
    token: TokenOpt = None,
) -> None:
    api = get_hf_api(token=token)
    api.resume_scheduled_job(scheduled_job_id=scheduled_job_id, namespace=namespace)


scheduled_uv_app = typer_factory(help="Schedule UV scripts on HF infrastructure")
scheduled_app.add_typer(scheduled_uv_app, name="uv")


@scheduled_uv_app.command("run", help="Run a UV script (local file or URL) on HF infrastructure")
def scheduled_uv_run(
    schedule: ScheduleArg,
    script: ScriptArg,
    script_args: ScriptArgsArg = None,
    suspend: SuspendOpt = None,
    concurrency: ConcurrencyOpt = None,
    image: ImageOpt = None,
    repo: RepoOpt = None,
    flavor: FlavorOpt = None,
    env: EnvOpt = None,
    secrets: SecretsOpt = None,
    env_file: EnvFileOpt = None,
    secrets_file: SecretsFileOpt = None,
    timeout: TimeoutOpt = None,
    namespace: NamespaceOpt = None,
    token: TokenOpt = None,
    with_: WithOpt = None,
    python: PythonOpt = None,
) -> None:
    env_map: dict[str, Optional[str]] = {}
    if env_file:
        env_map.update(load_dotenv(Path(env_file).read_text(), environ=os.environ.copy()))
    for env_value in env or []:
        env_map.update(load_dotenv(env_value, environ=os.environ.copy()))
    secrets_map: dict[str, Optional[str]] = {}
    extended_environ = _get_extended_environ()
    if secrets_file:
        secrets_map.update(load_dotenv(Path(secrets_file).read_text(), environ=extended_environ))
    for secret in secrets or []:
        secrets_map.update(load_dotenv(secret, environ=extended_environ))

    api = get_hf_api(token=token)
    job = api.create_scheduled_uv_job(
        script=script,
        script_args=script_args or [],
        schedule=schedule,
        suspend=suspend,
        concurrency=concurrency,
        dependencies=with_,
        python=python,
        image=image,
        env=env_map,
        secrets=secrets_map,
        flavor=flavor,  # type: ignore[arg-type]
        timeout=timeout,
        namespace=namespace,
        _repo=repo,
    )
    print(f"Scheduled Job created with ID: {job.id}")


### UTILS


def _tabulate(rows: list[list[Union[str, int]]], headers: list[str]) -> str:
    """
    Inspired by:

<<<<<<< HEAD

class ScheduledInspectCommand(BaseHuggingfaceCLICommand):
    @staticmethod
    def register_subcommand(parser: _SubParsersAction) -> None:
        run_parser = parser.add_parser("inspect", help="Display detailed information on one or more scheduled Jobs")
        run_parser.add_argument(
            "--namespace",
            type=str,
            help="The namespace where the scheduled job is. Defaults to the current user's namespace.",
        )
        run_parser.add_argument(
            "--token", type=str, help="A User Access Token generated from https://huggingface.co/settings/tokens"
        )
        run_parser.add_argument("scheduled_job_ids", nargs="...", help="The scheduled jobs to inspect")
        run_parser.set_defaults(func=ScheduledInspectCommand)

    def __init__(self, args: Namespace) -> None:
        self.namespace: Optional[str] = args.namespace
        self.token: Optional[str] = args.token
        self.scheduled_job_ids: list[str] = args.scheduled_job_ids

    def run(self) -> None:
        api = HfApi(token=self.token)
        scheduled_jobs = [
            api.inspect_scheduled_job(scheduled_job_id=scheduled_job_id, namespace=self.namespace)
            for scheduled_job_id in self.scheduled_job_ids
=======
    - stackoverflow.com/a/8356620/593036
    - stackoverflow.com/questions/9535954/printing-lists-as-tabular-data
    """
    col_widths = [max(len(str(x)) for x in col) for col in zip(*rows, headers)]
    terminal_width = max(os.get_terminal_size().columns, len(headers) * 12)
    while len(headers) + sum(col_widths) > terminal_width:
        col_to_minimize = col_widths.index(max(col_widths))
        col_widths[col_to_minimize] //= 2
        if len(headers) + sum(col_widths) <= terminal_width:
            col_widths[col_to_minimize] = terminal_width - sum(col_widths) - len(headers) + col_widths[col_to_minimize]
    row_format = ("{{:{}}} " * len(headers)).format(*col_widths)
    lines = []
    lines.append(row_format.format(*headers))
    lines.append(row_format.format(*["-" * w for w in col_widths]))
    for row in rows:
        row_format_args = [
            str(x)[: col_width - 3] + "..." if len(str(x)) > col_width else str(x)
            for x, col_width in zip(row, col_widths)
>>>>>>> b8d60924
        ]
        lines.append(row_format.format(*row_format_args))
    return "\n".join(lines)


def _get_extended_environ() -> Dict[str, str]:
    extended_environ = os.environ.copy()
    if (token := get_token()) is not None:
        extended_environ["HF_TOKEN"] = token
    return extended_environ<|MERGE_RESOLUTION|>--- conflicted
+++ resolved
@@ -57,17 +57,11 @@
 import re
 from dataclasses import asdict
 from pathlib import Path
-<<<<<<< HEAD
-from typing import Optional, Union
-
-from huggingface_hub import HfApi, SpaceHardware, get_token
-=======
 from typing import Annotated, Dict, Optional, Union
 
 import typer
 
 from huggingface_hub import SpaceHardware, get_token
->>>>>>> b8d60924
 from huggingface_hub.errors import HfHubHTTPError
 from huggingface_hub.utils import logging
 from huggingface_hub.utils._dotenv import load_dotenv
@@ -79,140 +73,669 @@
 
 SUGGESTED_FLAVORS = [item.value for item in SpaceHardware if item.value != "zero-a10g"]
 
-<<<<<<< HEAD
-
-class JobsCommands(BaseHuggingfaceCLICommand):
-    @staticmethod
-    def register_subcommand(parser: _SubParsersAction):
-        jobs_parser = parser.add_parser("jobs", help="Run and manage Jobs on the Hub.")
-        jobs_subparsers = jobs_parser.add_subparsers(help="huggingface.co jobs related commands")
-
-        # Show help if no subcommand is provided
-        jobs_parser.set_defaults(func=lambda args: jobs_parser.print_help())
-
-        # Register commands
-        InspectCommand.register_subcommand(jobs_subparsers)
-        LogsCommand.register_subcommand(jobs_subparsers)
-        PsCommand.register_subcommand(jobs_subparsers)
-        RunCommand.register_subcommand(jobs_subparsers)
-        CancelCommand.register_subcommand(jobs_subparsers)
-        UvCommand.register_subcommand(jobs_subparsers)
-        ScheduledJobsCommands.register_subcommand(jobs_subparsers)
-
-
-class RunCommand(BaseHuggingfaceCLICommand):
-    @staticmethod
-    def register_subcommand(parser: _SubParsersAction) -> None:
-        run_parser = parser.add_parser("run", help="Run a Job")
-        run_parser.add_argument("image", type=str, help="The Docker image to use.")
-        run_parser.add_argument("-e", "--env", action="append", help="Set environment variables. E.g. --env ENV=value")
-        run_parser.add_argument(
-            "-s",
-            "--secrets",
-            action="append",
-            help=(
-                "Set secret environment variables. E.g. --secrets SECRET=value "
-                "or `--secrets HF_TOKEN` to pass your Hugging Face token."
-            ),
-        )
-        run_parser.add_argument("--env-file", type=str, help="Read in a file of environment variables.")
-        run_parser.add_argument("--secrets-file", type=str, help="Read in a file of secret environment variables.")
-        run_parser.add_argument(
-            "--flavor",
-            type=str,
-            help=f"Flavor for the hardware, as in HF Spaces. Defaults to `cpu-basic`. Possible values: {', '.join(SUGGESTED_FLAVORS)}.",
-        )
-        run_parser.add_argument(
-            "--timeout",
-            type=str,
-            help="Max duration: int/float with s (seconds, default), m (minutes), h (hours) or d (days).",
-        )
-        run_parser.add_argument(
-            "-d",
-            "--detach",
-            action="store_true",
-            help="Run the Job in the background and print the Job ID.",
-        )
-        run_parser.add_argument(
-            "--namespace",
-            type=str,
-            help="The namespace where the Job will be created. Defaults to the current user's namespace.",
-        )
-        run_parser.add_argument(
-            "--token",
-            type=str,
-            help="A User Access Token generated from https://huggingface.co/settings/tokens",
-        )
-        run_parser.add_argument("command", nargs="...", help="The command to run.")
-        run_parser.set_defaults(func=RunCommand)
-
-    def __init__(self, args: Namespace) -> None:
-        self.image: str = args.image
-        self.command: list[str] = args.command
-        self.env: dict[str, Optional[str]] = {}
-        if args.env_file:
-            self.env.update(load_dotenv(Path(args.env_file).read_text(), environ=os.environ.copy()))
-        for env_value in args.env or []:
-            self.env.update(load_dotenv(env_value, environ=os.environ.copy()))
-        self.secrets: dict[str, Optional[str]] = {}
-        extended_environ = _get_extended_environ()
-        if args.secrets_file:
-            self.secrets.update(load_dotenv(Path(args.secrets_file).read_text(), environ=extended_environ))
-        for secret in args.secrets or []:
-            self.secrets.update(load_dotenv(secret, environ=extended_environ))
-        self.flavor: Optional[SpaceHardware] = args.flavor
-        self.timeout: Optional[str] = args.timeout
-        self.detach: bool = args.detach
-        self.namespace: Optional[str] = args.namespace
-        self.token: Optional[str] = args.token
-
-    def run(self) -> None:
-        api = HfApi(token=self.token)
-        job = api.run_job(
-            image=self.image,
-            command=self.command,
-            env=self.env,
-            secrets=self.secrets,
-            flavor=self.flavor,
-            timeout=self.timeout,
-            namespace=self.namespace,
-        )
-        # Always print the job ID to the user
-        print(f"Job started with ID: {job.id}")
-        print(f"View at: {job.url}")
-
-        if self.detach:
+# Common job-related options
+ImageArg = Annotated[
+    str,
+    typer.Argument(
+        help="The Docker image to use.",
+    ),
+]
+
+ImageOpt = Annotated[
+    Optional[str],
+    typer.Option(
+        help="Use a custom Docker image with `uv` installed.",
+    ),
+]
+
+FlavorOpt = Annotated[
+    Optional[SpaceHardware],
+    typer.Option(
+        help=f"Flavor for the hardware, as in HF Spaces. Defaults to `cpu-basic`. Possible values: {', '.join(SUGGESTED_FLAVORS)}.",
+    ),
+]
+
+EnvOpt = Annotated[
+    Optional[list[str]],
+    typer.Option(
+        "-e",
+        "--env",
+        help="Set environment variables. E.g. --env ENV=value",
+    ),
+]
+
+SecretsOpt = Annotated[
+    Optional[list[str]],
+    typer.Option(
+        "-s",
+        "--secrets",
+        help="Set secret environment variables. E.g. --secrets SECRET=value or `--secrets HF_TOKEN` to pass your Hugging Face token.",
+    ),
+]
+
+EnvFileOpt = Annotated[
+    Optional[str],
+    typer.Option(
+        "--env-file",
+        help="Read in a file of environment variables.",
+    ),
+]
+
+SecretsFileOpt = Annotated[
+    Optional[str],
+    typer.Option(
+        help="Read in a file of secret environment variables.",
+    ),
+]
+
+TimeoutOpt = Annotated[
+    Optional[str],
+    typer.Option(
+        help="Max duration: int/float with s (seconds, default), m (minutes), h (hours) or d (days).",
+    ),
+]
+
+DetachOpt = Annotated[
+    bool,
+    typer.Option(
+        "-d",
+        "--detach",
+        help="Run the Job in the background and print the Job ID.",
+    ),
+]
+
+NamespaceOpt = Annotated[
+    Optional[str],
+    typer.Option(
+        help="The namespace where the job will be running. Defaults to the current user's namespace.",
+    ),
+]
+
+WithOpt = Annotated[
+    Optional[list[str]],
+    typer.Option(
+        "--with",
+        help="Run with the given packages installed",
+    ),
+]
+
+PythonOpt = Annotated[
+    Optional[str],
+    typer.Option(
+        "-p",
+        "--python",
+        help="The Python interpreter to use for the run environment",
+    ),
+]
+
+SuspendOpt = Annotated[
+    Optional[bool],
+    typer.Option(
+        help="Suspend (pause) the scheduled Job",
+    ),
+]
+
+ConcurrencyOpt = Annotated[
+    Optional[bool],
+    typer.Option(
+        help="Allow multiple instances of this Job to run concurrently",
+    ),
+]
+
+ScheduleArg = Annotated[
+    str,
+    typer.Argument(
+        help="One of annually, yearly, monthly, weekly, daily, hourly, or a CRON schedule expression.",
+    ),
+]
+
+ScriptArg = Annotated[
+    str,
+    typer.Argument(
+        help="UV script to run (local file or URL)",
+    ),
+]
+
+ScriptArgsArg = Annotated[
+    Optional[list[str]],
+    typer.Argument(
+        help="Arguments for the script",
+    ),
+]
+
+CommandArg = Annotated[
+    list[str],
+    typer.Argument(
+        help="The command to run.",
+    ),
+]
+
+JobIdArg = Annotated[
+    str,
+    typer.Argument(
+        help="Job ID",
+    ),
+]
+
+ScheduledJobIdArg = Annotated[
+    str,
+    typer.Argument(
+        help="Scheduled Job ID",
+    ),
+]
+
+RepoOpt = Annotated[
+    Optional[str],
+    typer.Option(
+        help="Repository name for the script (creates ephemeral if not specified)",
+    ),
+]
+
+
+jobs_cli = typer_factory(help="Run and manage Jobs on the Hub.")
+
+
+@jobs_cli.command("run", help="Run a Job")
+def jobs_run(
+    image: ImageArg,
+    command: CommandArg,
+    env: EnvOpt = None,
+    secrets: SecretsOpt = None,
+    env_file: EnvFileOpt = None,
+    secrets_file: SecretsFileOpt = None,
+    flavor: FlavorOpt = None,
+    timeout: TimeoutOpt = None,
+    detach: DetachOpt = False,
+    namespace: NamespaceOpt = None,
+    token: TokenOpt = None,
+) -> None:
+    env_map: dict[str, Optional[str]] = {}
+    if env_file:
+        env_map.update(load_dotenv(Path(env_file).read_text(), environ=os.environ.copy()))
+    for env_value in env or []:
+        env_map.update(load_dotenv(env_value, environ=os.environ.copy()))
+
+    secrets_map: dict[str, Optional[str]] = {}
+    extended_environ = _get_extended_environ()
+    if secrets_file:
+        secrets_map.update(load_dotenv(Path(secrets_file).read_text(), environ=extended_environ))
+    for secret in secrets or []:
+        secrets_map.update(load_dotenv(secret, environ=extended_environ))
+
+    api = get_hf_api(token=token)
+    job = api.run_job(
+        image=image,
+        command=command,
+        env=env_map,
+        secrets=secrets_map,
+        flavor=flavor,
+        timeout=timeout,
+        namespace=namespace,
+    )
+    # Always print the job ID to the user
+    print(f"Job started with ID: {job.id}")
+    print(f"View at: {job.url}")
+
+    if detach:
+        return
+    # Now let's stream the logs
+    for log in api.fetch_job_logs(job_id=job.id):
+        print(log)
+
+
+@jobs_cli.command("logs", help="Fetch the logs of a Job")
+def jobs_logs(
+    job_id: JobIdArg,
+    namespace: NamespaceOpt = None,
+    token: TokenOpt = None,
+) -> None:
+    api = get_hf_api(token=token)
+    for log in api.fetch_job_logs(job_id=job_id, namespace=namespace):
+        print(log)
+
+
+def _matches_filters(job_properties: dict[str, str], filters: dict[str, str]) -> bool:
+    """Check if scheduled job matches all specified filters."""
+    for key, pattern in filters.items():
+        # Check if property exists
+        if key not in job_properties:
+            return False
+        # Support pattern matching with wildcards
+        if "*" in pattern or "?" in pattern:
+            # Convert glob pattern to regex
+            regex_pattern = pattern.replace("*", ".*").replace("?", ".")
+            if not re.search(f"^{regex_pattern}$", job_properties[key], re.IGNORECASE):
+                return False
+        # Simple substring matching
+        elif pattern.lower() not in job_properties[key].lower():
+            return False
+    return True
+
+
+def _print_output(rows: list[list[Union[str, int]]], headers: list[str], fmt: Optional[str]) -> None:
+    """Print output according to the chosen format."""
+    if fmt:
+        # Use custom template if provided
+        template = fmt
+        for row in rows:
+            line = template
+            for i, field in enumerate(["id", "image", "command", "created", "status"]):
+                placeholder = f"{{{{.{field}}}}}"
+                if placeholder in line:
+                    line = line.replace(placeholder, str(row[i]))
+            print(line)
+    else:
+        # Default tabular format
+        print(_tabulate(rows, headers=headers))
+
+
+@jobs_cli.command("ps", help="List Jobs")
+def jobs_ps(
+    all: Annotated[
+        bool,
+        typer.Option(
+            "-a",
+            "--all",
+            help="Show all Jobs (default shows just running)",
+        ),
+    ] = False,
+    namespace: NamespaceOpt = None,
+    token: TokenOpt = None,
+    filter: Annotated[
+        Optional[list[str]],
+        typer.Option(
+            "-f",
+            "--filter",
+            help="Filter output based on conditions provided (format: key=value)",
+        ),
+    ] = None,
+    format: Annotated[
+        Optional[str],
+        typer.Option(
+            help="Format output using a custom template",
+        ),
+    ] = None,
+) -> None:
+    try:
+        api = get_hf_api(token=token)
+        # Fetch jobs data
+        jobs = api.list_jobs(namespace=namespace)
+        # Define table headers
+        table_headers = ["JOB ID", "IMAGE/SPACE", "COMMAND", "CREATED", "STATUS"]
+        rows: list[list[Union[str, int]]] = []
+
+        filters: dict[str, str] = {}
+        for f in filter or []:
+            if "=" in f:
+                key, value = f.split("=", 1)
+                filters[key.lower()] = value
+            else:
+                print(f"Warning: Ignoring invalid filter format '{f}'. Use key=value format.")
+        # Process jobs data
+        for job in jobs:
+            # Extract job data for filtering
+            status = job.status.stage if job.status else "UNKNOWN"
+            if not all and status not in ("RUNNING", "UPDATING"):
+                # Skip job if not all jobs should be shown and status doesn't match criteria
+                continue
+            # Extract job data for output
+            job_id = job.id
+
+            # Extract image or space information
+            image_or_space = job.docker_image or "N/A"
+
+            # Extract and format command
+            cmd = job.command or []
+            command_str = " ".join(cmd) if cmd else "N/A"
+
+            # Extract creation time
+            created_at = job.created_at.strftime("%Y-%m-%d %H:%M:%S") if job.created_at else "N/A"
+
+            # Create a dict with all job properties for filtering
+            props = {"id": job_id, "image": image_or_space, "status": status.lower(), "command": command_str}
+            if not _matches_filters(props, filters):
+                continue
+
+            # Create row
+            rows.append([job_id, image_or_space, command_str, created_at, status])
+
+        # Handle empty results
+        if not rows:
+            filters_msg = (
+                f" matching filters: {', '.join([f'{k}={v}' for k, v in filters.items()])}" if filters else ""
+            )
+            print(f"No jobs found{filters_msg}")
             return
-
-        # Now let's stream the logs
-        for log in api.fetch_job_logs(job_id=job.id):
-            print(log)
-
-
-class LogsCommand(BaseHuggingfaceCLICommand):
-    @staticmethod
-    def register_subcommand(parser: _SubParsersAction) -> None:
-        run_parser = parser.add_parser("logs", help="Fetch the logs of a Job")
-        run_parser.add_argument("job_id", type=str, help="Job ID")
-        run_parser.add_argument(
-            "--namespace",
-            type=str,
-            help="The namespace where the job is running. Defaults to the current user's namespace.",
-        )
-        run_parser.add_argument(
-            "--token", type=str, help="A User Access Token generated from https://huggingface.co/settings/tokens"
-        )
-        run_parser.set_defaults(func=LogsCommand)
-
-    def __init__(self, args: Namespace) -> None:
-        self.job_id: str = args.job_id
-        self.namespace: Optional[str] = args.namespace
-        self.token: Optional[str] = args.token
-
-    def run(self) -> None:
-        api = HfApi(token=self.token)
-        for log in api.fetch_job_logs(job_id=self.job_id, namespace=self.namespace):
-            print(log)
+        # Apply custom format if provided or use default tabular format
+        _print_output(rows, table_headers, format)
+
+    except HfHubHTTPError as e:
+        print(f"Error fetching jobs data: {e}")
+    except (KeyError, ValueError, TypeError) as e:
+        print(f"Error processing jobs data: {e}")
+    except Exception as e:
+        print(f"Unexpected error - {type(e).__name__}: {e}")
+
+
+@jobs_cli.command("inspect", help="Display detailed information on one or more Jobs")
+def jobs_inspect(
+    job_ids: Annotated[
+        list[str],
+        typer.Argument(
+            help="The jobs to inspect",
+        ),
+    ],
+    namespace: NamespaceOpt = None,
+    token: TokenOpt = None,
+) -> None:
+    api = get_hf_api(token=token)
+    jobs = [api.inspect_job(job_id=job_id, namespace=namespace) for job_id in job_ids]
+    print(json.dumps([asdict(job) for job in jobs], indent=4, default=str))
+
+
+@jobs_cli.command("cancel", help="Cancel a Job")
+def jobs_cancel(
+    job_id: JobIdArg,
+    namespace: NamespaceOpt = None,
+    token: TokenOpt = None,
+) -> None:
+    api = get_hf_api(token=token)
+    api.cancel_job(job_id=job_id, namespace=namespace)
+
+
+uv_app = typer_factory(help="Run UV scripts (Python with inline dependencies) on HF infrastructure")
+jobs_cli.add_typer(uv_app, name="uv")
+
+
+@uv_app.command("run", help="Run a UV script (local file or URL) on HF infrastructure")
+def jobs_uv_run(
+    script: ScriptArg,
+    script_args: ScriptArgsArg = None,
+    image: ImageOpt = None,
+    repo: RepoOpt = None,
+    flavor: FlavorOpt = None,
+    env: EnvOpt = None,
+    secrets: SecretsOpt = None,
+    env_file: EnvFileOpt = None,
+    secrets_file: SecretsFileOpt = None,
+    timeout: TimeoutOpt = None,
+    detach: DetachOpt = False,
+    namespace: NamespaceOpt = None,
+    token: TokenOpt = None,
+    with_: WithOpt = None,
+    python: PythonOpt = None,
+) -> None:
+    env_map: dict[str, Optional[str]] = {}
+    if env_file:
+        env_map.update(load_dotenv(Path(env_file).read_text(), environ=os.environ.copy()))
+    for env_value in env or []:
+        env_map.update(load_dotenv(env_value, environ=os.environ.copy()))
+    secrets_map: dict[str, Optional[str]] = {}
+    extended_environ = _get_extended_environ()
+    if secrets_file:
+        secrets_map.update(load_dotenv(Path(secrets_file).read_text(), environ=extended_environ))
+    for secret in secrets or []:
+        secrets_map.update(load_dotenv(secret, environ=extended_environ))
+
+    api = get_hf_api(token=token)
+    job = api.run_uv_job(
+        script=script,
+        script_args=script_args or [],
+        dependencies=with_,
+        python=python,
+        image=image,
+        env=env_map,
+        secrets=secrets_map,
+        flavor=flavor,  # type: ignore[arg-type]
+        timeout=timeout,
+        namespace=namespace,
+        _repo=repo,
+    )
+    # Always print the job ID to the user
+    print(f"Job started with ID: {job.id}")
+    print(f"View at: {job.url}")
+    if detach:
+        return
+    # Now let's stream the logs
+    for log in api.fetch_job_logs(job_id=job.id):
+        print(log)
+
+
+scheduled_app = typer_factory(help="Create and manage scheduled Jobs on the Hub.")
+jobs_cli.add_typer(scheduled_app, name="scheduled")
+
+
+@scheduled_app.command("run", help="Schedule a Job")
+def scheduled_run(
+    schedule: ScheduleArg,
+    image: ImageArg,
+    command: CommandArg,
+    suspend: SuspendOpt = None,
+    concurrency: ConcurrencyOpt = None,
+    env: EnvOpt = None,
+    secrets: SecretsOpt = None,
+    env_file: EnvFileOpt = None,
+    secrets_file: SecretsFileOpt = None,
+    flavor: FlavorOpt = None,
+    timeout: TimeoutOpt = None,
+    namespace: NamespaceOpt = None,
+    token: TokenOpt = None,
+) -> None:
+    env_map: dict[str, Optional[str]] = {}
+    if env_file:
+        env_map.update(load_dotenv(Path(env_file).read_text(), environ=os.environ.copy()))
+    for env_value in env or []:
+        env_map.update(load_dotenv(env_value, environ=os.environ.copy()))
+    secrets_map: dict[str, Optional[str]] = {}
+    extended_environ = _get_extended_environ()
+    if secrets_file:
+        secrets_map.update(load_dotenv(Path(secrets_file).read_text(), environ=extended_environ))
+    for secret in secrets or []:
+        secrets_map.update(load_dotenv(secret, environ=extended_environ))
+
+    api = get_hf_api(token=token)
+    scheduled_job = api.create_scheduled_job(
+        image=image,
+        command=command,
+        schedule=schedule,
+        suspend=suspend,
+        concurrency=concurrency,
+        env=env_map,
+        secrets=secrets_map,
+        flavor=flavor,
+        timeout=timeout,
+        namespace=namespace,
+    )
+    print(f"Scheduled Job created with ID: {scheduled_job.id}")
+
+
+@scheduled_app.command("ps", help="List scheduled Jobs")
+def scheduled_ps(
+    all: Annotated[
+        bool,
+        typer.Option(
+            "-a",
+            "--all",
+            help="Show all scheduled Jobs (default hides suspended)",
+        ),
+    ] = False,
+    namespace: NamespaceOpt = None,
+    token: TokenOpt = None,
+    filter: Annotated[
+        Optional[list[str]],
+        typer.Option(
+            "-f",
+            "--filter",
+            help="Filter output based on conditions provided (format: key=value)",
+        ),
+    ] = None,
+    format: Annotated[
+        Optional[str],
+        typer.Option(
+            "--format",
+            help="Format output using a custom template",
+        ),
+    ] = None,
+) -> None:
+    try:
+        api = get_hf_api(token=token)
+        scheduled_jobs = api.list_scheduled_jobs(namespace=namespace)
+        table_headers = ["ID", "SCHEDULE", "IMAGE/SPACE", "COMMAND", "LAST RUN", "NEXT RUN", "SUSPEND"]
+        rows: list[list[Union[str, int]]] = []
+        filters: dict[str, str] = {}
+        for f in filter or []:
+            if "=" in f:
+                key, value = f.split("=", 1)
+                filters[key.lower()] = value
+            else:
+                print(f"Warning: Ignoring invalid filter format '{f}'. Use key=value format.")
+
+        for scheduled_job in scheduled_jobs:
+            suspend = scheduled_job.suspend or False
+            if not all and suspend:
+                continue
+            sj_id = scheduled_job.id
+            schedule = scheduled_job.schedule or "N/A"
+            image_or_space = scheduled_job.job_spec.docker_image or "N/A"
+            cmd = scheduled_job.job_spec.command or []
+            command_str = " ".join(cmd) if cmd else "N/A"
+            last_job_at = (
+                scheduled_job.status.last_job.at.strftime("%Y-%m-%d %H:%M:%S")
+                if scheduled_job.status.last_job
+                else "N/A"
+            )
+            next_job_run_at = (
+                scheduled_job.status.next_job_run_at.strftime("%Y-%m-%d %H:%M:%S")
+                if scheduled_job.status.next_job_run_at
+                else "N/A"
+            )
+            props = {"id": sj_id, "image": image_or_space, "suspend": str(suspend), "command": command_str}
+            if not _matches_filters(props, filters):
+                continue
+            rows.append([sj_id, schedule, image_or_space, command_str, last_job_at, next_job_run_at, suspend])
+
+        if not rows:
+            filters_msg = (
+                f" matching filters: {', '.join([f'{k}={v}' for k, v in filters.items()])}" if filters else ""
+            )
+            print(f"No scheduled jobs found{filters_msg}")
+            return
+        _print_output(rows, table_headers, format)
+
+    except HfHubHTTPError as e:
+        print(f"Error fetching scheduled jobs data: {e}")
+    except (KeyError, ValueError, TypeError) as e:
+        print(f"Error processing scheduled jobs data: {e}")
+    except Exception as e:
+        print(f"Unexpected error - {type(e).__name__}: {e}")
+
+
+@scheduled_app.command("inspect", help="Display detailed information on one or more scheduled Jobs")
+def scheduled_inspect(
+    scheduled_job_ids: Annotated[
+        list[str],
+        typer.Argument(
+            help="The scheduled jobs to inspect",
+        ),
+    ],
+    namespace: NamespaceOpt = None,
+    token: TokenOpt = None,
+) -> None:
+    api = get_hf_api(token=token)
+    scheduled_jobs = [
+        api.inspect_scheduled_job(scheduled_job_id=scheduled_job_id, namespace=namespace)
+        for scheduled_job_id in scheduled_job_ids
+    ]
+    print(json.dumps([asdict(scheduled_job) for scheduled_job in scheduled_jobs], indent=4, default=str))
+
+
+@scheduled_app.command("delete", help="Delete a scheduled Job")
+def scheduled_delete(
+    scheduled_job_id: ScheduledJobIdArg,
+    namespace: NamespaceOpt = None,
+    token: TokenOpt = None,
+) -> None:
+    api = get_hf_api(token=token)
+    api.delete_scheduled_job(scheduled_job_id=scheduled_job_id, namespace=namespace)
+
+
+@scheduled_app.command("suspend", help="Suspend (pause) a scheduled Job")
+def scheduled_suspend(
+    scheduled_job_id: ScheduledJobIdArg,
+    namespace: NamespaceOpt = None,
+    token: TokenOpt = None,
+) -> None:
+    api = get_hf_api(token=token)
+    api.suspend_scheduled_job(scheduled_job_id=scheduled_job_id, namespace=namespace)
+
+
+@scheduled_app.command("resume", help="Resume (unpause) a scheduled Job")
+def scheduled_resume(
+    scheduled_job_id: ScheduledJobIdArg,
+    namespace: NamespaceOpt = None,
+    token: TokenOpt = None,
+) -> None:
+    api = get_hf_api(token=token)
+    api.resume_scheduled_job(scheduled_job_id=scheduled_job_id, namespace=namespace)
+
+
+scheduled_uv_app = typer_factory(help="Schedule UV scripts on HF infrastructure")
+scheduled_app.add_typer(scheduled_uv_app, name="uv")
+
+
+@scheduled_uv_app.command("run", help="Run a UV script (local file or URL) on HF infrastructure")
+def scheduled_uv_run(
+    schedule: ScheduleArg,
+    script: ScriptArg,
+    script_args: ScriptArgsArg = None,
+    suspend: SuspendOpt = None,
+    concurrency: ConcurrencyOpt = None,
+    image: ImageOpt = None,
+    repo: RepoOpt = None,
+    flavor: FlavorOpt = None,
+    env: EnvOpt = None,
+    secrets: SecretsOpt = None,
+    env_file: EnvFileOpt = None,
+    secrets_file: SecretsFileOpt = None,
+    timeout: TimeoutOpt = None,
+    namespace: NamespaceOpt = None,
+    token: TokenOpt = None,
+    with_: WithOpt = None,
+    python: PythonOpt = None,
+) -> None:
+    env_map: dict[str, Optional[str]] = {}
+    if env_file:
+        env_map.update(load_dotenv(Path(env_file).read_text(), environ=os.environ.copy()))
+    for env_value in env or []:
+        env_map.update(load_dotenv(env_value, environ=os.environ.copy()))
+    secrets_map: dict[str, Optional[str]] = {}
+    extended_environ = _get_extended_environ()
+    if secrets_file:
+        secrets_map.update(load_dotenv(Path(secrets_file).read_text(), environ=extended_environ))
+    for secret in secrets or []:
+        secrets_map.update(load_dotenv(secret, environ=extended_environ))
+
+    api = get_hf_api(token=token)
+    job = api.create_scheduled_uv_job(
+        script=script,
+        script_args=script_args or [],
+        schedule=schedule,
+        suspend=suspend,
+        concurrency=concurrency,
+        dependencies=with_,
+        python=python,
+        image=image,
+        env=env_map,
+        secrets=secrets_map,
+        flavor=flavor,  # type: ignore[arg-type]
+        timeout=timeout,
+        namespace=namespace,
+        _repo=repo,
+    )
+    print(f"Scheduled Job created with ID: {job.id}")
+
+
+### UTILS
 
 
 def _tabulate(rows: list[list[Union[str, int]]], headers: list[str]) -> str:
@@ -242,1271 +765,6 @@
     return "\n".join(lines)
 
 
-class PsCommand(BaseHuggingfaceCLICommand):
-    @staticmethod
-    def register_subcommand(parser: _SubParsersAction) -> None:
-        run_parser = parser.add_parser("ps", help="List Jobs")
-        run_parser.add_argument(
-=======
-# Common job-related options
-ImageArg = Annotated[
-    str,
-    typer.Argument(
-        help="The Docker image to use.",
-    ),
-]
-
-ImageOpt = Annotated[
-    Optional[str],
-    typer.Option(
-        help="Use a custom Docker image with `uv` installed.",
-    ),
-]
-
-FlavorOpt = Annotated[
-    Optional[SpaceHardware],
-    typer.Option(
-        help=f"Flavor for the hardware, as in HF Spaces. Defaults to `cpu-basic`. Possible values: {', '.join(SUGGESTED_FLAVORS)}.",
-    ),
-]
-
-EnvOpt = Annotated[
-    Optional[list[str]],
-    typer.Option(
-        "-e",
-        "--env",
-        help="Set environment variables. E.g. --env ENV=value",
-    ),
-]
-
-SecretsOpt = Annotated[
-    Optional[list[str]],
-    typer.Option(
-        "-s",
-        "--secrets",
-        help="Set secret environment variables. E.g. --secrets SECRET=value or `--secrets HF_TOKEN` to pass your Hugging Face token.",
-    ),
-]
-
-EnvFileOpt = Annotated[
-    Optional[str],
-    typer.Option(
-        "--env-file",
-        help="Read in a file of environment variables.",
-    ),
-]
-
-SecretsFileOpt = Annotated[
-    Optional[str],
-    typer.Option(
-        help="Read in a file of secret environment variables.",
-    ),
-]
-
-TimeoutOpt = Annotated[
-    Optional[str],
-    typer.Option(
-        help="Max duration: int/float with s (seconds, default), m (minutes), h (hours) or d (days).",
-    ),
-]
-
-DetachOpt = Annotated[
-    bool,
-    typer.Option(
-        "-d",
-        "--detach",
-        help="Run the Job in the background and print the Job ID.",
-    ),
-]
-
-NamespaceOpt = Annotated[
-    Optional[str],
-    typer.Option(
-        help="The namespace where the job will be running. Defaults to the current user's namespace.",
-    ),
-]
-
-WithOpt = Annotated[
-    Optional[list[str]],
-    typer.Option(
-        "--with",
-        help="Run with the given packages installed",
-    ),
-]
-
-PythonOpt = Annotated[
-    Optional[str],
-    typer.Option(
-        "-p",
-        "--python",
-        help="The Python interpreter to use for the run environment",
-    ),
-]
-
-SuspendOpt = Annotated[
-    Optional[bool],
-    typer.Option(
-        help="Suspend (pause) the scheduled Job",
-    ),
-]
-
-ConcurrencyOpt = Annotated[
-    Optional[bool],
-    typer.Option(
-        help="Allow multiple instances of this Job to run concurrently",
-    ),
-]
-
-ScheduleArg = Annotated[
-    str,
-    typer.Argument(
-        help="One of annually, yearly, monthly, weekly, daily, hourly, or a CRON schedule expression.",
-    ),
-]
-
-ScriptArg = Annotated[
-    str,
-    typer.Argument(
-        help="UV script to run (local file or URL)",
-    ),
-]
-
-ScriptArgsArg = Annotated[
-    Optional[list[str]],
-    typer.Argument(
-        help="Arguments for the script",
-    ),
-]
-
-CommandArg = Annotated[
-    list[str],
-    typer.Argument(
-        help="The command to run.",
-    ),
-]
-
-JobIdArg = Annotated[
-    str,
-    typer.Argument(
-        help="Job ID",
-    ),
-]
-
-ScheduledJobIdArg = Annotated[
-    str,
-    typer.Argument(
-        help="Scheduled Job ID",
-    ),
-]
-
-RepoOpt = Annotated[
-    Optional[str],
-    typer.Option(
-        help="Repository name for the script (creates ephemeral if not specified)",
-    ),
-]
-
-
-jobs_cli = typer_factory(help="Run and manage Jobs on the Hub.")
-
-
-@jobs_cli.command("run", help="Run a Job")
-def jobs_run(
-    image: ImageArg,
-    command: CommandArg,
-    env: EnvOpt = None,
-    secrets: SecretsOpt = None,
-    env_file: EnvFileOpt = None,
-    secrets_file: SecretsFileOpt = None,
-    flavor: FlavorOpt = None,
-    timeout: TimeoutOpt = None,
-    detach: DetachOpt = False,
-    namespace: NamespaceOpt = None,
-    token: TokenOpt = None,
-) -> None:
-    env_map: dict[str, Optional[str]] = {}
-    if env_file:
-        env_map.update(load_dotenv(Path(env_file).read_text(), environ=os.environ.copy()))
-    for env_value in env or []:
-        env_map.update(load_dotenv(env_value, environ=os.environ.copy()))
-
-    secrets_map: dict[str, Optional[str]] = {}
-    extended_environ = _get_extended_environ()
-    if secrets_file:
-        secrets_map.update(load_dotenv(Path(secrets_file).read_text(), environ=extended_environ))
-    for secret in secrets or []:
-        secrets_map.update(load_dotenv(secret, environ=extended_environ))
-
-    api = get_hf_api(token=token)
-    job = api.run_job(
-        image=image,
-        command=command,
-        env=env_map,
-        secrets=secrets_map,
-        flavor=flavor,
-        timeout=timeout,
-        namespace=namespace,
-    )
-    # Always print the job ID to the user
-    print(f"Job started with ID: {job.id}")
-    print(f"View at: {job.url}")
-
-    if detach:
-        return
-    # Now let's stream the logs
-    for log in api.fetch_job_logs(job_id=job.id):
-        print(log)
-
-
-@jobs_cli.command("logs", help="Fetch the logs of a Job")
-def jobs_logs(
-    job_id: JobIdArg,
-    namespace: NamespaceOpt = None,
-    token: TokenOpt = None,
-) -> None:
-    api = get_hf_api(token=token)
-    for log in api.fetch_job_logs(job_id=job_id, namespace=namespace):
-        print(log)
-
-
-def _matches_filters(job_properties: dict[str, str], filters: dict[str, str]) -> bool:
-    """Check if scheduled job matches all specified filters."""
-    for key, pattern in filters.items():
-        # Check if property exists
-        if key not in job_properties:
-            return False
-        # Support pattern matching with wildcards
-        if "*" in pattern or "?" in pattern:
-            # Convert glob pattern to regex
-            regex_pattern = pattern.replace("*", ".*").replace("?", ".")
-            if not re.search(f"^{regex_pattern}$", job_properties[key], re.IGNORECASE):
-                return False
-        # Simple substring matching
-        elif pattern.lower() not in job_properties[key].lower():
-            return False
-    return True
-
-
-def _print_output(rows: list[list[Union[str, int]]], headers: list[str], fmt: Optional[str]) -> None:
-    """Print output according to the chosen format."""
-    if fmt:
-        # Use custom template if provided
-        template = fmt
-        for row in rows:
-            line = template
-            for i, field in enumerate(["id", "image", "command", "created", "status"]):
-                placeholder = f"{{{{.{field}}}}}"
-                if placeholder in line:
-                    line = line.replace(placeholder, str(row[i]))
-            print(line)
-    else:
-        # Default tabular format
-        print(_tabulate(rows, headers=headers))
-
-
-@jobs_cli.command("ps", help="List Jobs")
-def jobs_ps(
-    all: Annotated[
-        bool,
-        typer.Option(
->>>>>>> b8d60924
-            "-a",
-            "--all",
-            help="Show all Jobs (default shows just running)",
-        ),
-    ] = False,
-    namespace: NamespaceOpt = None,
-    token: TokenOpt = None,
-    filter: Annotated[
-        Optional[list[str]],
-        typer.Option(
-            "-f",
-            "--filter",
-            help="Filter output based on conditions provided (format: key=value)",
-        ),
-    ] = None,
-    format: Annotated[
-        Optional[str],
-        typer.Option(
-            help="Format output using a custom template",
-<<<<<<< HEAD
-        )
-        run_parser.set_defaults(func=PsCommand)
-
-    def __init__(self, args: Namespace) -> None:
-        self.all: bool = args.all
-        self.namespace: Optional[str] = args.namespace
-        self.token: Optional[str] = args.token
-        self.format: Optional[str] = args.format
-        self.filters: dict[str, str] = {}
-
-        # Parse filter arguments (key=value pairs)
-        for f in args.filter:
-=======
-        ),
-    ] = None,
-) -> None:
-    try:
-        api = get_hf_api(token=token)
-        # Fetch jobs data
-        jobs = api.list_jobs(namespace=namespace)
-        # Define table headers
-        table_headers = ["JOB ID", "IMAGE/SPACE", "COMMAND", "CREATED", "STATUS"]
-        rows: list[list[Union[str, int]]] = []
-
-        filters: dict[str, str] = {}
-        for f in filter or []:
->>>>>>> b8d60924
-            if "=" in f:
-                key, value = f.split("=", 1)
-                filters[key.lower()] = value
-            else:
-                print(f"Warning: Ignoring invalid filter format '{f}'. Use key=value format.")
-        # Process jobs data
-        for job in jobs:
-            # Extract job data for filtering
-            status = job.status.stage if job.status else "UNKNOWN"
-            if not all and status not in ("RUNNING", "UPDATING"):
-                # Skip job if not all jobs should be shown and status doesn't match criteria
-                continue
-            # Extract job data for output
-            job_id = job.id
-
-            # Extract image or space information
-            image_or_space = job.docker_image or "N/A"
-
-            # Extract and format command
-            cmd = job.command or []
-            command_str = " ".join(cmd) if cmd else "N/A"
-
-            # Extract creation time
-            created_at = job.created_at.strftime("%Y-%m-%d %H:%M:%S") if job.created_at else "N/A"
-
-<<<<<<< HEAD
-                # Skip job if not all jobs should be shown and status doesn't match criteria
-                if not self.all and status not in ("RUNNING", "UPDATING"):
-                    continue
-
-                # Extract job ID
-                job_id = job.id
-
-                # Extract image or space information
-                image_or_space = job.docker_image or "N/A"
-
-                # Extract and format command
-                command = job.command or []
-                command_str = " ".join(command) if command else "N/A"
-
-                # Extract creation time
-                created_at = job.created_at.strftime("%Y-%m-%d %H:%M:%S") if job.created_at else "N/A"
-
-                # Create a dict with all job properties for filtering
-                job_properties = {
-                    "id": job_id,
-                    "image": image_or_space,
-                    "status": status.lower(),
-                    "command": command_str,
-                }
-
-                # Check if job matches all filters
-                if not self._matches_filters(job_properties):
-                    continue
-
-                # Create row
-                rows.append([job_id, image_or_space, command_str, created_at, status])
-
-            # Handle empty results
-            if not rows:
-                filters_msg = ""
-                if self.filters:
-                    filters_msg = f" matching filters: {', '.join([f'{k}={v}' for k, v in self.filters.items()])}"
-
-                print(f"No jobs found{filters_msg}")
-                return
-
-            # Apply custom format if provided or use default tabular format
-            self._print_output(rows, table_headers)
-
-        except HfHubHTTPError as e:
-            print(f"Error fetching jobs data: {e}")
-        except (KeyError, ValueError, TypeError) as e:
-            print(f"Error processing jobs data: {e}")
-        except Exception as e:
-            print(f"Unexpected error - {type(e).__name__}: {e}")
-
-    def _matches_filters(self, job_properties: dict[str, str]) -> bool:
-        """Check if job matches all specified filters."""
-        for key, pattern in self.filters.items():
-            # Check if property exists
-            if key not in job_properties:
-                return False
-=======
-            # Create a dict with all job properties for filtering
-            props = {"id": job_id, "image": image_or_space, "status": status.lower(), "command": command_str}
-            if not _matches_filters(props, filters):
-                continue
->>>>>>> b8d60924
-
-            # Create row
-            rows.append([job_id, image_or_space, command_str, created_at, status])
-
-        # Handle empty results
-        if not rows:
-            filters_msg = (
-                f" matching filters: {', '.join([f'{k}={v}' for k, v in filters.items()])}" if filters else ""
-            )
-<<<<<<< HEAD
-
-
-class InspectCommand(BaseHuggingfaceCLICommand):
-    @staticmethod
-    def register_subcommand(parser: _SubParsersAction) -> None:
-        run_parser = parser.add_parser("inspect", help="Display detailed information on one or more Jobs")
-        run_parser.add_argument(
-            "--namespace",
-            type=str,
-            help="The namespace where the job is running. Defaults to the current user's namespace.",
-        )
-        run_parser.add_argument(
-            "--token", type=str, help="A User Access Token generated from https://huggingface.co/settings/tokens"
-        )
-        run_parser.add_argument("job_ids", nargs="...", help="The jobs to inspect")
-        run_parser.set_defaults(func=InspectCommand)
-
-    def __init__(self, args: Namespace) -> None:
-        self.namespace: Optional[str] = args.namespace
-        self.token: Optional[str] = args.token
-        self.job_ids: list[str] = args.job_ids
-
-    def run(self) -> None:
-        api = HfApi(token=self.token)
-        jobs = [api.inspect_job(job_id=job_id, namespace=self.namespace) for job_id in self.job_ids]
-        print(json.dumps([asdict(job) for job in jobs], indent=4, default=str))
-
-
-class CancelCommand(BaseHuggingfaceCLICommand):
-    @staticmethod
-    def register_subcommand(parser: _SubParsersAction) -> None:
-        run_parser = parser.add_parser("cancel", help="Cancel a Job")
-        run_parser.add_argument("job_id", type=str, help="Job ID")
-        run_parser.add_argument(
-            "--namespace",
-            type=str,
-            help="The namespace where the job is running. Defaults to the current user's namespace.",
-        )
-        run_parser.add_argument(
-            "--token", type=str, help="A User Access Token generated from https://huggingface.co/settings/tokens"
-        )
-        run_parser.set_defaults(func=CancelCommand)
-
-    def __init__(self, args: Namespace) -> None:
-        self.job_id: str = args.job_id
-        self.namespace = args.namespace
-        self.token: Optional[str] = args.token
-
-    def run(self) -> None:
-        api = HfApi(token=self.token)
-        api.cancel_job(job_id=self.job_id, namespace=self.namespace)
-
-
-class UvCommand(BaseHuggingfaceCLICommand):
-    """Run UV scripts on Hugging Face infrastructure."""
-
-    @staticmethod
-    def register_subcommand(parser):
-        """Register UV run subcommand."""
-        uv_parser = parser.add_parser(
-            "uv",
-            help="Run UV scripts (Python with inline dependencies) on HF infrastructure",
-        )
-
-        subparsers = uv_parser.add_subparsers(dest="uv_command", help="UV commands", required=True)
-
-        # Run command only
-        run_parser = subparsers.add_parser(
-            "run",
-            help="Run a UV script (local file or URL) on HF infrastructure",
-        )
-        run_parser.add_argument("script", help="UV script to run (local file or URL)")
-        run_parser.add_argument("script_args", nargs="...", help="Arguments for the script", default=[])
-        run_parser.add_argument("--image", type=str, help="Use a custom Docker image with `uv` installed.")
-        run_parser.add_argument(
-            "--repo",
-            help="Repository name for the script (creates ephemeral if not specified)",
-        )
-        run_parser.add_argument(
-            "--flavor",
-            type=str,
-            help=f"Flavor for the hardware, as in HF Spaces. Defaults to `cpu-basic`. Possible values: {', '.join(SUGGESTED_FLAVORS)}.",
-        )
-        run_parser.add_argument("-e", "--env", action="append", help="Environment variables")
-        run_parser.add_argument(
-            "-s",
-            "--secrets",
-            action="append",
-            help=(
-                "Set secret environment variables. E.g. --secrets SECRET=value "
-                "or `--secrets HF_TOKEN` to pass your Hugging Face token."
-            ),
-        )
-        run_parser.add_argument("--env-file", type=str, help="Read in a file of environment variables.")
-        run_parser.add_argument(
-            "--secrets-file",
-            type=str,
-            help="Read in a file of secret environment variables.",
-        )
-        run_parser.add_argument("--timeout", type=str, help="Max duration (e.g., 30s, 5m, 1h)")
-        run_parser.add_argument("-d", "--detach", action="store_true", help="Run in background")
-        run_parser.add_argument(
-            "--namespace",
-            type=str,
-            help="The namespace where the Job will be created. Defaults to the current user's namespace.",
-        )
-        run_parser.add_argument("--token", type=str, help="HF token")
-        # UV options
-        run_parser.add_argument("--with", action="append", help="Run with the given packages installed", dest="with_")
-        run_parser.add_argument(
-            "-p", "--python", type=str, help="The Python interpreter to use for the run environment"
-        )
-        run_parser.set_defaults(func=UvCommand)
-
-    def __init__(self, args: Namespace) -> None:
-        """Initialize the command with parsed arguments."""
-        self.script = args.script
-        self.script_args = args.script_args
-        self.dependencies = args.with_
-        self.python = args.python
-        self.image = args.image
-        self.env: dict[str, Optional[str]] = {}
-        if args.env_file:
-            self.env.update(load_dotenv(Path(args.env_file).read_text(), environ=os.environ.copy()))
-        for env_value in args.env or []:
-            self.env.update(load_dotenv(env_value, environ=os.environ.copy()))
-        self.secrets: dict[str, Optional[str]] = {}
-        extended_environ = _get_extended_environ()
-        if args.secrets_file:
-            self.secrets.update(load_dotenv(Path(args.secrets_file).read_text(), environ=extended_environ))
-        for secret in args.secrets or []:
-            self.secrets.update(load_dotenv(secret, environ=extended_environ))
-        self.flavor: Optional[SpaceHardware] = args.flavor
-        self.timeout: Optional[str] = args.timeout
-        self.detach: bool = args.detach
-        self.namespace: Optional[str] = args.namespace
-        self.token: Optional[str] = args.token
-        self._repo = args.repo
-
-    def run(self) -> None:
-        """Execute UV command."""
-        logging.set_verbosity(logging.INFO)
-        api = HfApi(token=self.token)
-        job = api.run_uv_job(
-            script=self.script,
-            script_args=self.script_args,
-            dependencies=self.dependencies,
-            python=self.python,
-            image=self.image,
-            env=self.env,
-            secrets=self.secrets,
-            flavor=self.flavor,
-            timeout=self.timeout,
-            namespace=self.namespace,
-            _repo=self._repo,
-        )
-
-        # Always print the job ID to the user
-        print(f"Job started with ID: {job.id}")
-        print(f"View at: {job.url}")
-
-        if self.detach:
-            return
-
-        # Now let's stream the logs
-        for log in api.fetch_job_logs(job_id=job.id):
-            print(log)
-
-
-def _get_extended_environ() -> dict[str, str]:
-    extended_environ = os.environ.copy()
-    if (token := get_token()) is not None:
-        extended_environ["HF_TOKEN"] = token
-    return extended_environ
-
-
-class ScheduledJobsCommands(BaseHuggingfaceCLICommand):
-    @staticmethod
-    def register_subcommand(parser: _SubParsersAction):
-        scheduled_jobs_parser = parser.add_parser("scheduled", help="Create and manage scheduled Jobs on the Hub.")
-        scheduled_jobs_subparsers = scheduled_jobs_parser.add_subparsers(
-            help="huggingface.co scheduled jobs related commands"
-        )
-
-        # Show help if no subcommand is provided
-        scheduled_jobs_parser.set_defaults(func=lambda args: scheduled_jobs_subparsers.print_help())
-
-        # Register commands
-        ScheduledRunCommand.register_subcommand(scheduled_jobs_subparsers)
-        ScheduledPsCommand.register_subcommand(scheduled_jobs_subparsers)
-        ScheduledInspectCommand.register_subcommand(scheduled_jobs_subparsers)
-        ScheduledDeleteCommand.register_subcommand(scheduled_jobs_subparsers)
-        ScheduledSuspendCommand.register_subcommand(scheduled_jobs_subparsers)
-        ScheduledResumeCommand.register_subcommand(scheduled_jobs_subparsers)
-        ScheduledUvCommand.register_subcommand(scheduled_jobs_subparsers)
-
-
-class ScheduledRunCommand(BaseHuggingfaceCLICommand):
-    @staticmethod
-    def register_subcommand(parser: _SubParsersAction) -> None:
-        run_parser = parser.add_parser("run", help="Schedule a Job")
-        run_parser.add_argument(
-            "schedule",
-            type=str,
-            help="One of annually, yearly, monthly, weekly, daily, hourly, or a CRON schedule expression.",
-        )
-        run_parser.add_argument("image", type=str, help="The Docker image to use.")
-        run_parser.add_argument(
-            "--suspend",
-            action="store_true",
-            help="Suspend (pause) the scheduled Job",
-            default=None,
-        )
-        run_parser.add_argument(
-            "--concurrency",
-            action="store_true",
-            help="Allow multiple instances of this Job to run concurrently",
-            default=None,
-        )
-        run_parser.add_argument("-e", "--env", action="append", help="Set environment variables. E.g. --env ENV=value")
-        run_parser.add_argument(
-            "-s",
-            "--secrets",
-            action="append",
-            help=(
-                "Set secret environment variables. E.g. --secrets SECRET=value "
-                "or `--secrets HF_TOKEN` to pass your Hugging Face token."
-            ),
-        )
-        run_parser.add_argument("--env-file", type=str, help="Read in a file of environment variables.")
-        run_parser.add_argument("--secrets-file", type=str, help="Read in a file of secret environment variables.")
-        run_parser.add_argument(
-            "--flavor",
-            type=str,
-            help=f"Flavor for the hardware, as in HF Spaces. Defaults to `cpu-basic`. Possible values: {', '.join(SUGGESTED_FLAVORS)}.",
-        )
-        run_parser.add_argument(
-            "--timeout",
-            type=str,
-            help="Max duration: int/float with s (seconds, default), m (minutes), h (hours) or d (days).",
-        )
-        run_parser.add_argument(
-            "--namespace",
-            type=str,
-            help="The namespace where the scheduled Job will be created. Defaults to the current user's namespace.",
-        )
-        run_parser.add_argument(
-            "--token",
-            type=str,
-            help="A User Access Token generated from https://huggingface.co/settings/tokens",
-        )
-        run_parser.add_argument("command", nargs="...", help="The command to run.")
-        run_parser.set_defaults(func=ScheduledRunCommand)
-
-    def __init__(self, args: Namespace) -> None:
-        self.schedule: str = args.schedule
-        self.image: str = args.image
-        self.command: list[str] = args.command
-        self.suspend: Optional[bool] = args.suspend
-        self.concurrency: Optional[bool] = args.concurrency
-        self.env: dict[str, Optional[str]] = {}
-        if args.env_file:
-            self.env.update(load_dotenv(Path(args.env_file).read_text(), environ=os.environ.copy()))
-        for env_value in args.env or []:
-            self.env.update(load_dotenv(env_value, environ=os.environ.copy()))
-        self.secrets: dict[str, Optional[str]] = {}
-        extended_environ = _get_extended_environ()
-        if args.secrets_file:
-            self.secrets.update(load_dotenv(Path(args.secrets_file).read_text(), environ=extended_environ))
-        for secret in args.secrets or []:
-            self.secrets.update(load_dotenv(secret, environ=extended_environ))
-        self.flavor: Optional[SpaceHardware] = args.flavor
-        self.timeout: Optional[str] = args.timeout
-        self.namespace: Optional[str] = args.namespace
-        self.token: Optional[str] = args.token
-
-    def run(self) -> None:
-        api = HfApi(token=self.token)
-        scheduled_job = api.create_scheduled_job(
-            image=self.image,
-            command=self.command,
-            schedule=self.schedule,
-            suspend=self.suspend,
-            concurrency=self.concurrency,
-            env=self.env,
-            secrets=self.secrets,
-            flavor=self.flavor,
-            timeout=self.timeout,
-            namespace=self.namespace,
-        )
-        # Always print the scheduled job ID to the user
-        print(f"Scheduled Job created with ID: {scheduled_job.id}")
-
-
-class ScheduledPsCommand(BaseHuggingfaceCLICommand):
-    @staticmethod
-    def register_subcommand(parser: _SubParsersAction) -> None:
-        run_parser = parser.add_parser("ps", help="List scheduled Jobs")
-        run_parser.add_argument(
-=======
-            print(f"No jobs found{filters_msg}")
-            return
-        # Apply custom format if provided or use default tabular format
-        _print_output(rows, table_headers, format)
-
-    except HfHubHTTPError as e:
-        print(f"Error fetching jobs data: {e}")
-    except (KeyError, ValueError, TypeError) as e:
-        print(f"Error processing jobs data: {e}")
-    except Exception as e:
-        print(f"Unexpected error - {type(e).__name__}: {e}")
-
-
-@jobs_cli.command("inspect", help="Display detailed information on one or more Jobs")
-def jobs_inspect(
-    job_ids: Annotated[
-        list[str],
-        typer.Argument(
-            help="The jobs to inspect",
-        ),
-    ],
-    namespace: NamespaceOpt = None,
-    token: TokenOpt = None,
-) -> None:
-    api = get_hf_api(token=token)
-    jobs = [api.inspect_job(job_id=job_id, namespace=namespace) for job_id in job_ids]
-    print(json.dumps([asdict(job) for job in jobs], indent=4, default=str))
-
-
-@jobs_cli.command("cancel", help="Cancel a Job")
-def jobs_cancel(
-    job_id: JobIdArg,
-    namespace: NamespaceOpt = None,
-    token: TokenOpt = None,
-) -> None:
-    api = get_hf_api(token=token)
-    api.cancel_job(job_id=job_id, namespace=namespace)
-
-
-uv_app = typer_factory(help="Run UV scripts (Python with inline dependencies) on HF infrastructure")
-jobs_cli.add_typer(uv_app, name="uv")
-
-
-@uv_app.command("run", help="Run a UV script (local file or URL) on HF infrastructure")
-def jobs_uv_run(
-    script: ScriptArg,
-    script_args: ScriptArgsArg = None,
-    image: ImageOpt = None,
-    repo: RepoOpt = None,
-    flavor: FlavorOpt = None,
-    env: EnvOpt = None,
-    secrets: SecretsOpt = None,
-    env_file: EnvFileOpt = None,
-    secrets_file: SecretsFileOpt = None,
-    timeout: TimeoutOpt = None,
-    detach: DetachOpt = False,
-    namespace: NamespaceOpt = None,
-    token: TokenOpt = None,
-    with_: WithOpt = None,
-    python: PythonOpt = None,
-) -> None:
-    env_map: dict[str, Optional[str]] = {}
-    if env_file:
-        env_map.update(load_dotenv(Path(env_file).read_text(), environ=os.environ.copy()))
-    for env_value in env or []:
-        env_map.update(load_dotenv(env_value, environ=os.environ.copy()))
-    secrets_map: dict[str, Optional[str]] = {}
-    extended_environ = _get_extended_environ()
-    if secrets_file:
-        secrets_map.update(load_dotenv(Path(secrets_file).read_text(), environ=extended_environ))
-    for secret in secrets or []:
-        secrets_map.update(load_dotenv(secret, environ=extended_environ))
-
-    api = get_hf_api(token=token)
-    job = api.run_uv_job(
-        script=script,
-        script_args=script_args or [],
-        dependencies=with_,
-        python=python,
-        image=image,
-        env=env_map,
-        secrets=secrets_map,
-        flavor=flavor,  # type: ignore[arg-type]
-        timeout=timeout,
-        namespace=namespace,
-        _repo=repo,
-    )
-    # Always print the job ID to the user
-    print(f"Job started with ID: {job.id}")
-    print(f"View at: {job.url}")
-    if detach:
-        return
-    # Now let's stream the logs
-    for log in api.fetch_job_logs(job_id=job.id):
-        print(log)
-
-
-scheduled_app = typer_factory(help="Create and manage scheduled Jobs on the Hub.")
-jobs_cli.add_typer(scheduled_app, name="scheduled")
-
-
-@scheduled_app.command("run", help="Schedule a Job")
-def scheduled_run(
-    schedule: ScheduleArg,
-    image: ImageArg,
-    command: CommandArg,
-    suspend: SuspendOpt = None,
-    concurrency: ConcurrencyOpt = None,
-    env: EnvOpt = None,
-    secrets: SecretsOpt = None,
-    env_file: EnvFileOpt = None,
-    secrets_file: SecretsFileOpt = None,
-    flavor: FlavorOpt = None,
-    timeout: TimeoutOpt = None,
-    namespace: NamespaceOpt = None,
-    token: TokenOpt = None,
-) -> None:
-    env_map: dict[str, Optional[str]] = {}
-    if env_file:
-        env_map.update(load_dotenv(Path(env_file).read_text(), environ=os.environ.copy()))
-    for env_value in env or []:
-        env_map.update(load_dotenv(env_value, environ=os.environ.copy()))
-    secrets_map: dict[str, Optional[str]] = {}
-    extended_environ = _get_extended_environ()
-    if secrets_file:
-        secrets_map.update(load_dotenv(Path(secrets_file).read_text(), environ=extended_environ))
-    for secret in secrets or []:
-        secrets_map.update(load_dotenv(secret, environ=extended_environ))
-
-    api = get_hf_api(token=token)
-    scheduled_job = api.create_scheduled_job(
-        image=image,
-        command=command,
-        schedule=schedule,
-        suspend=suspend,
-        concurrency=concurrency,
-        env=env_map,
-        secrets=secrets_map,
-        flavor=flavor,
-        timeout=timeout,
-        namespace=namespace,
-    )
-    print(f"Scheduled Job created with ID: {scheduled_job.id}")
-
-
-@scheduled_app.command("ps", help="List scheduled Jobs")
-def scheduled_ps(
-    all: Annotated[
-        bool,
-        typer.Option(
->>>>>>> b8d60924
-            "-a",
-            "--all",
-            help="Show all scheduled Jobs (default hides suspended)",
-        ),
-    ] = False,
-    namespace: NamespaceOpt = None,
-    token: TokenOpt = None,
-    filter: Annotated[
-        Optional[list[str]],
-        typer.Option(
-            "-f",
-            "--filter",
-            help="Filter output based on conditions provided (format: key=value)",
-        ),
-    ] = None,
-    format: Annotated[
-        Optional[str],
-        typer.Option(
-            "--format",
-            help="Format output using a custom template",
-<<<<<<< HEAD
-        )
-        run_parser.set_defaults(func=ScheduledPsCommand)
-
-    def __init__(self, args: Namespace) -> None:
-        self.all: bool = args.all
-        self.namespace: Optional[str] = args.namespace
-        self.token: Optional[str] = args.token
-        self.format: Optional[str] = args.format
-        self.filters: dict[str, str] = {}
-
-        # Parse filter arguments (key=value pairs)
-        for f in args.filter:
-=======
-        ),
-    ] = None,
-) -> None:
-    try:
-        api = get_hf_api(token=token)
-        scheduled_jobs = api.list_scheduled_jobs(namespace=namespace)
-        table_headers = ["ID", "SCHEDULE", "IMAGE/SPACE", "COMMAND", "LAST RUN", "NEXT RUN", "SUSPEND"]
-        rows: list[list[Union[str, int]]] = []
-        filters: dict[str, str] = {}
-        for f in filter or []:
->>>>>>> b8d60924
-            if "=" in f:
-                key, value = f.split("=", 1)
-                filters[key.lower()] = value
-            else:
-                print(f"Warning: Ignoring invalid filter format '{f}'. Use key=value format.")
-
-<<<<<<< HEAD
-    def run(self) -> None:
-        """
-        Fetch and display scheduked job information for the current user.
-        Uses Docker-style filtering with -f/--filter flag and key=value pairs.
-        """
-        try:
-            api = HfApi(token=self.token)
-
-            # Fetch jobs data
-            scheduled_jobs = api.list_scheduled_jobs(namespace=self.namespace)
-
-            # Define table headers
-            table_headers = [
-                "ID",
-                "SCHEDULE",
-                "IMAGE/SPACE",
-                "COMMAND",
-                "LAST RUN",
-                "NEXT RUN",
-                "SUSPEND",
-            ]
-
-            # Process jobs data
-            rows = []
-
-            for scheduled_job in scheduled_jobs:
-                # Extract job data for filtering
-                suspend = scheduled_job.suspend
-
-                # Skip job if not all jobs should be shown and status doesn't match criteria
-                if not self.all and suspend:
-                    continue
-
-                # Extract job ID
-                scheduled_job_id = scheduled_job.id
-
-                # Extract schedule
-                schedule = scheduled_job.schedule
-
-                # Extract image or space information
-                image_or_space = scheduled_job.job_spec.docker_image or "N/A"
-
-                # Extract and format command
-                command = scheduled_job.job_spec.command or []
-                command_str = " ".join(command) if command else "N/A"
-
-                # Extract status
-                last_job_at = (
-                    scheduled_job.status.last_job.at.strftime("%Y-%m-%d %H:%M:%S")
-                    if scheduled_job.status.last_job
-                    else "N/A"
-                )
-                next_job_run_at = (
-                    scheduled_job.status.next_job_run_at.strftime("%Y-%m-%d %H:%M:%S")
-                    if scheduled_job.status.next_job_run_at
-                    else "N/A"
-                )
-
-                # Create a dict with all job properties for filtering
-                job_properties = {
-                    "id": scheduled_job_id,
-                    "image": image_or_space,
-                    "suspend": str(suspend),
-                    "command": command_str,
-                }
-
-                # Check if job matches all filters
-                if not self._matches_filters(job_properties):
-                    continue
-
-                # Create row
-                rows.append(
-                    [
-                        scheduled_job_id,
-                        schedule,
-                        image_or_space,
-                        command_str,
-                        last_job_at,
-                        next_job_run_at,
-                        suspend,
-                    ]
-                )
-
-            # Handle empty results
-            if not rows:
-                filters_msg = ""
-                if self.filters:
-                    filters_msg = f" matching filters: {', '.join([f'{k}={v}' for k, v in self.filters.items()])}"
-
-                print(f"No scheduled jobs found{filters_msg}")
-                return
-
-            # Apply custom format if provided or use default tabular format
-            self._print_output(rows, table_headers)
-
-        except HfHubHTTPError as e:
-            print(f"Error fetching scheduled jobs data: {e}")
-        except (KeyError, ValueError, TypeError) as e:
-            print(f"Error processing scheduled jobs data: {e}")
-        except Exception as e:
-            print(f"Unexpected error - {type(e).__name__}: {e}")
-
-    def _matches_filters(self, job_properties: dict[str, str]) -> bool:
-        """Check if scheduled job matches all specified filters."""
-        for key, pattern in self.filters.items():
-            # Check if property exists
-            if key not in job_properties:
-                return False
-
-            # Support pattern matching with wildcards
-            if "*" in pattern or "?" in pattern:
-                # Convert glob pattern to regex
-                regex_pattern = pattern.replace("*", ".*").replace("?", ".")
-                if not re.search(f"^{regex_pattern}$", job_properties[key], re.IGNORECASE):
-                    return False
-            # Simple substring matching
-            elif pattern.lower() not in job_properties[key].lower():
-                return False
-
-        return True
-
-    def _print_output(self, rows, headers):
-        """Print output according to the chosen format."""
-        if self.format:
-            # Custom template formatting (simplified)
-            template = self.format
-            for row in rows:
-                line = template
-                for i, field in enumerate(
-                    ["id", "schedule", "image", "command", "last_job_at", "next_job_run_at", "suspend"]
-                ):
-                    placeholder = f"{{{{.{field}}}}}"
-                    if placeholder in line:
-                        line = line.replace(placeholder, str(row[i]))
-                print(line)
-        else:
-            # Default tabular format
-            print(
-                _tabulate(
-                    rows,
-                    headers=headers,
-                )
-=======
-        for scheduled_job in scheduled_jobs:
-            suspend = scheduled_job.suspend or False
-            if not all and suspend:
-                continue
-            sj_id = scheduled_job.id
-            schedule = scheduled_job.schedule or "N/A"
-            image_or_space = scheduled_job.job_spec.docker_image or "N/A"
-            cmd = scheduled_job.job_spec.command or []
-            command_str = " ".join(cmd) if cmd else "N/A"
-            last_job_at = (
-                scheduled_job.status.last_job.at.strftime("%Y-%m-%d %H:%M:%S")
-                if scheduled_job.status.last_job
-                else "N/A"
->>>>>>> b8d60924
-            )
-            next_job_run_at = (
-                scheduled_job.status.next_job_run_at.strftime("%Y-%m-%d %H:%M:%S")
-                if scheduled_job.status.next_job_run_at
-                else "N/A"
-            )
-            props = {"id": sj_id, "image": image_or_space, "suspend": str(suspend), "command": command_str}
-            if not _matches_filters(props, filters):
-                continue
-            rows.append([sj_id, schedule, image_or_space, command_str, last_job_at, next_job_run_at, suspend])
-
-        if not rows:
-            filters_msg = (
-                f" matching filters: {', '.join([f'{k}={v}' for k, v in filters.items()])}" if filters else ""
-            )
-            print(f"No scheduled jobs found{filters_msg}")
-            return
-        _print_output(rows, table_headers, format)
-
-    except HfHubHTTPError as e:
-        print(f"Error fetching scheduled jobs data: {e}")
-    except (KeyError, ValueError, TypeError) as e:
-        print(f"Error processing scheduled jobs data: {e}")
-    except Exception as e:
-        print(f"Unexpected error - {type(e).__name__}: {e}")
-
-
-@scheduled_app.command("inspect", help="Display detailed information on one or more scheduled Jobs")
-def scheduled_inspect(
-    scheduled_job_ids: Annotated[
-        list[str],
-        typer.Argument(
-            help="The scheduled jobs to inspect",
-        ),
-    ],
-    namespace: NamespaceOpt = None,
-    token: TokenOpt = None,
-) -> None:
-    api = get_hf_api(token=token)
-    scheduled_jobs = [
-        api.inspect_scheduled_job(scheduled_job_id=scheduled_job_id, namespace=namespace)
-        for scheduled_job_id in scheduled_job_ids
-    ]
-    print(json.dumps([asdict(scheduled_job) for scheduled_job in scheduled_jobs], indent=4, default=str))
-
-
-@scheduled_app.command("delete", help="Delete a scheduled Job")
-def scheduled_delete(
-    scheduled_job_id: ScheduledJobIdArg,
-    namespace: NamespaceOpt = None,
-    token: TokenOpt = None,
-) -> None:
-    api = get_hf_api(token=token)
-    api.delete_scheduled_job(scheduled_job_id=scheduled_job_id, namespace=namespace)
-
-
-@scheduled_app.command("suspend", help="Suspend (pause) a scheduled Job")
-def scheduled_suspend(
-    scheduled_job_id: ScheduledJobIdArg,
-    namespace: NamespaceOpt = None,
-    token: TokenOpt = None,
-) -> None:
-    api = get_hf_api(token=token)
-    api.suspend_scheduled_job(scheduled_job_id=scheduled_job_id, namespace=namespace)
-
-
-@scheduled_app.command("resume", help="Resume (unpause) a scheduled Job")
-def scheduled_resume(
-    scheduled_job_id: ScheduledJobIdArg,
-    namespace: NamespaceOpt = None,
-    token: TokenOpt = None,
-) -> None:
-    api = get_hf_api(token=token)
-    api.resume_scheduled_job(scheduled_job_id=scheduled_job_id, namespace=namespace)
-
-
-scheduled_uv_app = typer_factory(help="Schedule UV scripts on HF infrastructure")
-scheduled_app.add_typer(scheduled_uv_app, name="uv")
-
-
-@scheduled_uv_app.command("run", help="Run a UV script (local file or URL) on HF infrastructure")
-def scheduled_uv_run(
-    schedule: ScheduleArg,
-    script: ScriptArg,
-    script_args: ScriptArgsArg = None,
-    suspend: SuspendOpt = None,
-    concurrency: ConcurrencyOpt = None,
-    image: ImageOpt = None,
-    repo: RepoOpt = None,
-    flavor: FlavorOpt = None,
-    env: EnvOpt = None,
-    secrets: SecretsOpt = None,
-    env_file: EnvFileOpt = None,
-    secrets_file: SecretsFileOpt = None,
-    timeout: TimeoutOpt = None,
-    namespace: NamespaceOpt = None,
-    token: TokenOpt = None,
-    with_: WithOpt = None,
-    python: PythonOpt = None,
-) -> None:
-    env_map: dict[str, Optional[str]] = {}
-    if env_file:
-        env_map.update(load_dotenv(Path(env_file).read_text(), environ=os.environ.copy()))
-    for env_value in env or []:
-        env_map.update(load_dotenv(env_value, environ=os.environ.copy()))
-    secrets_map: dict[str, Optional[str]] = {}
-    extended_environ = _get_extended_environ()
-    if secrets_file:
-        secrets_map.update(load_dotenv(Path(secrets_file).read_text(), environ=extended_environ))
-    for secret in secrets or []:
-        secrets_map.update(load_dotenv(secret, environ=extended_environ))
-
-    api = get_hf_api(token=token)
-    job = api.create_scheduled_uv_job(
-        script=script,
-        script_args=script_args or [],
-        schedule=schedule,
-        suspend=suspend,
-        concurrency=concurrency,
-        dependencies=with_,
-        python=python,
-        image=image,
-        env=env_map,
-        secrets=secrets_map,
-        flavor=flavor,  # type: ignore[arg-type]
-        timeout=timeout,
-        namespace=namespace,
-        _repo=repo,
-    )
-    print(f"Scheduled Job created with ID: {job.id}")
-
-
-### UTILS
-
-
-def _tabulate(rows: list[list[Union[str, int]]], headers: list[str]) -> str:
-    """
-    Inspired by:
-
-<<<<<<< HEAD
-
-class ScheduledInspectCommand(BaseHuggingfaceCLICommand):
-    @staticmethod
-    def register_subcommand(parser: _SubParsersAction) -> None:
-        run_parser = parser.add_parser("inspect", help="Display detailed information on one or more scheduled Jobs")
-        run_parser.add_argument(
-            "--namespace",
-            type=str,
-            help="The namespace where the scheduled job is. Defaults to the current user's namespace.",
-        )
-        run_parser.add_argument(
-            "--token", type=str, help="A User Access Token generated from https://huggingface.co/settings/tokens"
-        )
-        run_parser.add_argument("scheduled_job_ids", nargs="...", help="The scheduled jobs to inspect")
-        run_parser.set_defaults(func=ScheduledInspectCommand)
-
-    def __init__(self, args: Namespace) -> None:
-        self.namespace: Optional[str] = args.namespace
-        self.token: Optional[str] = args.token
-        self.scheduled_job_ids: list[str] = args.scheduled_job_ids
-
-    def run(self) -> None:
-        api = HfApi(token=self.token)
-        scheduled_jobs = [
-            api.inspect_scheduled_job(scheduled_job_id=scheduled_job_id, namespace=self.namespace)
-            for scheduled_job_id in self.scheduled_job_ids
-=======
-    - stackoverflow.com/a/8356620/593036
-    - stackoverflow.com/questions/9535954/printing-lists-as-tabular-data
-    """
-    col_widths = [max(len(str(x)) for x in col) for col in zip(*rows, headers)]
-    terminal_width = max(os.get_terminal_size().columns, len(headers) * 12)
-    while len(headers) + sum(col_widths) > terminal_width:
-        col_to_minimize = col_widths.index(max(col_widths))
-        col_widths[col_to_minimize] //= 2
-        if len(headers) + sum(col_widths) <= terminal_width:
-            col_widths[col_to_minimize] = terminal_width - sum(col_widths) - len(headers) + col_widths[col_to_minimize]
-    row_format = ("{{:{}}} " * len(headers)).format(*col_widths)
-    lines = []
-    lines.append(row_format.format(*headers))
-    lines.append(row_format.format(*["-" * w for w in col_widths]))
-    for row in rows:
-        row_format_args = [
-            str(x)[: col_width - 3] + "..." if len(str(x)) > col_width else str(x)
-            for x, col_width in zip(row, col_widths)
->>>>>>> b8d60924
-        ]
-        lines.append(row_format.format(*row_format_args))
-    return "\n".join(lines)
-
-
 def _get_extended_environ() -> Dict[str, str]:
     extended_environ = os.environ.copy()
     if (token := get_token()) is not None:
