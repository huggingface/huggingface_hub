# Copyright 2022 The HuggingFace Team. All rights reserved.
#
# Licensed under the Apache License, Version 2.0 (the "License");
# you may not use this file except in compliance with the License.
# You may obtain a copy of the License at
#
#     http://www.apache.org/licenses/LICENSE-2.0
#
# Unless required by applicable law or agreed to in writing, software
# distributed under the License is distributed on an "AS IS" BASIS,
# WITHOUT WARRANTIES OR CONDITIONS OF ANY KIND, either express or implied.
# See the License for the specific language governing permissions and
# limitations under the License.
"""Contains CLI utilities (styling, helpers)."""

import importlib.metadata
import os
import time
from enum import Enum
from pathlib import Path
from typing import TYPE_CHECKING, Annotated, Optional

import click
import typer

from huggingface_hub import __version__, constants
from huggingface_hub.utils import ANSI, get_session, hf_raise_for_status, installation_method, logging


logger = logging.get_logger()


if TYPE_CHECKING:
    from huggingface_hub.hf_api import HfApi


def get_hf_api(token: Optional[str] = None) -> "HfApi":
    # Import here to avoid circular import
    from huggingface_hub.hf_api import HfApi

<<<<<<< HEAD
    return HfApi(token=token, library_name="hf", library_version=__version__)
=======
    return HfApi(token=token, library_name="huggingface-cli", library_version=__version__)
>>>>>>> e2f6f267


#### TYPER UTILS


class AlphabeticalMixedGroup(typer.core.TyperGroup):
    """
    Typer Group that lists commands and sub-apps mixed and alphabetically.
    """

    def list_commands(self, ctx: click.Context) -> list[str]:  # type: ignore[name-defined]
<<<<<<< HEAD
        # click.Group stores both commands and sub-groups in `self.commands`
=======
        # click.Group stores both commands and subgroups in `self.commands`
>>>>>>> e2f6f267
        return sorted(self.commands.keys())


def typer_factory(help: str) -> typer.Typer:
    return typer.Typer(
        help=help,
        add_completion=True,
        no_args_is_help=True,
        cls=AlphabeticalMixedGroup,
        # Disable rich completely for consistent experience
        rich_markup_mode=None,
        rich_help_panel=None,
        pretty_exceptions_enable=False,
    )


class RepoType(str, Enum):
    model = "model"
    dataset = "dataset"
    space = "space"


RepoIdArg = Annotated[
    str,
    typer.Argument(
        help="The ID of the repo (e.g. `username/repo-name`).",
    ),
]


RepoTypeOpt = Annotated[
    RepoType,
    typer.Option(
        help="The type of repository (model, dataset, or space).",
    ),
]

TokenOpt = Annotated[
    Optional[str],
    typer.Option(
        help="A User Access Token generated from https://huggingface.co/settings/tokens.",
    ),
]

PrivateOpt = Annotated[
    bool,
    typer.Option(
        help="Whether to create a private repo if repo doesn't exist on the Hub. Ignored if the repo already exists.",
    ),
]

RevisionOpt = Annotated[
    Optional[str],
    typer.Option(
        help="Git revision id which can be a branch name, a tag, or a commit hash.",
    ),
]


### PyPI VERSION CHECKER


def check_cli_update() -> None:
    """
    Check whether a newer version of `huggingface_hub` is available on PyPI.

    If a newer version is found, notify the user and suggest updating.
    If current version is a pre-release (e.g. `1.0.0.rc1`), or a dev version (e.g. `1.0.0.dev1`), no check is performed.

    This function is called at the entry point of the CLI. It only performs the check once every 24 hours, and any error
    during the check is caught and logged, to avoid breaking the CLI.
    """
    try:
        _check_cli_update()
    except Exception:
        # We don't want the CLI to fail on version checks, no matter the reason.
        logger.debug("Error while checking for CLI update.", exc_info=True)


def _check_cli_update() -> None:
    current_version = importlib.metadata.version("huggingface_hub")

    # Skip if current version is a pre-release or dev version
    if any(tag in current_version for tag in ["rc", "dev"]):
        return

    # Skip if already checked in the last 24 hours
    if os.path.exists(constants.CHECK_FOR_UPDATE_DONE_PATH):
        mtime = os.path.getmtime(constants.CHECK_FOR_UPDATE_DONE_PATH)
        if (time.time() - mtime) < 24 * 3600:
            return

    # Touch the file to mark that we did the check now
    Path(constants.CHECK_FOR_UPDATE_DONE_PATH).touch()

    # Check latest version from PyPI
    response = get_session().get("https://pypi.org/pypi/huggingface_hub/json", timeout=2)
    hf_raise_for_status(response)
    data = response.json()
    latest_version = data["info"]["version"]

    # If latest version is different from current, notify user
    if current_version != latest_version:
        method = installation_method()
        if method == "brew":
            update_command = "brew upgrade huggingface-cli"
        elif method == "hf_installer" and os.name == "nt":
            update_command = 'powershell -NoProfile -Command "iwr -useb https://hf.co/cli/install.ps1 | iex"'
        elif method == "hf_installer":
<<<<<<< HEAD
            update_command = "curl -LsSf https://hf.co/cli/install.sh | sh -"
=======
            update_command = "curl -LsSf https://hf.co/cli/install.sh | bash -"
>>>>>>> e2f6f267
        else:  # unknown => likely pip
            update_command = "pip install -U huggingface_hub"

        click.echo(
            ANSI.yellow(
                f"A new version of huggingface_hub ({latest_version}) is available! "
                f"You are using version {current_version}.\n"
                f"To update, run: {ANSI.bold(update_command)}\n",
            )
        )<|MERGE_RESOLUTION|>--- conflicted
+++ resolved
@@ -38,11 +38,7 @@
     # Import here to avoid circular import
     from huggingface_hub.hf_api import HfApi
 
-<<<<<<< HEAD
-    return HfApi(token=token, library_name="hf", library_version=__version__)
-=======
     return HfApi(token=token, library_name="huggingface-cli", library_version=__version__)
->>>>>>> e2f6f267
 
 
 #### TYPER UTILS
@@ -54,11 +50,7 @@
     """
 
     def list_commands(self, ctx: click.Context) -> list[str]:  # type: ignore[name-defined]
-<<<<<<< HEAD
-        # click.Group stores both commands and sub-groups in `self.commands`
-=======
         # click.Group stores both commands and subgroups in `self.commands`
->>>>>>> e2f6f267
         return sorted(self.commands.keys())
 
 
@@ -168,11 +160,7 @@
         elif method == "hf_installer" and os.name == "nt":
             update_command = 'powershell -NoProfile -Command "iwr -useb https://hf.co/cli/install.ps1 | iex"'
         elif method == "hf_installer":
-<<<<<<< HEAD
-            update_command = "curl -LsSf https://hf.co/cli/install.sh | sh -"
-=======
             update_command = "curl -LsSf https://hf.co/cli/install.sh | bash -"
->>>>>>> e2f6f267
         else:  # unknown => likely pip
             update_command = "pip install -U huggingface_hub"
 
