# Copyright 2022 The HuggingFace Team. All rights reserved.
#
# Licensed under the Apache License, Version 2.0 (the "License");
# you may not use this file except in compliance with the License.
# You may obtain a copy of the License at
#
#     http://www.apache.org/licenses/LICENSE-2.0
#
# Unless required by applicable law or agreed to in writing, software
# distributed under the License is distributed on an "AS IS" BASIS,
# WITHOUT WARRANTIES OR CONDITIONS OF ANY KIND, either express or implied.
# See the License for the specific language governing permissions and
# limitations under the License.
"""Contains CLI utilities (styling, helpers)."""

import importlib.metadata
import os
import time
from enum import Enum
from typing import TYPE_CHECKING, Annotated, Optional, Union

import click
import typer

<<<<<<< HEAD
from huggingface_hub import __version__, constants
from huggingface_hub.hf_api import HfApi
from huggingface_hub.utils import get_session, hf_raise_for_status, installation_method, logging


logger = logging.get_logger()
=======
from huggingface_hub import __version__


if TYPE_CHECKING:
    from huggingface_hub.hf_api import HfApi


def get_hf_api(token: Optional[str] = None) -> "HfApi":
    # Import here to avoid circular import
    from huggingface_hub.hf_api import HfApi

    return HfApi(token=token, library_name="hf", library_version=__version__)
>>>>>>> f305cce6


class ANSI:
    """
    Helper for en.wikipedia.org/wiki/ANSI_escape_code
    """

    _bold = "\u001b[1m"
    _gray = "\u001b[90m"
    _red = "\u001b[31m"
    _reset = "\u001b[0m"
    _yellow = "\u001b[33m"

    @classmethod
    def bold(cls, s: str) -> str:
        return cls._format(s, cls._bold)

    @classmethod
    def gray(cls, s: str) -> str:
        return cls._format(s, cls._gray)

    @classmethod
    def red(cls, s: str) -> str:
        return cls._format(s, cls._bold + cls._red)

    @classmethod
    def yellow(cls, s: str) -> str:
        return cls._format(s, cls._yellow)

    @classmethod
    def _format(cls, s: str, code: str) -> str:
        if os.environ.get("NO_COLOR"):
            # See https://no-color.org/
            return s
        return f"{code}{s}{cls._reset}"


def tabulate(rows: list[list[Union[str, int]]], headers: list[str]) -> str:
    """
    Inspired by:

    - stackoverflow.com/a/8356620/593036
    - stackoverflow.com/questions/9535954/printing-lists-as-tabular-data
    """
    col_widths = [max(len(str(x)) for x in col) for col in zip(*rows, headers)]
    row_format = ("{{:{}}} " * len(headers)).format(*col_widths)
    lines = []
    lines.append(row_format.format(*headers))
    lines.append(row_format.format(*["-" * w for w in col_widths]))
    for row in rows:
        lines.append(row_format.format(*row))
    return "\n".join(lines)


#### TYPER UTILS


class AlphabeticalMixedGroup(typer.core.TyperGroup):
    """
    Typer Group that lists commands and sub-apps mixed and alphabetically.
    """

    def list_commands(self, ctx: click.Context) -> list[str]:  # type: ignore[name-defined]
        # click.Group stores both commands and sub-groups in `self.commands`
        return sorted(self.commands.keys())


def typer_factory(help: str) -> typer.Typer:
    return typer.Typer(
        help=help,
        add_completion=True,
        rich_markup_mode=None,
        no_args_is_help=True,
        cls=AlphabeticalMixedGroup,
    )


class RepoType(str, Enum):
    model = "model"
    dataset = "dataset"
    space = "space"


RepoIdArg = Annotated[
    str,
    typer.Argument(
        help="The ID of the repo (e.g. `username/repo-name`).",
    ),
]


RepoTypeOpt = Annotated[
    RepoType,
    typer.Option(
        help="The type of repository (model, dataset, or space).",
    ),
]

TokenOpt = Annotated[
    Optional[str],
    typer.Option(
        help="A User Access Token generated from https://huggingface.co/settings/tokens.",
    ),
]

PrivateOpt = Annotated[
    bool,
    typer.Option(
        help="Whether to create a private repo if repo doesn't exist on the Hub. Ignored if the repo already exists.",
    ),
]

RevisionOpt = Annotated[
    Optional[str],
    typer.Option(
        help="Git revision id which can be a branch name, a tag, or a commit hash.",
    ),
<<<<<<< HEAD
]


def get_hf_api(token: Optional[str] = None) -> HfApi:
    return HfApi(token=token, library_name="hf", library_version=__version__)


### PyPI VERSION CHECKER


def check_cli_update() -> None:
    """
    Check whether a newer version of `huggingface_hub` is available on PyPI.

    If a newer version is found, notify the user and suggest updating.
    The latest PyPI version is cached locally in `$HF_HOME/pypi_latest_version` for 24 hours to prevent repeated notifications.
    If current version is a pre-release (e.g. `1.0.0.rc1`), or a dev version (e.g. `1.0.0.dev1`), no check is performed.

    This function is called at the entry point of the CLI.
    """
    try:
        _check_cli_update()
    except Exception:
        # We don't want the CLI to fail on version checks, no matter the reason.
        logger.debug("Error while checking for CLI update.", exc_info=True)


def _check_cli_update() -> None:
    current_version = importlib.metadata.version("huggingface_hub")

    if any(tag in current_version for tag in ["rc", "dev"]):
        # Don't check for pre-releases or dev versions
        return

    cached_version = _get_cached_pypi_version()
    if cached_version is None:
        latest_version = _get_pypi_version()
        _cache_pypi_version(latest_version)
    else:
        latest_version = cached_version

    if current_version != latest_version:
        method = installation_method()
        if method == "brew":
            update_command = "brew upgrade huggingface-cli"
        elif method == "hf_installer" and os.name == "nt":
            update_command = "curl -LsSf https://hf.co/cli/install.ps1 | pwsh -"
        elif method == "hf_installer":
            update_command = "curl -LsSf https://hf.co/cli/install.sh | sh -"
        else:  # unknown => likely pip
            update_command = "pip install -U huggingface_hub"

        click.echo(
            ANSI.yellow(
                f"A new version of huggingface_hub ({latest_version}) is available! "
                f"You are using version {current_version}.\n"
                f"To update, run: {ANSI.bold(update_command)}\n",
            )
        )


def _get_pypi_version() -> str:
    response = get_session().get("https://pypi.org/pypi/huggingface_hub/json", timeout=2)
    hf_raise_for_status(response)
    data = response.json()
    return data["info"]["version"]


def _get_cached_pypi_version() -> Optional[str]:
    if os.path.exists(constants.PYPI_LATEST_VERSION_PATH):
        mtime = os.path.getmtime(constants.PYPI_LATEST_VERSION_PATH)
        # If the file is older than 24h, we don't use it
        if (time.time() - mtime) < 24 * 3600:
            with open(constants.PYPI_LATEST_VERSION_PATH, "r", encoding="utf-8") as f:
                return f.read().strip()
    return None


def _cache_pypi_version(version: str) -> None:
    with open(constants.PYPI_LATEST_VERSION_PATH, "w", encoding="utf-8") as f:
        f.write(version)
=======
]
>>>>>>> f305cce6
<|MERGE_RESOLUTION|>--- conflicted
+++ resolved
@@ -22,15 +22,12 @@
 import click
 import typer
 
-<<<<<<< HEAD
 from huggingface_hub import __version__, constants
 from huggingface_hub.hf_api import HfApi
 from huggingface_hub.utils import get_session, hf_raise_for_status, installation_method, logging
 
 
 logger = logging.get_logger()
-=======
-from huggingface_hub import __version__
 
 
 if TYPE_CHECKING:
@@ -42,7 +39,6 @@
     from huggingface_hub.hf_api import HfApi
 
     return HfApi(token=token, library_name="hf", library_version=__version__)
->>>>>>> f305cce6
 
 
 class ANSI:
@@ -160,12 +156,7 @@
     typer.Option(
         help="Git revision id which can be a branch name, a tag, or a commit hash.",
     ),
-<<<<<<< HEAD
-]
-
-
-def get_hf_api(token: Optional[str] = None) -> HfApi:
-    return HfApi(token=token, library_name="hf", library_version=__version__)
+]
 
 
 ### PyPI VERSION CHECKER
@@ -241,7 +232,4 @@
 
 def _cache_pypi_version(version: str) -> None:
     with open(constants.PYPI_LATEST_VERSION_PATH, "w", encoding="utf-8") as f:
-        f.write(version)
-=======
-]
->>>>>>> f305cce6
+        f.write(version)