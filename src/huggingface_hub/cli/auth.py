--- conflicted
+++ resolved
@@ -45,17 +45,6 @@
 
 logger = logging.get_logger(__name__)
 
-<<<<<<< HEAD
-try:
-    from InquirerPy import inquirer
-    from InquirerPy.base.control import Choice
-
-    _inquirer_py_available = True
-except ImportError:
-    _inquirer_py_available = False
-
-=======
->>>>>>> e2f6f267
 
 auth_cli = typer_factory(help="Manage authentication (login, logout, etc.).")
 
@@ -92,21 +81,6 @@
         logger.error("No stored tokens found. Please login first.")
         return None
 
-<<<<<<< HEAD
-    if _inquirer_py_available:
-        choices = [Choice(token_name, name=token_name) for token_name in token_names]
-        try:
-            return inquirer.select(
-                message="Select a token to switch to:",
-                choices=choices,
-                default=None,
-            ).execute()
-        except KeyboardInterrupt:
-            logger.info("Token selection cancelled.")
-            return None
-    # if inquirer is not available, use a simpler terminal UI
-=======
->>>>>>> e2f6f267
     print("Available stored tokens:")
     for i, token_name in enumerate(token_names, 1):
         print(f"{i}. {token_name}")
