--- conflicted
+++ resolved
@@ -27,13 +27,6 @@
 import typer
 
 from huggingface_hub.errors import HfHubHTTPError, RepositoryNotFoundError, RevisionNotFoundError
-<<<<<<< HEAD
-from huggingface_hub.utils import ANSI
-
-from ._cli_utils import PrivateOpt, RepoIdArg, RepoType, RepoTypeOpt, RevisionOpt, TokenOpt, get_hf_api, typer_factory
-
-
-=======
 from huggingface_hub.utils import ANSI, logging
 
 from ._cli_utils import (
@@ -48,15 +41,18 @@
 )
 
 
-logger = logging.get_logger(__name__)
-
->>>>>>> e2f6f267
 repo_cli = typer_factory(help="Manage repos on the Hub.")
 tag_cli = typer_factory(help="Manage tags for a repo on the Hub.")
 branch_cli = typer_factory(help="Manage branches for a repo on the Hub.")
 repo_cli.add_typer(tag_cli, name="tag")
 repo_cli.add_typer(branch_cli, name="branch")
 
+repo_cli = typer_factory(help="Manage repos on the Hub.")
+tag_cli = typer_factory(help="Manage tags for a repo on the Hub.")
+branch_cli = typer_factory(help="Manage branches for a repo on the Hub.")
+repo_cli.add_typer(tag_cli, name="tag")
+repo_cli.add_typer(branch_cli, name="branch")
+
 
 class GatedChoices(str, enum.Enum):
     auto = "auto"
@@ -155,15 +151,6 @@
             help="Whether the repository should be private.",
         ),
     ] = None,
-<<<<<<< HEAD
-    xet_enabled: Annotated[
-        Optional[bool],
-        typer.Option(
-            help=" Whether the repository should be enabled for Xet Storage.",
-        ),
-    ] = None,
-=======
->>>>>>> e2f6f267
     token: TokenOpt = None,
     repo_type: RepoTypeOpt = RepoType.model,
 ) -> None:
@@ -172,10 +159,6 @@
         repo_id=repo_id,
         gated=(gated.value if gated else None),  # type: ignore [arg-type]
         private=private,
-<<<<<<< HEAD
-        xet_enabled=xet_enabled,
-=======
->>>>>>> e2f6f267
         repo_type=repo_type.value,
     )
     print(f"Successfully updated the settings of {ANSI.bold(repo_id)} on the Hub.")
