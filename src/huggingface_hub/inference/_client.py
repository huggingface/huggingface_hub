# coding=utf-8
# Copyright 2023-present, the HuggingFace Inc. team.
#
# Licensed under the Apache License, Version 2.0 (the "License");
# you may not use this file except in compliance with the License.
# You may obtain a copy of the License at
#
#     http://www.apache.org/licenses/LICENSE-2.0
#
# Unless required by applicable law or agreed to in writing, software
# distributed under the License is distributed on an "AS IS" BASIS,
# WITHOUT WARRANTIES OR CONDITIONS OF ANY KIND, either express or implied.
# See the License for the specific language governing permissions and
# limitations under the License.
#
# Related resources:
#    https://huggingface.co/tasks
#    https://huggingface.co/docs/huggingface.js/inference/README
#    https://github.com/huggingface/huggingface.js/tree/main/packages/inference/src
#    https://github.com/huggingface/text-generation-inference/tree/main/clients/python
#    https://github.com/huggingface/text-generation-inference/blob/main/clients/python/text_generation/client.py
#    https://huggingface.slack.com/archives/C03E4DQ9LAJ/p1680169099087869
#    https://github.com/huggingface/unity-api#tasks
#
# Some TODO:
# - validate inputs/options/parameters? with Pydantic for instance? or only optionally?
# - add all tasks
#
# NOTE: the philosophy of this client is "let's make it as easy as possible to use it, even if less optimized". Some
# examples of how it translates:
# - Timeout / Server unavailable is handled by the client in a single "timeout" parameter.
# - Files can be provided as bytes, file paths, or URLs and the client will try to "guess" the type.
# - Images are parsed as PIL.Image for easier manipulation.
# - Provides a "recommended model" for each task => suboptimal but user-wise quicker to get a first script running.
# - Only the main parameters are publicly exposed. Power users can always read the docs for more options.
import logging
import time
import warnings
from dataclasses import asdict
from typing import (
    TYPE_CHECKING,
    Any,
    Dict,
    Iterable,
    List,
    Literal,
    Optional,
    Union,
    overload,
)

from requests import HTTPError
from requests.structures import CaseInsensitiveDict

from huggingface_hub.constants import (
    FRAMEWORKS,
    INFERENCE_ENDPOINT,
)
from huggingface_hub.inference._common import (
    TASKS_EXPECTING_IMAGES,
    ContentT,
    InferenceTimeoutError,
<<<<<<< HEAD
    ModelInfo,
=======
    ModelStatus,
>>>>>>> cb8fcc44
    _b64_encode,
    _b64_to_image,
    _bytes_to_dict,
    _bytes_to_image,
    _bytes_to_list,
    _get_recommended_model,
    _import_numpy,
    _is_tgi_server,
    _open_as_binary,
    _set_as_non_tgi,
    _stream_text_generation_response,
)
from huggingface_hub.inference._text_generation import (
    TextGenerationParameters,
    TextGenerationRequest,
    TextGenerationResponse,
    TextGenerationStreamResponse,
    raise_text_generation_error,
)
from huggingface_hub.inference._types import (
    ClassificationOutput,
    ConversationalOutput,
    FillMaskOutput,
    ImageSegmentationOutput,
    ObjectDetectionOutput,
    QuestionAnsweringOutput,
    TableQuestionAnsweringOutput,
    TokenClassificationOutput,
)
from huggingface_hub.utils import (
    BadRequestError,
    build_hf_headers,
    get_session,
    hf_raise_for_status,
    paginate,
)


if TYPE_CHECKING:
    import numpy as np
    from PIL import Image

logger = logging.getLogger(__name__)


class InferenceClient:
    """
    Initialize a new Inference Client.

    [`InferenceClient`] aims to provide a unified experience to perform inference. The client can be used
    seamlessly with either the (free) Inference API or self-hosted Inference Endpoints.

    Args:
        model (`str`, `optional`):
            The model to run inference with. Can be a model id hosted on the Hugging Face Hub, e.g. `bigcode/starcoder`
            or a URL to a deployed Inference Endpoint. Defaults to None, in which case a recommended model is
            automatically selected for the task.
        token (`str`, *optional*):
            Hugging Face token. Will default to the locally saved token. Pass `token=False` if you don't want to send
            your token to the server.
        timeout (`float`, `optional`):
            The maximum number of seconds to wait for a response from the server. Loading a new model in Inference
            API can take up to several minutes. Defaults to None, meaning it will loop until the server is available.
        headers (`Dict[str, str]`, `optional`):
            Additional headers to send to the server. By default only the authorization and user-agent headers are sent.
            Values in this dictionary will override the default values.
        cookies (`Dict[str, str]`, `optional`):
            Additional cookies to send to the server.
    """

    def __init__(
        self,
        model: Optional[str] = None,
        token: Union[str, bool, None] = None,
        timeout: Optional[float] = None,
        headers: Optional[Dict[str, str]] = None,
        cookies: Optional[Dict[str, str]] = None,
    ) -> None:
        self.model: Optional[str] = model
        self.token = token
        self.headers = CaseInsensitiveDict(build_hf_headers(token=token))  # contains 'authorization' + 'user-agent'
        if headers is not None:
            self.headers.update(headers)
        self.cookies = cookies
        self.timeout = timeout

    def __repr__(self):
        return f"<InferenceClient(model='{self.model if self.model else ''}', timeout={self.timeout})>"

    @overload
    def post(  # type: ignore
        self,
        *,
        json: Optional[Union[str, Dict, List]] = None,
        data: Optional[ContentT] = None,
        model: Optional[str] = None,
        task: Optional[str] = None,
        stream: Literal[False] = ...,
    ) -> bytes:
        pass

    @overload
    def post(  # type: ignore
        self,
        *,
        json: Optional[Union[str, Dict, List]] = None,
        data: Optional[ContentT] = None,
        model: Optional[str] = None,
        task: Optional[str] = None,
        stream: Literal[True] = ...,
    ) -> Iterable[bytes]:
        pass

    def post(
        self,
        *,
        json: Optional[Union[str, Dict, List]] = None,
        data: Optional[ContentT] = None,
        model: Optional[str] = None,
        task: Optional[str] = None,
        stream: bool = False,
    ) -> Union[bytes, Iterable[bytes]]:
        """
        Make a POST request to the inference server.

        Args:
            json (`Union[str, Dict, List]`, *optional*):
                The JSON data to send in the request body. Defaults to None.
            data (`Union[str, Path, bytes, BinaryIO]`, *optional*):
                The content to send in the request body. It can be raw bytes, a pointer to an opened file, a local file
                path, or a URL to an online resource (image, audio file,...). If both `json` and `data` are passed,
                `data` will take precedence. At least `json` or `data` must be provided. Defaults to None.
            model (`str`, *optional*):
                The model to use for inference. Can be a model ID hosted on the Hugging Face Hub or a URL to a deployed
                Inference Endpoint. Will override the model defined at the instance level. Defaults to None.
            task (`str`, *optional*):
                The task to perform on the inference. Used only to default to a recommended model if `model` is not
                provided. At least `model` or `task` must be provided. Defaults to None.
            stream (`bool`, *optional*):
                Whether to iterate over streaming APIs.

        Returns:
            bytes: The raw bytes returned by the server.

        Raises:
            [`InferenceTimeoutError`]:
                If the model is unavailable or the request times out.
            `HTTPError`:
                If the request fails with an HTTP error status code other than HTTP 503.
        """
        url = self._resolve_url(model, task)

        if data is not None and json is not None:
            warnings.warn("Ignoring `json` as `data` is passed as binary.")

        # Set Accept header if relevant
        headers = self.headers.copy()
        if task in TASKS_EXPECTING_IMAGES and "Accept" not in headers:
            headers["Accept"] = "image/png"

        t0 = time.time()
        timeout = self.timeout
        while True:
            with _open_as_binary(data) as data_as_binary:
                try:
                    response = get_session().post(
                        url,
                        json=json,
                        data=data_as_binary,
                        headers=headers,
                        cookies=self.cookies,
                        timeout=self.timeout,
                        stream=stream,
                    )
                except TimeoutError as error:
                    # Convert any `TimeoutError` to a `InferenceTimeoutError`
                    raise InferenceTimeoutError(f"Inference call timed out: {url}") from error

            try:
                hf_raise_for_status(response)
                return response.iter_lines() if stream else response.content
            except HTTPError as error:
                if error.response.status_code == 503:
                    # If Model is unavailable, either raise a TimeoutError...
                    if timeout is not None and time.time() - t0 > timeout:
                        raise InferenceTimeoutError(
                            f"Model not loaded on the server: {url}. Please retry with a higher timeout (current:"
                            f" {self.timeout})."
                        ) from error
                    # ...or wait 1s and retry
                    logger.info(f"Waiting for model to be loaded on the server: {error}")
                    time.sleep(1)
                    if timeout is not None:
                        timeout = max(self.timeout - (time.time() - t0), 1)  # type: ignore
                    continue
                raise

    def audio_classification(
        self,
        audio: ContentT,
        *,
        model: Optional[str] = None,
    ) -> List[ClassificationOutput]:
        """
        Perform audio classification on the provided audio content.

        Args:
            audio (Union[str, Path, bytes, BinaryIO]):
                The audio content to classify. It can be raw audio bytes, a local audio file, or a URL pointing to an
                audio file.
            model (`str`, *optional*):
                The model to use for audio classification. Can be a model ID hosted on the Hugging Face Hub
                or a URL to a deployed Inference Endpoint. If not provided, the default recommended model for
                audio classification will be used.

        Returns:
            `List[Dict]`: The classification output containing the predicted label and its confidence.

        Raises:
            [`InferenceTimeoutError`]:
                If the model is unavailable or the request times out.
            `HTTPError`:
                If the request fails with an HTTP error status code other than HTTP 503.

        Example:
        ```py
        >>> from huggingface_hub import InferenceClient
        >>> client = InferenceClient()
        >>> client.audio_classification("audio.flac")
        [{'score': 0.4976358711719513, 'label': 'hap'}, {'score': 0.3677836060523987, 'label': 'neu'},...]
        ```
        """
        response = self.post(data=audio, model=model, task="audio-classification")
        return _bytes_to_list(response)

    def automatic_speech_recognition(
        self,
        audio: ContentT,
        *,
        model: Optional[str] = None,
    ) -> str:
        """
        Perform automatic speech recognition (ASR or audio-to-text) on the given audio content.

        Args:
            audio (Union[str, Path, bytes, BinaryIO]):
                The content to transcribe. It can be raw audio bytes, local audio file, or a URL to an audio file.
            model (`str`, *optional*):
                The model to use for ASR. Can be a model ID hosted on the Hugging Face Hub or a URL to a deployed
                Inference Endpoint. If not provided, the default recommended model for ASR will be used.

        Returns:
            str: The transcribed text.

        Raises:
            [`InferenceTimeoutError`]:
                If the model is unavailable or the request times out.
            `HTTPError`:
                If the request fails with an HTTP error status code other than HTTP 503.

        Example:
        ```py
        >>> from huggingface_hub import InferenceClient
        >>> client = InferenceClient()
        >>> client.automatic_speech_recognition("hello_world.flac")
        "hello world"
        ```
        """
        response = self.post(data=audio, model=model, task="automatic-speech-recognition")
        return _bytes_to_dict(response)["text"]

    def conversational(
        self,
        text: str,
        generated_responses: Optional[List[str]] = None,
        past_user_inputs: Optional[List[str]] = None,
        *,
        parameters: Optional[Dict[str, Any]] = None,
        model: Optional[str] = None,
    ) -> ConversationalOutput:
        """
        Generate conversational responses based on the given input text (i.e. chat with the API).

        Args:
            text (`str`):
                The last input from the user in the conversation.
            generated_responses (`List[str]`, *optional*):
                A list of strings corresponding to the earlier replies from the model. Defaults to None.
            past_user_inputs (`List[str]`, *optional*):
                A list of strings corresponding to the earlier replies from the user. Should be the same length as
                `generated_responses`. Defaults to None.
            parameters (`Dict[str, Any]`, *optional*):
                Additional parameters for the conversational task. Defaults to None. For more details about the available
                parameters, please refer to [this page](https://huggingface.co/docs/api-inference/detailed_parameters#conversational-task)
            model (`str`, *optional*):
                The model to use for the conversational task. Can be a model ID hosted on the Hugging Face Hub or a URL to
                a deployed Inference Endpoint. If not provided, the default recommended conversational model will be used.
                Defaults to None.

        Returns:
            `Dict`: The generated conversational output.

        Raises:
            [`InferenceTimeoutError`]:
                If the model is unavailable or the request times out.
            `HTTPError`:
                If the request fails with an HTTP error status code other than HTTP 503.

        Example:
        ```py
        >>> from huggingface_hub import InferenceClient
        >>> client = InferenceClient()
        >>> output = client.conversational("Hi, who are you?")
        >>> output
        {'generated_text': 'I am the one who knocks.', 'conversation': {'generated_responses': ['I am the one who knocks.'], 'past_user_inputs': ['Hi, who are you?']}, 'warnings': ['Setting `pad_token_id` to `eos_token_id`:50256 for open-end generation.']}
        >>> client.conversational(
        ...     "Wow, that's scary!",
        ...     generated_responses=output["conversation"]["generated_responses"],
        ...     past_user_inputs=output["conversation"]["past_user_inputs"],
        ... )
        ```
        """
        payload: Dict[str, Any] = {"inputs": {"text": text}}
        if generated_responses is not None:
            payload["inputs"]["generated_responses"] = generated_responses
        if past_user_inputs is not None:
            payload["inputs"]["past_user_inputs"] = past_user_inputs
        if parameters is not None:
            payload["parameters"] = parameters
        response = self.post(json=payload, model=model, task="conversational")
        return _bytes_to_dict(response)  # type: ignore

    def visual_question_answering(
        self,
        image: ContentT,
        question: str,
        *,
        model: Optional[str] = None,
    ) -> List[str]:
        """
        Answering open-ended questions based on an image.

        Args:
            image (`Union[str, Path, bytes, BinaryIO]`):
                The input image for the context. It can be raw bytes, an image file, or a URL to an online image.
            question (`str`):
                Question to be answered.
            model (`str`, *optional*):
                The model to use for the visual question answering task. Can be a model ID hosted on the Hugging Face Hub or a URL to
                a deployed Inference Endpoint. If not provided, the default recommended visual question answering model will be used.
                Defaults to None.

        Returns:
            `List[Dict]`: a list of dictionaries containing the predicted label and associated probability.

        Raises:
            `InferenceTimeoutError`:
                If the model is unavailable or the request times out.
            `HTTPError`:
                If the request fails with an HTTP error status code other than HTTP 503.

        Example:
        ```py
        >>> from huggingface_hub import InferenceClient
        >>> client = InferenceClient()
        >>> client.visual_question_answering(
        ...     image="https://huggingface.co/datasets/mishig/sample_images/resolve/main/tiger.jpg",
        ...     question="What is the animal doing?"
        ... )
        [{'score': 0.778609573841095, 'answer': 'laying down'},{'score': 0.6957435607910156, 'answer': 'sitting'}, ...]
        ```
        """
        payload: Dict[str, Any] = {"question": question, "image": _b64_encode(image)}
        response = self.post(json=payload, model=model, task="visual-question-answering")
        return _bytes_to_list(response)

    def feature_extraction(self, text: str, *, model: Optional[str] = None) -> "np.ndarray":
        """
        Generate embeddings for a given text.

        Args:
            text (`str`):
                The text to embed.
            model (`str`, *optional*):
                The model to use for the conversational task. Can be a model ID hosted on the Hugging Face Hub or a URL to
                a deployed Inference Endpoint. If not provided, the default recommended conversational model will be used.
                Defaults to None.

        Returns:
            `np.ndarray`: The embedding representing the input text as a float32 numpy array.

        Raises:
            [`InferenceTimeoutError`]:
                If the model is unavailable or the request times out.
            `HTTPError`:
                If the request fails with an HTTP error status code other than HTTP 503.

        Example:
        ```py
        >>> from huggingface_hub import InferenceClient
        >>> client = InferenceClient()
        >>> client.feature_extraction("Hi, who are you?")
        array([[ 2.424802  ,  2.93384   ,  1.1750331 , ...,  1.240499, -0.13776633, -0.7889173 ],
        [-0.42943227, -0.6364878 , -1.693462  , ...,  0.41978157, -2.4336355 ,  0.6162071 ],
        ...,
        [ 0.28552425, -0.928395  , -1.2077185 , ...,  0.76810825, -2.1069427 ,  0.6236161 ]], dtype=float32)
        ```
        """
        response = self.post(json={"inputs": text}, model=model, task="feature-extraction")
        np = _import_numpy()
        return np.array(_bytes_to_dict(response)[0], dtype="float32")

    def fill_mask(self, text: str, *, model: Optional[str] = None) -> List[FillMaskOutput]:
        """
        Fill in a hole with a missing word (token to be precise).

        Args:
            text (`str`):
                a string to be filled from, must contain the [MASK] token (check model card for exact name of the mask).
            model (`str`, *optional*):
                The model to use for the fill mask task. Can be a model ID hosted on the Hugging Face Hub or a URL to
                a deployed Inference Endpoint. If not provided, the default recommended fill mask model will be used.
                Defaults to None.

        Returns:
            `List[Dict]`: a list of fill mask output dictionaries containing the predicted label, associated
            probability, token reference, and completed text.

        Raises:
            [`InferenceTimeoutError`]:
                If the model is unavailable or the request times out.
            `HTTPError`:
                If the request fails with an HTTP error status code other than HTTP 503.

        Example:
        ```py
        >>> from huggingface_hub import InferenceClient
        >>> client = InferenceClient()
        >>> client.fill_mask("The goal of life is <mask>.")
        [{'score': 0.06897063553333282,
        'token': 11098,
        'token_str': ' happiness',
        'sequence': 'The goal of life is happiness.'},
        {'score': 0.06554922461509705,
        'token': 45075,
        'token_str': ' immortality',
        'sequence': 'The goal of life is immortality.'}]
        ```
        """
        response = self.post(json={"inputs": text}, model=model, task="fill-mask")
        return _bytes_to_list(response)

    def image_classification(
        self,
        image: ContentT,
        *,
        model: Optional[str] = None,
    ) -> List[ClassificationOutput]:
        """
        Perform image classification on the given image using the specified model.

        Args:
            image (`Union[str, Path, bytes, BinaryIO]`):
                The image to classify. It can be raw bytes, an image file, or a URL to an online image.
            model (`str`, *optional*):
                The model to use for image classification. Can be a model ID hosted on the Hugging Face Hub or a URL to a
                deployed Inference Endpoint. If not provided, the default recommended model for image classification will be used.

        Returns:
            `List[Dict]`: a list of dictionaries containing the predicted label and associated probability.

        Raises:
            [`InferenceTimeoutError`]:
                If the model is unavailable or the request times out.
            `HTTPError`:
                If the request fails with an HTTP error status code other than HTTP 503.

        Example:
        ```py
        >>> from huggingface_hub import InferenceClient
        >>> client = InferenceClient()
        >>> client.image_classification("https://upload.wikimedia.org/wikipedia/commons/thumb/4/43/Cute_dog.jpg/320px-Cute_dog.jpg")
        [{'score': 0.9779096841812134, 'label': 'Blenheim spaniel'}, ...]
        ```
        """
        response = self.post(data=image, model=model, task="image-classification")
        return _bytes_to_list(response)

    def image_segmentation(
        self,
        image: ContentT,
        *,
        model: Optional[str] = None,
    ) -> List[ImageSegmentationOutput]:
        """
        Perform image segmentation on the given image using the specified model.

        <Tip warning={true}>

        You must have `PIL` installed if you want to work with images (`pip install Pillow`).

        </Tip>

        Args:
            image (`Union[str, Path, bytes, BinaryIO]`):
                The image to segment. It can be raw bytes, an image file, or a URL to an online image.
            model (`str`, *optional*):
                The model to use for image segmentation. Can be a model ID hosted on the Hugging Face Hub or a URL to a
                deployed Inference Endpoint. If not provided, the default recommended model for image segmentation will be used.

        Returns:
            `List[Dict]`: A list of dictionaries containing the segmented masks and associated attributes.

        Raises:
            [`InferenceTimeoutError`]:
                If the model is unavailable or the request times out.
            `HTTPError`:
                If the request fails with an HTTP error status code other than HTTP 503.

        Example:
        ```py
        >>> from huggingface_hub import InferenceClient
        >>> client = InferenceClient()
        >>> client.image_segmentation("cat.jpg"):
        [{'score': 0.989008, 'label': 'LABEL_184', 'mask': <PIL.PngImagePlugin.PngImageFile image mode=L size=400x300 at 0x7FDD2B129CC0>}, ...]
        ```
        """

        # Segment
        response = self.post(data=image, model=model, task="image-segmentation")
        output = _bytes_to_dict(response)

        # Parse masks as PIL Image
        if not isinstance(output, list):
            raise ValueError(f"Server output must be a list. Got {type(output)}: {str(output)[:200]}...")
        for item in output:
            item["mask"] = _b64_to_image(item["mask"])
        return output

    def image_to_image(
        self,
        image: ContentT,
        prompt: Optional[str] = None,
        *,
        negative_prompt: Optional[str] = None,
        height: Optional[int] = None,
        width: Optional[int] = None,
        num_inference_steps: Optional[int] = None,
        guidance_scale: Optional[float] = None,
        model: Optional[str] = None,
        **kwargs,
    ) -> "Image":
        """
        Perform image-to-image translation using a specified model.

        <Tip warning={true}>

        You must have `PIL` installed if you want to work with images (`pip install Pillow`).

        </Tip>

        Args:
            image (`Union[str, Path, bytes, BinaryIO]`):
                The input image for translation. It can be raw bytes, an image file, or a URL to an online image.
            prompt (`str`, *optional*):
                The text prompt to guide the image generation.
            negative_prompt (`str`, *optional*):
                A negative prompt to guide the translation process.
            height (`int`, *optional*):
                The height in pixels of the generated image.
            width (`int`, *optional*):
                The width in pixels of the generated image.
            num_inference_steps (`int`, *optional*):
                The number of denoising steps. More denoising steps usually lead to a higher quality image at the
                expense of slower inference.
            guidance_scale (`float`, *optional*):
                Higher guidance scale encourages to generate images that are closely linked to the text `prompt`,
                usually at the expense of lower image quality.
            model (`str`, *optional*):
                The model to use for inference. Can be a model ID hosted on the Hugging Face Hub or a URL to a deployed
                Inference Endpoint. This parameter overrides the model defined at the instance level. Defaults to None.

        Returns:
            `Image`: The translated image.

        Raises:
            [`InferenceTimeoutError`]:
                If the model is unavailable or the request times out.
            `HTTPError`:
                If the request fails with an HTTP error status code other than HTTP 503.

        Example:
        ```py
        >>> from huggingface_hub import InferenceClient
        >>> client = InferenceClient()
        >>> image = client.image_to_image("cat.jpg", prompt="turn the cat into a tiger")
        >>> image.save("tiger.jpg")
        ```
        """
        parameters = {
            "prompt": prompt,
            "negative_prompt": negative_prompt,
            "height": height,
            "width": width,
            "num_inference_steps": num_inference_steps,
            "guidance_scale": guidance_scale,
            **kwargs,
        }
        if all(parameter is None for parameter in parameters.values()):
            # Either only an image to send => send as raw bytes
            data = image
            payload: Optional[Dict[str, Any]] = None
        else:
            # Or an image + some parameters => use base64 encoding
            data = None
            payload = {"inputs": _b64_encode(image)}
            for key, value in parameters.items():
                if value is not None:
                    payload.setdefault("parameters", {})[key] = value

        response = self.post(json=payload, data=data, model=model, task="image-to-image")
        return _bytes_to_image(response)

    def image_to_text(self, image: ContentT, *, model: Optional[str] = None) -> str:
        """
        Takes an input image and return text.

        Models can have very different outputs depending on your use case (image captioning, optical character recognition
        (OCR), Pix2Struct, etc). Please have a look to the model card to learn more about a model's specificities.

        Args:
            image (`Union[str, Path, bytes, BinaryIO]`):
                The input image to caption. It can be raw bytes, an image file, or a URL to an online image..
            model (`str`, *optional*):
                The model to use for inference. Can be a model ID hosted on the Hugging Face Hub or a URL to a deployed
                Inference Endpoint. This parameter overrides the model defined at the instance level. Defaults to None.

        Returns:
            `str`: The generated text.

        Raises:
            [`InferenceTimeoutError`]:
                If the model is unavailable or the request times out.
            `HTTPError`:
                If the request fails with an HTTP error status code other than HTTP 503.

        Example:
        ```py
        >>> from huggingface_hub import InferenceClient
        >>> client = InferenceClient()
        >>> client.image_to_text("cat.jpg")
        'a cat standing in a grassy field '
        >>> client.image_to_text("https://upload.wikimedia.org/wikipedia/commons/thumb/4/43/Cute_dog.jpg/320px-Cute_dog.jpg")
        'a dog laying on the grass next to a flower pot '
        ```
        """
        response = self.post(data=image, model=model, task="image-to-text")
        return _bytes_to_dict(response)[0]["generated_text"]

    def list_deployed_models(
        self,
        tasks: Optional[Union[str, List[str]]] = None,
        *,
        frameworks: Optional[Union[str, List[str]]] = None,
        token: Optional[Union[str, bool, None]] = None,
    ) -> Dict[str, List[tuple[str, str]]]:
        """
        List models hosted on the Huggingface Hub, given some filters.

        Args:
            frameworks (`str`, *optional*):
                The frameworks to filter on. Defaults to all frameworks.
            tasks (`str`, *optional*):
                The tasks to filter on. Defaults to all tasks.
            token (`bool` or `str`, *optional*):
                A valid authentication token (see https://huggingface.co/settings/token).
                If `None` or `True` and machine is logged in (through `huggingface-cli login`
                or [`~huggingface_hub.login`]), token will be retrieved from the cache.
                If `False`, token is not sent in the request header.
        """
        if token is None:
            token = self.token
        headers = build_hf_headers(token=token)
        params: Dict[str, str] = {}

        frameworks = [frameworks] if isinstance(frameworks, str) else (frameworks or FRAMEWORKS)

        all_model_info = [
            ModelInfo.from_item(item, framework)
            for framework in frameworks
            for item in paginate(f"{INFERENCE_ENDPOINT}/framework/{framework}", params=params, headers=headers)
        ]

        tasks = tasks or list(set(info.task for info in all_model_info))
        tasks = tasks if isinstance(tasks, (list, tuple)) else [tasks]

        filtered_model_info = [info for info in all_model_info if info.task in tasks]

        tasks_models = {
            task: [(info.model_id, info.framework) for info in filtered_model_info if info.task == task]
            for task in tasks
        }

        return tasks_models

    def object_detection(
        self,
        image: ContentT,
        *,
        model: Optional[str] = None,
    ) -> List[ObjectDetectionOutput]:
        """
        Perform object detection on the given image using the specified model.

        <Tip warning={true}>

        You must have `PIL` installed if you want to work with images (`pip install Pillow`).

        </Tip>

        Args:
            image (`Union[str, Path, bytes, BinaryIO]`):
                The image to detect objects on. It can be raw bytes, an image file, or a URL to an online image.
            model (`str`, *optional*):
                The model to use for object detection. Can be a model ID hosted on the Hugging Face Hub or a URL to a
                deployed Inference Endpoint. If not provided, the default recommended model for object detection (DETR) will be used.

        Returns:
            `List[ObjectDetectionOutput]`: A list of dictionaries containing the bounding boxes and associated attributes.

        Raises:
            [`InferenceTimeoutError`]:
                If the model is unavailable or the request times out.
            `HTTPError`:
                If the request fails with an HTTP error status code other than HTTP 503.
            `ValueError`:
                If the request output is not a List.

        Example:
        ```py
        >>> from huggingface_hub import InferenceClient
        >>> client = InferenceClient()
        >>> client.object_detection("people.jpg"):
        [{"score":0.9486683011054993,"label":"person","box":{"xmin":59,"ymin":39,"xmax":420,"ymax":510}}, ... ]
        ```
        """
        # detect objects
        response = self.post(data=image, model=model, task="object-detection")
        output = _bytes_to_dict(response)
        if not isinstance(output, list):
            raise ValueError(f"Server output must be a list. Got {type(output)}: {str(output)[:200]}...")
        return output

    def question_answering(
        self, question: str, context: str, *, model: Optional[str] = None
    ) -> QuestionAnsweringOutput:
        """
        Retrieve the answer to a question from a given text.

        Args:
            question (`str`):
                Question to be answered.
            context (`str`):
                The context of the question.
            model (`str`):
                The model to use for the question answering task. Can be a model ID hosted on the Hugging Face Hub or a URL to
                a deployed Inference Endpoint.

        Returns:
            `Dict`: a dictionary of question answering output containing the score, start index, end index, and answer.

        Raises:
            [`InferenceTimeoutError`]:
                If the model is unavailable or the request times out.
            `HTTPError`:
                If the request fails with an HTTP error status code other than HTTP 503.

        Example:
        ```py
        >>> from huggingface_hub import InferenceClient
        >>> client = InferenceClient()
        >>> client.question_answering(question="What's my name?", context="My name is Clara and I live in Berkeley.")
        {'score': 0.9326562285423279, 'start': 11, 'end': 16, 'answer': 'Clara'}
        ```
        """

        payload: Dict[str, Any] = {"question": question, "context": context}
        response = self.post(
            json=payload,
            model=model,
            task="question-answering",
        )
        return _bytes_to_dict(response)  # type: ignore

    def sentence_similarity(
        self, sentence: str, other_sentences: List[str], *, model: Optional[str] = None
    ) -> List[float]:
        """
        Compute the semantic similarity between a sentence and a list of other sentences by comparing their embeddings.

        Args:
            sentence (`str`):
                The main sentence to compare to others.
            other_sentences (`List[str]`):
                The list of sentences to compare to.
            model (`str`, *optional*):
                The model to use for the conversational task. Can be a model ID hosted on the Hugging Face Hub or a URL to
                a deployed Inference Endpoint. If not provided, the default recommended conversational model will be used.
                Defaults to None.

        Returns:
            `List[float]`: The embedding representing the input text.

        Raises:
            [`InferenceTimeoutError`]:
                If the model is unavailable or the request times out.
            `HTTPError`:
                If the request fails with an HTTP error status code other than HTTP 503.

        Example:
        ```py
        >>> from huggingface_hub import InferenceClient
        >>> client = InferenceClient()
        >>> client.sentence_similarity(
        ...     "Machine learning is so easy.",
        ...     other_sentences=[
        ...         "Deep learning is so straightforward.",
        ...         "This is so difficult, like rocket science.",
        ...         "I can't believe how much I struggled with this.",
        ...     ],
        ... )
        [0.7785726189613342, 0.45876261591911316, 0.2906220555305481]
        ```
        """
        response = self.post(
            json={"inputs": {"source_sentence": sentence, "sentences": other_sentences}},
            model=model,
            task="sentence-similarity",
        )
        return _bytes_to_list(response)

    def summarization(
        self,
        text: str,
        *,
        parameters: Optional[Dict[str, Any]] = None,
        model: Optional[str] = None,
    ) -> str:
        """
        Generate a summary of a given text using a specified model.

        Args:
            text (`str`):
                The input text to summarize.
            parameters (`Dict[str, Any]`, *optional*):
                Additional parameters for summarization. Check out this [page](https://huggingface.co/docs/api-inference/detailed_parameters#summarization-task)
                for more details.
            model (`str`, *optional*):
                The model to use for inference. Can be a model ID hosted on the Hugging Face Hub or a URL to a deployed
                Inference Endpoint. This parameter overrides the model defined at the instance level. Defaults to None.

        Returns:
            `str`: The generated summary text.

        Raises:
            [`InferenceTimeoutError`]:
                If the model is unavailable or the request times out.
            `HTTPError`:
                If the request fails with an HTTP error status code other than HTTP 503.

        Example:
        ```py
        >>> from huggingface_hub import InferenceClient
        >>> client = InferenceClient()
        >>> client.summarization("The Eiffel tower...")
        'The Eiffel tower is one of the most famous landmarks in the world....'
        ```
        """
        payload: Dict[str, Any] = {"inputs": text}
        if parameters is not None:
            payload["parameters"] = parameters
        response = self.post(json=payload, model=model, task="summarization")
        return _bytes_to_dict(response)[0]["summary_text"]

    def table_question_answering(
        self, table: Dict[str, Any], query: str, *, model: Optional[str] = None
    ) -> TableQuestionAnsweringOutput:
        """
        Retrieve the answer to a question from information given in a table.

        Args:
            table (`str`):
                A table of data represented as a dict of lists where entries are headers and the lists are all the
                values, all lists must have the same size.
            query (`str`):
                The query in plain text that you want to ask the table.
            model (`str`):
                The model to use for the table-question-answering task. Can be a model ID hosted on the Hugging Face
                Hub or a URL to a deployed Inference Endpoint.

        Returns:
            `Dict`: a dictionary of table question answering output containing the answer, coordinates, cells and the aggregator used.

        Raises:
            [`InferenceTimeoutError`]:
                If the model is unavailable or the request times out.
            `HTTPError`:
                If the request fails with an HTTP error status code other than HTTP 503.

        Example:
        ```py
        >>> from huggingface_hub import InferenceClient
        >>> client = InferenceClient()
        >>> query = "How many stars does the transformers repository have?"
        >>> table = {"Repository": ["Transformers", "Datasets", "Tokenizers"], "Stars": ["36542", "4512", "3934"]}
        >>> client.table_question_answering(table, query, model="google/tapas-base-finetuned-wtq")
        {'answer': 'AVERAGE > 36542', 'coordinates': [[0, 1]], 'cells': ['36542'], 'aggregator': 'AVERAGE'}
        ```
        """
        response = self.post(
            json={
                "query": query,
                "table": table,
            },
            model=model,
            task="table-question-answering",
        )
        return _bytes_to_dict(response)  # type: ignore

    def text_classification(self, text: str, *, model: Optional[str] = None) -> List[ClassificationOutput]:
        """
        Perform sentiment-analysis on the given text.

        Args:
            text (`str`):
                A string to be classified.
            model (`str`, *optional*):
                The model to use for the text classification task. Can be a model ID hosted on the Hugging Face Hub or a URL to
                a deployed Inference Endpoint. If not provided, the default recommended text classification model will be used.
                Defaults to None.

        Returns:
            `List[Dict]`: a list of dictionaries containing the predicted label and associated probability.

        Raises:
            [`InferenceTimeoutError`]:
                If the model is unavailable or the request times out.
            `HTTPError`:
                If the request fails with an HTTP error status code other than HTTP 503.

        Example:
        ```py
        >>> from huggingface_hub import InferenceClient
        >>> client = InferenceClient()
        >>> output = client.text_classification("I like you")
        [{'label': 'POSITIVE', 'score': 0.9998695850372314}, {'label': 'NEGATIVE', 'score': 0.0001304351753788069}]
        ```
        """
        response = self.post(json={"inputs": text}, model=model, task="text-classification")
        return _bytes_to_list(response)[0]

    @overload
    def text_generation(  # type: ignore
        self,
        prompt: str,
        *,
        details: Literal[False] = ...,
        stream: Literal[False] = ...,
        model: Optional[str] = None,
        do_sample: bool = False,
        max_new_tokens: int = 20,
        best_of: Optional[int] = None,
        repetition_penalty: Optional[float] = None,
        return_full_text: bool = False,
        seed: Optional[int] = None,
        stop_sequences: Optional[List[str]] = None,
        temperature: Optional[float] = None,
        top_k: Optional[int] = None,
        top_p: Optional[float] = None,
        truncate: Optional[int] = None,
        typical_p: Optional[float] = None,
        watermark: bool = False,
    ) -> str:
        ...

    @overload
    def text_generation(  # type: ignore
        self,
        prompt: str,
        *,
        details: Literal[True] = ...,
        stream: Literal[False] = ...,
        model: Optional[str] = None,
        do_sample: bool = False,
        max_new_tokens: int = 20,
        best_of: Optional[int] = None,
        repetition_penalty: Optional[float] = None,
        return_full_text: bool = False,
        seed: Optional[int] = None,
        stop_sequences: Optional[List[str]] = None,
        temperature: Optional[float] = None,
        top_k: Optional[int] = None,
        top_p: Optional[float] = None,
        truncate: Optional[int] = None,
        typical_p: Optional[float] = None,
        watermark: bool = False,
    ) -> TextGenerationResponse:
        ...

    @overload
    def text_generation(  # type: ignore
        self,
        prompt: str,
        *,
        details: Literal[False] = ...,
        stream: Literal[True] = ...,
        model: Optional[str] = None,
        do_sample: bool = False,
        max_new_tokens: int = 20,
        best_of: Optional[int] = None,
        repetition_penalty: Optional[float] = None,
        return_full_text: bool = False,
        seed: Optional[int] = None,
        stop_sequences: Optional[List[str]] = None,
        temperature: Optional[float] = None,
        top_k: Optional[int] = None,
        top_p: Optional[float] = None,
        truncate: Optional[int] = None,
        typical_p: Optional[float] = None,
        watermark: bool = False,
    ) -> Iterable[str]:
        ...

    @overload
    def text_generation(
        self,
        prompt: str,
        *,
        details: Literal[True] = ...,
        stream: Literal[True] = ...,
        model: Optional[str] = None,
        do_sample: bool = False,
        max_new_tokens: int = 20,
        best_of: Optional[int] = None,
        repetition_penalty: Optional[float] = None,
        return_full_text: bool = False,
        seed: Optional[int] = None,
        stop_sequences: Optional[List[str]] = None,
        temperature: Optional[float] = None,
        top_k: Optional[int] = None,
        top_p: Optional[float] = None,
        truncate: Optional[int] = None,
        typical_p: Optional[float] = None,
        watermark: bool = False,
    ) -> Iterable[TextGenerationStreamResponse]:
        ...

    def text_generation(
        self,
        prompt: str,
        *,
        details: bool = False,
        stream: bool = False,
        model: Optional[str] = None,
        do_sample: bool = False,
        max_new_tokens: int = 20,
        best_of: Optional[int] = None,
        repetition_penalty: Optional[float] = None,
        return_full_text: bool = False,
        seed: Optional[int] = None,
        stop_sequences: Optional[List[str]] = None,
        temperature: Optional[float] = None,
        top_k: Optional[int] = None,
        top_p: Optional[float] = None,
        truncate: Optional[int] = None,
        typical_p: Optional[float] = None,
        watermark: bool = False,
        decoder_input_details: bool = False,
    ) -> Union[str, TextGenerationResponse, Iterable[str], Iterable[TextGenerationStreamResponse]]:
        """
        Given a prompt, generate the following text.

        It is recommended to have Pydantic installed in order to get inputs validated. This is preferable as it allow
        early failures.

        API endpoint is supposed to run with the `text-generation-inference` backend (TGI). This backend is the
        go-to solution to run large language models at scale. However, for some smaller models (e.g. "gpt2") the
        default `transformers` + `api-inference` solution is still in use. Both approaches have very similar APIs, but
        not exactly the same. This method is compatible with both approaches but some parameters are only available for
        `text-generation-inference`. If some parameters are ignored, a warning message is triggered but the process
        continues correctly.

        To learn more about the TGI project, please refer to https://github.com/huggingface/text-generation-inference.

        Args:
            prompt (`str`):
                Input text.
            details (`bool`, *optional*):
                By default, text_generation returns a string. Pass `details=True` if you want a detailed output (tokens,
                probabilities, seed, finish reason, etc.). Only available for models running on with the
                `text-generation-inference` backend.
            stream (`bool`, *optional*):
                By default, text_generation returns the full generated text. Pass `stream=True` if you want a stream of
                tokens to be returned. Only available for models running on with the `text-generation-inference`
                backend.
            model (`str`, *optional*):
                The model to use for inference. Can be a model ID hosted on the Hugging Face Hub or a URL to a deployed
                Inference Endpoint. This parameter overrides the model defined at the instance level. Defaults to None.
            do_sample (`bool`):
                Activate logits sampling
            max_new_tokens (`int`):
                Maximum number of generated tokens
            best_of (`int`):
                Generate best_of sequences and return the one if the highest token logprobs
            repetition_penalty (`float`):
                The parameter for repetition penalty. 1.0 means no penalty. See [this
                paper](https://arxiv.org/pdf/1909.05858.pdf) for more details.
            return_full_text (`bool`):
                Whether to prepend the prompt to the generated text
            seed (`int`):
                Random sampling seed
            stop_sequences (`List[str]`):
                Stop generating tokens if a member of `stop_sequences` is generated
            temperature (`float`):
                The value used to module the logits distribution.
            top_k (`int`):
                The number of highest probability vocabulary tokens to keep for top-k-filtering.
            top_p (`float`):
                If set to < 1, only the smallest set of most probable tokens with probabilities that add up to `top_p` or
                higher are kept for generation.
            truncate (`int`):
                Truncate inputs tokens to the given size
            typical_p (`float`):
                Typical Decoding mass
                See [Typical Decoding for Natural Language Generation](https://arxiv.org/abs/2202.00666) for more information
            watermark (`bool`):
                Watermarking with [A Watermark for Large Language Models](https://arxiv.org/abs/2301.10226)
            decoder_input_details (`bool`):
                Return the decoder input token logprobs and ids. You must set `details=True` as well for it to be taken
                into account. Defaults to `False`.

        Returns:
            `Union[str, TextGenerationResponse, Iterable[str], Iterable[TextGenerationStreamResponse]]`:
            Generated text returned from the server:
            - if `stream=False` and `details=False`, the generated text is returned as a `str` (default)
            - if `stream=True` and `details=False`, the generated text is returned token by token as a `Iterable[str]`
            - if `stream=False` and `details=True`, the generated text is returned with more details as a [`~huggingface_hub.inference._text_generation.TextGenerationResponse`]
            - if `details=True` and `stream=True`, the generated text is returned token by token as a iterable of [`~huggingface_hub.inference._text_generation.TextGenerationStreamResponse`]

        Raises:
            `ValidationError`:
                If input values are not valid. No HTTP call is made to the server.
            [`InferenceTimeoutError`]:
                If the model is unavailable or the request times out.
            `HTTPError`:
                If the request fails with an HTTP error status code other than HTTP 503.

        Example:
        ```py
        >>> from huggingface_hub import InferenceClient
        >>> client = InferenceClient()

        # Case 1: generate text
        >>> client.text_generation("The huggingface_hub library is ", max_new_tokens=12)
        '100% open source and built to be easy to use.'

        # Case 2: iterate over the generated tokens. Useful for large generation.
        >>> for token in client.text_generation("The huggingface_hub library is ", max_new_tokens=12, stream=True):
        ...     print(token)
        100
        %
        open
        source
        and
        built
        to
        be
        easy
        to
        use
        .

        # Case 3: get more details about the generation process.
        >>> client.text_generation("The huggingface_hub library is ", max_new_tokens=12, details=True)
        TextGenerationResponse(
            generated_text='100% open source and built to be easy to use.',
            details=Details(
                finish_reason=<FinishReason.Length: 'length'>,
                generated_tokens=12,
                seed=None,
                prefill=[
                    InputToken(id=487, text='The', logprob=None),
                    InputToken(id=53789, text=' hugging', logprob=-13.171875),
                    (...)
                    InputToken(id=204, text=' ', logprob=-7.0390625)
                ],
                tokens=[
                    Token(id=1425, text='100', logprob=-1.0175781, special=False),
                    Token(id=16, text='%', logprob=-0.0463562, special=False),
                    (...)
                    Token(id=25, text='.', logprob=-0.5703125, special=False)
                ],
                best_of_sequences=None
            )
        )

        # Case 4: iterate over the generated tokens with more details.
        # Last object is more complete, containing the full generated text and the finish reason.
        >>> for details in client.text_generation("The huggingface_hub library is ", max_new_tokens=12, details=True, stream=True):
        ...     print(details)
        ...
        TextGenerationStreamResponse(token=Token(id=1425, text='100', logprob=-1.0175781, special=False), generated_text=None, details=None)
        TextGenerationStreamResponse(token=Token(id=16, text='%', logprob=-0.0463562, special=False), generated_text=None, details=None)
        TextGenerationStreamResponse(token=Token(id=1314, text=' open', logprob=-1.3359375, special=False), generated_text=None, details=None)
        TextGenerationStreamResponse(token=Token(id=3178, text=' source', logprob=-0.28100586, special=False), generated_text=None, details=None)
        TextGenerationStreamResponse(token=Token(id=273, text=' and', logprob=-0.5961914, special=False), generated_text=None, details=None)
        TextGenerationStreamResponse(token=Token(id=3426, text=' built', logprob=-1.9423828, special=False), generated_text=None, details=None)
        TextGenerationStreamResponse(token=Token(id=271, text=' to', logprob=-1.4121094, special=False), generated_text=None, details=None)
        TextGenerationStreamResponse(token=Token(id=314, text=' be', logprob=-1.5224609, special=False), generated_text=None, details=None)
        TextGenerationStreamResponse(token=Token(id=1833, text=' easy', logprob=-2.1132812, special=False), generated_text=None, details=None)
        TextGenerationStreamResponse(token=Token(id=271, text=' to', logprob=-0.08520508, special=False), generated_text=None, details=None)
        TextGenerationStreamResponse(token=Token(id=745, text=' use', logprob=-0.39453125, special=False), generated_text=None, details=None)
        TextGenerationStreamResponse(token=Token(
            id=25,
            text='.',
            logprob=-0.5703125,
            special=False),
            generated_text='100% open source and built to be easy to use.',
            details=StreamDetails(finish_reason=<FinishReason.Length: 'length'>, generated_tokens=12, seed=None)
        )
        ```
        """
        # NOTE: Text-generation integration is taken from the text-generation-inference project. It has more features
        # like input/output validation (if Pydantic is installed). See `_text_generation.py` header for more details.

        if decoder_input_details and not details:
            warnings.warn(
                "`decoder_input_details=True` has been passed to the server but `details=False` is set meaning that"
                " the output from the server will be truncated."
            )
            decoder_input_details = False

        # Validate parameters
        parameters = TextGenerationParameters(
            best_of=best_of,
            details=details,
            do_sample=do_sample,
            max_new_tokens=max_new_tokens,
            repetition_penalty=repetition_penalty,
            return_full_text=return_full_text,
            seed=seed,
            stop=stop_sequences if stop_sequences is not None else [],
            temperature=temperature,
            top_k=top_k,
            top_p=top_p,
            truncate=truncate,
            typical_p=typical_p,
            watermark=watermark,
            decoder_input_details=decoder_input_details,
        )
        request = TextGenerationRequest(inputs=prompt, stream=stream, parameters=parameters)
        payload = asdict(request)

        # Remove some parameters if not a TGI server
        if not _is_tgi_server(model):
            ignored_parameters = []
            for key in "watermark", "stop", "details", "decoder_input_details":
                if payload["parameters"][key] is not None:
                    ignored_parameters.append(key)
                del payload["parameters"][key]
            if len(ignored_parameters) > 0:
                warnings.warn(
                    "API endpoint/model for text-generation is not served via TGI. Ignoring parameters"
                    f" {ignored_parameters}.",
                    UserWarning,
                )
            if details:
                warnings.warn(
                    "API endpoint/model for text-generation is not served via TGI. Parameter `details=True` will"
                    " be ignored meaning only the generated text will be returned.",
                    UserWarning,
                )
                details = False
            if stream:
                raise ValueError(
                    "API endpoint/model for text-generation is not served via TGI. Cannot return output as a stream."
                    " Please pass `stream=False` as input."
                )

        # Handle errors separately for more precise error messages
        try:
            bytes_output = self.post(json=payload, model=model, task="text-generation", stream=stream)  # type: ignore
        except HTTPError as e:
            if isinstance(e, BadRequestError) and "The following `model_kwargs` are not used by the model" in str(e):
                _set_as_non_tgi(model)
                return self.text_generation(  # type: ignore
                    prompt=prompt,
                    details=details,
                    stream=stream,
                    model=model,
                    do_sample=do_sample,
                    max_new_tokens=max_new_tokens,
                    best_of=best_of,
                    repetition_penalty=repetition_penalty,
                    return_full_text=return_full_text,
                    seed=seed,
                    stop_sequences=stop_sequences,
                    temperature=temperature,
                    top_k=top_k,
                    top_p=top_p,
                    truncate=truncate,
                    typical_p=typical_p,
                    watermark=watermark,
                    decoder_input_details=decoder_input_details,
                )
            raise_text_generation_error(e)

        # Parse output
        if stream:
            return _stream_text_generation_response(bytes_output, details)  # type: ignore

        data = _bytes_to_dict(bytes_output)[0]
        return TextGenerationResponse(**data) if details else data["generated_text"]

    def text_to_image(
        self,
        prompt: str,
        *,
        negative_prompt: Optional[str] = None,
        height: Optional[float] = None,
        width: Optional[float] = None,
        num_inference_steps: Optional[float] = None,
        guidance_scale: Optional[float] = None,
        model: Optional[str] = None,
        **kwargs,
    ) -> "Image":
        """
        Generate an image based on a given text using a specified model.

        <Tip warning={true}>

        You must have `PIL` installed if you want to work with images (`pip install Pillow`).

        </Tip>

        Args:
            prompt (`str`):
                The prompt to generate an image from.
            negative_prompt (`str`, *optional*):
                An optional negative prompt for the image generation.
            height (`float`, *optional*):
                The height in pixels of the image to generate.
            width (`float`, *optional*):
                The width in pixels of the image to generate.
            num_inference_steps (`int`, *optional*):
                The number of denoising steps. More denoising steps usually lead to a higher quality image at the
                expense of slower inference.
            guidance_scale (`float`, *optional*):
                Higher guidance scale encourages to generate images that are closely linked to the text `prompt`,
                usually at the expense of lower image quality.
            model (`str`, *optional*):
                The model to use for inference. Can be a model ID hosted on the Hugging Face Hub or a URL to a deployed
                Inference Endpoint. This parameter overrides the model defined at the instance level. Defaults to None.

        Returns:
            `Image`: The generated image.

        Raises:
            [`InferenceTimeoutError`]:
                If the model is unavailable or the request times out.
            `HTTPError`:
                If the request fails with an HTTP error status code other than HTTP 503.

        Example:
        ```py
        >>> from huggingface_hub import InferenceClient
        >>> client = InferenceClient()

        >>> image = client.text_to_image("An astronaut riding a horse on the moon.")
        >>> image.save("astronaut.png")

        >>> image = client.text_to_image(
        ...     "An astronaut riding a horse on the moon.",
        ...     negative_prompt="low resolution, blurry",
        ...     model="stabilityai/stable-diffusion-2-1",
        ... )
        >>> image.save("better_astronaut.png")
        ```
        """
        payload = {"inputs": prompt}
        parameters = {
            "negative_prompt": negative_prompt,
            "height": height,
            "width": width,
            "num_inference_steps": num_inference_steps,
            "guidance_scale": guidance_scale,
            **kwargs,
        }
        for key, value in parameters.items():
            if value is not None:
                payload.setdefault("parameters", {})[key] = value  # type: ignore
        response = self.post(json=payload, model=model, task="text-to-image")
        return _bytes_to_image(response)

    def text_to_speech(self, text: str, *, model: Optional[str] = None) -> bytes:
        """
        Synthesize an audio of a voice pronouncing a given text.

        Args:
            text (`str`):
                The text to synthesize.
            model (`str`, *optional*):
                The model to use for inference. Can be a model ID hosted on the Hugging Face Hub or a URL to a deployed
                Inference Endpoint. This parameter overrides the model defined at the instance level. Defaults to None.

        Returns:
            `bytes`: The generated audio.

        Raises:
            [`InferenceTimeoutError`]:
                If the model is unavailable or the request times out.
            `HTTPError`:
                If the request fails with an HTTP error status code other than HTTP 503.

        Example:
        ```py
        >>> from pathlib import Path
        >>> from huggingface_hub import InferenceClient
        >>> client = InferenceClient()

        >>> audio = client.text_to_speech("Hello world")
        >>> Path("hello_world.flac").write_bytes(audio)
        ```
        """
        return self.post(json={"inputs": text}, model=model, task="text-to-speech")

    def token_classification(self, text: str, *, model: Optional[str] = None) -> List[TokenClassificationOutput]:
        """
        Perform token classification on the given text.
        Usually used for sentence parsing, either grammatical, or Named Entity Recognition (NER) to understand keywords contained within text.

        Args:
            text (`str`):
                A string to be classified.
            model (`str`, *optional*):
                The model to use for the token classification task. Can be a model ID hosted on the Hugging Face Hub or a URL to
                a deployed Inference Endpoint. If not provided, the default recommended token classification model will be used.
                Defaults to None.

        Returns:
            `List[Dict]`: List of token classification outputs containing the entity group, confidence score, word, start and end index.

        Raises:
            [`InferenceTimeoutError`]:
                If the model is unavailable or the request times out.
            `HTTPError`:
                If the request fails with an HTTP error status code other than HTTP 503.

        Example:
        ```py
        >>> from huggingface_hub import InferenceClient
        >>> client = InferenceClient()
        >>> client.token_classification("My name is Sarah Jessica Parker but you can call me Jessica")
        [{'entity_group': 'PER',
        'score': 0.9971321225166321,
        'word': 'Sarah Jessica Parker',
        'start': 11,
        'end': 31},
        {'entity_group': 'PER',
        'score': 0.9773476123809814,
        'word': 'Jessica',
        'start': 52,
        'end': 59}]
        ```
        """
        payload: Dict[str, Any] = {"inputs": text}
        response = self.post(
            json=payload,
            model=model,
            task="token-classification",
        )
        return _bytes_to_list(response)

    def translation(self, text: str, *, model: Optional[str] = None) -> str:
        """
        Convert text from one language to another.

        Check out https://huggingface.co/tasks/translation for more information on how to choose the best model for
        your specific use case. Source and target languages usually depends on the model.

        Args:
            text (`str`):
                A string to be translated.
            model (`str`, *optional*):
                The model to use for the translation task. Can be a model ID hosted on the Hugging Face Hub or a URL to
                a deployed Inference Endpoint. If not provided, the default recommended translation model will be used.
                Defaults to None.

        Returns:
            `str`: The generated translated text.

        Raises:
            [`InferenceTimeoutError`]:
                If the model is unavailable or the request times out.
            `HTTPError`:
                If the request fails with an HTTP error status code other than HTTP 503.

        Example:
        ```py
        >>> from huggingface_hub import InferenceClient
        >>> client = InferenceClient()
        >>> client.translation("My name is Wolfgang and I live in Berlin")
        'Mein Name ist Wolfgang und ich lebe in Berlin.'
        >>> client.translation("My name is Wolfgang and I live in Berlin", model="Helsinki-NLP/opus-mt-en-fr")
        "Je m'appelle Wolfgang et je vis à Berlin."
        ```
        """
        response = self.post(json={"inputs": text}, model=model, task="translation")
        return _bytes_to_dict(response)[0]["translation_text"]

    def zero_shot_image_classification(
        self, image: ContentT, labels: List[str], *, model: Optional[str] = None
    ) -> List[ClassificationOutput]:
        """
        Provide input image and text labels to predict text labels for the image.

        Args:
            image (`Union[str, Path, bytes, BinaryIO]`):
                The input image to caption. It can be raw bytes, an image file, or a URL to an online image.
            labels (`List[str]`):
                List of string possible labels. The `len(labels)` must be greater than 1.
            model (`str`, *optional*):
                The model to use for inference. Can be a model ID hosted on the Hugging Face Hub or a URL to a deployed
                Inference Endpoint. This parameter overrides the model defined at the instance level. Defaults to None.

        Returns:
            `List[Dict]`: List of classification outputs containing the predicted labels and their confidence.

        Raises:
            [`InferenceTimeoutError`]:
                If the model is unavailable or the request times out.
            `HTTPError`:
                If the request fails with an HTTP error status code other than HTTP 503.

        Example:
        ```py
        >>> from huggingface_hub import InferenceClient
        >>> client = InferenceClient()

        >>> client.zero_shot_image_classification(
        ...     "https://upload.wikimedia.org/wikipedia/commons/thumb/4/43/Cute_dog.jpg/320px-Cute_dog.jpg",
        ...     labels=["dog", "cat", "horse"],
        ... )
        [{"label": "dog", "score": 0.956}, ...]
        ```
        """

        # Raise valueerror if input is less than 2 labels
        if len(labels) < 2:
            raise ValueError("You must specify at least 2 classes to compare. Please specify more than 1 class.")

        response = self.post(
            json={"image": _b64_encode(image), "parameters": {"candidate_labels": ",".join(labels)}},
            model=model,
            task="zero-shot-image-classification",
        )
        return _bytes_to_list(response)

    def _resolve_url(self, model: Optional[str] = None, task: Optional[str] = None) -> str:
        model = model or self.model

        # If model is already a URL, ignore `task` and return directly
        if model is not None and (model.startswith("http://") or model.startswith("https://")):
            return model

        # # If no model but task is set => fetch the recommended one for this task
        if model is None:
            if task is None:
                raise ValueError(
                    "You must specify at least a model (repo_id or URL) or a task, either when instantiating"
                    " `InferenceClient` or when making a request."
                )
            model = _get_recommended_model(task)

        # Compute InferenceAPI url
        return (
            # Feature-extraction and sentence-similarity are the only cases where we handle models with several tasks.
            f"{INFERENCE_ENDPOINT}/pipeline/{task}/{model}"
            if task in ("feature-extraction", "sentence-similarity")
            # Otherwise, we use the default endpoint
            else f"{INFERENCE_ENDPOINT}/models/{model}"
        )

    def get_model_status(self, model: Optional[str] = None) -> ModelStatus:
        """
        A function which returns the status of a specific model, from the Inference API.

        Args:
            model (`str`, *optional*):
                Identifier of the model for witch the status gonna be checked. If model is not provided,
                the model associated with this instance of [`InferenceClient`] will be used. Only InferenceAPI service can be checked so the
                identifier cannot be a URL.


        Returns:
            [`ModelStatus`]: An instance of ModelStatus dataclass, containing information,
                         about the state of the model: load, state, compute type and framework.
        """
        model = model or self.model
        if model is None:
            raise ValueError("Model id not provided.")
        if model.startswith("https://"):
            raise NotImplementedError("Model status is only available for Inference API endpoints.")
        url = f"{INFERENCE_ENDPOINT}/status/{model}"

        response = get_session().get(url, headers=self.headers)
        hf_raise_for_status(response)
        response_data = response.json()

        if "error" in response_data:
            raise ValueError(response_data["error"])

        return ModelStatus(
            loaded=response_data["loaded"],
            state=response_data["state"],
            compute_type=response_data["compute_type"],
            framework=response_data["framework"],
        )<|MERGE_RESOLUTION|>--- conflicted
+++ resolved
@@ -60,11 +60,8 @@
     TASKS_EXPECTING_IMAGES,
     ContentT,
     InferenceTimeoutError,
-<<<<<<< HEAD
     ModelInfo,
-=======
     ModelStatus,
->>>>>>> cb8fcc44
     _b64_encode,
     _b64_to_image,
     _bytes_to_dict,
