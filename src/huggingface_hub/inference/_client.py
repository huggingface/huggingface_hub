# coding=utf-8
# Copyright 2023-present, the HuggingFace Inc. team.
#
# Licensed under the Apache License, Version 2.0 (the "License");
# you may not use this file except in compliance with the License.
# You may obtain a copy of the License at
#
#     http://www.apache.org/licenses/LICENSE-2.0
#
# Unless required by applicable law or agreed to in writing, software
# distributed under the License is distributed on an "AS IS" BASIS,
# WITHOUT WARRANTIES OR CONDITIONS OF ANY KIND, either express or implied.
# See the License for the specific language governing permissions and
# limitations under the License.
#
# Related resources:
#    https://huggingface.co/tasks
#    https://huggingface.co/docs/huggingface.js/inference/README
#    https://github.com/huggingface/huggingface.js/tree/main/packages/inference/src
#    https://github.com/huggingface/text-generation-inference/tree/main/clients/python
#    https://github.com/huggingface/text-generation-inference/blob/main/clients/python/text_generation/client.py
#    https://huggingface.slack.com/archives/C03E4DQ9LAJ/p1680169099087869
#    https://github.com/huggingface/unity-api#tasks
#
# Some TODO:
# - add all tasks
#
# NOTE: the philosophy of this client is "let's make it as easy as possible to use it, even if less optimized". Some
# examples of how it translates:
# - Timeout / Server unavailable is handled by the client in a single "timeout" parameter.
# - Files can be provided as bytes, file paths, or URLs and the client will try to "guess" the type.
# - Images are parsed as PIL.Image for easier manipulation.
# - Provides a "recommended model" for each task => suboptimal but user-wise quicker to get a first script running.
# - Only the main parameters are publicly exposed. Power users can always read the docs for more options.
import base64
import logging
import os
import re
import warnings
<<<<<<< HEAD
from typing import TYPE_CHECKING, Any, Dict, Iterable, List, Literal, Optional, Union, overload

from requests import HTTPError
from requests.exceptions import Timeout as RequestsTimeout
=======
from contextlib import ExitStack
from typing import TYPE_CHECKING, Any, Iterable, Literal, Optional, Union, overload
>>>>>>> 39ebbc06

from huggingface_hub import constants
from huggingface_hub.errors import BadRequestError, HfHubHTTPError, InferenceTimeoutError
from huggingface_hub.inference._common import (
    TASKS_EXPECTING_IMAGES,
    ContentT,
    RequestParameters,
    _b64_encode,
    _b64_to_image,
    _bytes_to_dict,
    _bytes_to_image,
    _bytes_to_list,
    _get_unsupported_text_generation_kwargs,
    _import_numpy,
    _set_unsupported_text_generation_kwargs,
    _stream_chat_completion_response,
    _stream_text_generation_response,
    raise_text_generation_error,
)
from huggingface_hub.inference._generated.types import (
    AudioClassificationOutputElement,
    AudioClassificationOutputTransform,
    AudioToAudioOutputElement,
    AutomaticSpeechRecognitionOutput,
    ChatCompletionInputGrammarType,
    ChatCompletionInputMessage,
    ChatCompletionInputStreamOptions,
    ChatCompletionInputTool,
    ChatCompletionInputToolChoiceClass,
    ChatCompletionInputToolChoiceEnum,
    ChatCompletionOutput,
    ChatCompletionStreamOutput,
    DocumentQuestionAnsweringOutputElement,
    FillMaskOutputElement,
    ImageClassificationOutputElement,
    ImageClassificationOutputTransform,
    ImageSegmentationOutputElement,
    ImageSegmentationSubtask,
    ImageToImageTargetSize,
    ImageToTextOutput,
    ImageToVideoTargetSize,
    ObjectDetectionOutputElement,
    Padding,
    QuestionAnsweringOutputElement,
    SummarizationOutput,
    SummarizationTruncationStrategy,
    TableQuestionAnsweringOutputElement,
    TextClassificationOutputElement,
    TextClassificationOutputTransform,
    TextGenerationInputGrammarType,
    TextGenerationOutput,
    TextGenerationStreamOutput,
    TextToSpeechEarlyStoppingEnum,
    TokenClassificationAggregationStrategy,
    TokenClassificationOutputElement,
    TranslationOutput,
    TranslationTruncationStrategy,
    VisualQuestionAnsweringOutputElement,
    ZeroShotClassificationOutputElement,
    ZeroShotImageClassificationOutputElement,
)
from huggingface_hub.inference._providers import PROVIDER_OR_POLICY_T, get_provider_helper
from huggingface_hub.utils import (
    build_hf_headers,
    get_session,
    hf_raise_for_status,
    validate_hf_hub_args,
)
from huggingface_hub.utils._auth import get_token


if TYPE_CHECKING:
    import numpy as np
    from PIL.Image import Image

logger = logging.getLogger(__name__)


MODEL_KWARGS_NOT_USED_REGEX = re.compile(r"The following `model_kwargs` are not used by the model: \[(.*?)\]")


class InferenceClient:
    """
    Initialize a new Inference Client.

    [`InferenceClient`] aims to provide a unified experience to perform inference. The client can be used
    seamlessly with either the (free) Inference API, self-hosted Inference Endpoints, or third-party Inference Providers.

    Args:
        model (`str`, `optional`):
            The model to run inference with. Can be a model id hosted on the Hugging Face Hub, e.g. `meta-llama/Meta-Llama-3-8B-Instruct`
            or a URL to a deployed Inference Endpoint. Defaults to None, in which case a recommended model is
            automatically selected for the task.
            Note: for better compatibility with OpenAI's client, `model` has been aliased as `base_url`. Those 2
            arguments are mutually exclusive. If a URL is passed as `model` or `base_url` for chat completion, the `(/v1)/chat/completions` suffix path will be appended to the URL.
        provider (`str`, *optional*):
            Name of the provider to use for inference. Can be `"black-forest-labs"`, `"cerebras"`, `"clarifai"`, `"cohere"`, `"fal-ai"`, `"featherless-ai"`, `"fireworks-ai"`, `"groq"`, `"hf-inference"`, `"hyperbolic"`, `"nebius"`, `"novita"`, `"nscale"`, `"openai"`, `publicai`, `"replicate"`, `"sambanova"`, `"scaleway"`, `"together"` or `"zai-org"`.
            Defaults to "auto" i.e. the first of the providers available for the model, sorted by the user's order in https://hf.co/settings/inference-providers.
            If model is a URL or `base_url` is passed, then `provider` is not used.
        token (`str`, *optional*):
            Hugging Face token. Will default to the locally saved token if not provided.
            Note: for better compatibility with OpenAI's client, `token` has been aliased as `api_key`. Those 2
            arguments are mutually exclusive and have the exact same behavior.
        timeout (`float`, `optional`):
            The maximum number of seconds to wait for a response from the server. Defaults to None, meaning it will loop until the server is available.
        headers (`dict[str, str]`, `optional`):
            Additional headers to send to the server. By default only the authorization and user-agent headers are sent.
            Values in this dictionary will override the default values.
        bill_to (`str`, `optional`):
            The billing account to use for the requests. By default the requests are billed on the user's account.
            Requests can only be billed to an organization the user is a member of, and which has subscribed to Enterprise Hub.
        cookies (`dict[str, str]`, `optional`):
            Additional cookies to send to the server.
        base_url (`str`, `optional`):
            Base URL to run inference. This is a duplicated argument from `model` to make [`InferenceClient`]
            follow the same pattern as `openai.OpenAI` client. Cannot be used if `model` is set. Defaults to None.
        api_key (`str`, `optional`):
            Token to use for authentication. This is a duplicated argument from `token` to make [`InferenceClient`]
            follow the same pattern as `openai.OpenAI` client. Cannot be used if `token` is set. Defaults to None.
    """

    @validate_hf_hub_args
    def __init__(
        self,
        model: Optional[str] = None,
        *,
        provider: Optional[PROVIDER_OR_POLICY_T] = None,
        token: Optional[str] = None,
        timeout: Optional[float] = None,
        headers: Optional[dict[str, str]] = None,
        cookies: Optional[dict[str, str]] = None,
        bill_to: Optional[str] = None,
        # OpenAI compatibility
        base_url: Optional[str] = None,
        api_key: Optional[str] = None,
    ) -> None:
        if model is not None and base_url is not None:
            raise ValueError(
                "Received both `model` and `base_url` arguments. Please provide only one of them."
                " `base_url` is an alias for `model` to make the API compatible with OpenAI's client."
                " If using `base_url` for chat completion, the `/chat/completions` suffix path will be appended to the base url."
                " When passing a URL as `model`, the client will not append any suffix path to it."
            )
        if token is not None and api_key is not None:
            raise ValueError(
                "Received both `token` and `api_key` arguments. Please provide only one of them."
                " `api_key` is an alias for `token` to make the API compatible with OpenAI's client."
                " It has the exact same behavior as `token`."
            )
        token = token if token is not None else api_key
        if isinstance(token, bool):
            # Legacy behavior: previously is was possible to pass `token=False` to disable authentication. This is not
            # supported anymore as authentication is required. Better to explicitly raise here rather than risking
            # sending the locally saved token without the user knowing about it.
            if token is False:
                raise ValueError(
                    "Cannot use `token=False` to disable authentication as authentication is required to run Inference."
                )
            warnings.warn(
                "Using `token=True` to automatically use the locally saved token is deprecated and will be removed in a future release. "
                "Please use `token=None` instead (default).",
                DeprecationWarning,
            )
            token = get_token()

        self.model: Optional[str] = base_url or model
        self.token: Optional[str] = token

        self.headers = {**headers} if headers is not None else {}
        if bill_to is not None:
            if (
                constants.HUGGINGFACE_HEADER_X_BILL_TO in self.headers
                and self.headers[constants.HUGGINGFACE_HEADER_X_BILL_TO] != bill_to
            ):
                warnings.warn(
                    f"Overriding existing '{self.headers[constants.HUGGINGFACE_HEADER_X_BILL_TO]}' value in headers with '{bill_to}'.",
                    UserWarning,
                )
            self.headers[constants.HUGGINGFACE_HEADER_X_BILL_TO] = bill_to

            if token is not None and not token.startswith("hf_"):
                warnings.warn(
                    "You've provided an external provider's API key, so requests will be billed directly by the provider. "
                    "The `bill_to` parameter is only applicable for Hugging Face billing and will be ignored.",
                    UserWarning,
                )

        # Configure provider
        self.provider = provider

        self.cookies = cookies
        self.timeout = timeout

        self.exit_stack = ExitStack()

    def __repr__(self):
        return f"<InferenceClient(model='{self.model if self.model else ''}', timeout={self.timeout})>"

    def __enter__(self):
        return self

    def __exit__(self, exc_type, exc_value, traceback):
        self.exit_stack.close()

    def close(self):
        self.exit_stack.close()

    @overload
    def _inner_post(  # type: ignore[misc]
        self, request_parameters: RequestParameters, *, stream: Literal[False] = ...
    ) -> bytes: ...

    @overload
    def _inner_post(  # type: ignore[misc]
        self, request_parameters: RequestParameters, *, stream: Literal[True] = ...
    ) -> Iterable[str]: ...

    @overload
    def _inner_post(
        self, request_parameters: RequestParameters, *, stream: bool = False
    ) -> Union[bytes, Iterable[str]]: ...

    def _inner_post(
        self, request_parameters: RequestParameters, *, stream: bool = False
    ) -> Union[bytes, Iterable[str]]:
        """Make a request to the inference server."""
        # TODO: this should be handled in provider helpers directly
        if request_parameters.task in TASKS_EXPECTING_IMAGES and "Accept" not in request_parameters.headers:
            request_parameters.headers["Accept"] = "image/png"

        try:
            response = self.exit_stack.enter_context(
                get_session().stream(
                    "POST",
                    request_parameters.url,
                    json=request_parameters.json,
                    content=request_parameters.data,
                    headers=request_parameters.headers,
                    cookies=self.cookies,
                    timeout=self.timeout,
                )
<<<<<<< HEAD
            except RequestsTimeout as error:
                # Convert any `TimeoutError` to a `InferenceTimeoutError`
                raise InferenceTimeoutError(f"Inference call timed out: {request_parameters.url}") from error  # type: ignore

        try:
=======
            )
>>>>>>> 39ebbc06
            hf_raise_for_status(response)
            if stream:
                return response.iter_lines()
            else:
                return response.read()
        except TimeoutError as error:
            # Convert any `TimeoutError` to a `InferenceTimeoutError`
            raise InferenceTimeoutError(f"Inference call timed out: {request_parameters.url}") from error  # type: ignore
        except HfHubHTTPError as error:
            if error.response.status_code == 422 and request_parameters.task != "unknown":
                msg = str(error.args[0])
                if len(error.response.text) > 0:
                    msg += f"{os.linesep}{error.response.text}{os.linesep}"
                error.args = (msg,) + error.args[1:]
            raise

    def audio_classification(
        self,
        audio: ContentT,
        *,
        model: Optional[str] = None,
        top_k: Optional[int] = None,
        function_to_apply: Optional["AudioClassificationOutputTransform"] = None,
    ) -> list[AudioClassificationOutputElement]:
        """
        Perform audio classification on the provided audio content.

        Args:
            audio (Union[str, Path, bytes, BinaryIO]):
                The audio content to classify. It can be raw audio bytes, a local audio file, or a URL pointing to an
                audio file.
            model (`str`, *optional*):
                The model to use for audio classification. Can be a model ID hosted on the Hugging Face Hub
                or a URL to a deployed Inference Endpoint. If not provided, the default recommended model for
                audio classification will be used.
            top_k (`int`, *optional*):
                When specified, limits the output to the top K most probable classes.
            function_to_apply (`"AudioClassificationOutputTransform"`, *optional*):
                The function to apply to the model outputs in order to retrieve the scores.

        Returns:
            `list[AudioClassificationOutputElement]`: List of [`AudioClassificationOutputElement`] items containing the predicted labels and their confidence.

        Raises:
            [`InferenceTimeoutError`]:
                If the model is unavailable or the request times out.
            [`HfHubHTTPError`]:
                If the request fails with an HTTP error status code other than HTTP 503.

        Example:
        ```py
        >>> from huggingface_hub import InferenceClient
        >>> client = InferenceClient()
        >>> client.audio_classification("audio.flac")
        [
            AudioClassificationOutputElement(score=0.4976358711719513, label='hap'),
            AudioClassificationOutputElement(score=0.3677836060523987, label='neu'),
            ...
        ]
        ```
        """
        model_id = model or self.model
        provider_helper = get_provider_helper(self.provider, task="audio-classification", model=model_id)
        request_parameters = provider_helper.prepare_request(
            inputs=audio,
            parameters={"function_to_apply": function_to_apply, "top_k": top_k},
            headers=self.headers,
            model=model_id,
            api_key=self.token,
        )
        response = self._inner_post(request_parameters)
        return AudioClassificationOutputElement.parse_obj_as_list(response)

    def audio_to_audio(
        self,
        audio: ContentT,
        *,
        model: Optional[str] = None,
    ) -> list[AudioToAudioOutputElement]:
        """
        Performs multiple tasks related to audio-to-audio depending on the model (eg: speech enhancement, source separation).

        Args:
            audio (Union[str, Path, bytes, BinaryIO]):
                The audio content for the model. It can be raw audio bytes, a local audio file, or a URL pointing to an
                audio file.
            model (`str`, *optional*):
                The model can be any model which takes an audio file and returns another audio file. Can be a model ID hosted on the Hugging Face Hub
                or a URL to a deployed Inference Endpoint. If not provided, the default recommended model for
                audio_to_audio will be used.

        Returns:
            `list[AudioToAudioOutputElement]`: A list of [`AudioToAudioOutputElement`] items containing audios label, content-type, and audio content in blob.

        Raises:
            `InferenceTimeoutError`:
                If the model is unavailable or the request times out.
            [`HfHubHTTPError`]:
                If the request fails with an HTTP error status code other than HTTP 503.

        Example:
        ```py
        >>> from huggingface_hub import InferenceClient
        >>> client = InferenceClient()
        >>> audio_output = client.audio_to_audio("audio.flac")
        >>> for i, item in enumerate(audio_output):
        >>>     with open(f"output_{i}.flac", "wb") as f:
                    f.write(item.blob)
        ```
        """
        model_id = model or self.model
        provider_helper = get_provider_helper(self.provider, task="audio-to-audio", model=model_id)
        request_parameters = provider_helper.prepare_request(
            inputs=audio,
            parameters={},
            headers=self.headers,
            model=model_id,
            api_key=self.token,
        )
        response = self._inner_post(request_parameters)
        audio_output = AudioToAudioOutputElement.parse_obj_as_list(response)
        for item in audio_output:
            item.blob = base64.b64decode(item.blob)
        return audio_output

    def automatic_speech_recognition(
        self,
        audio: ContentT,
        *,
        model: Optional[str] = None,
        extra_body: Optional[dict] = None,
    ) -> AutomaticSpeechRecognitionOutput:
        """
        Perform automatic speech recognition (ASR or audio-to-text) on the given audio content.

        Args:
            audio (Union[str, Path, bytes, BinaryIO]):
                The content to transcribe. It can be raw audio bytes, local audio file, or a URL to an audio file.
            model (`str`, *optional*):
                The model to use for ASR. Can be a model ID hosted on the Hugging Face Hub or a URL to a deployed
                Inference Endpoint. If not provided, the default recommended model for ASR will be used.
            extra_body (`dict`, *optional*):
                Additional provider-specific parameters to pass to the model. Refer to the provider's documentation
                for supported parameters.
        Returns:
            [`AutomaticSpeechRecognitionOutput`]: An item containing the transcribed text and optionally the timestamp chunks.

        Raises:
            [`InferenceTimeoutError`]:
                If the model is unavailable or the request times out.
            [`HfHubHTTPError`]:
                If the request fails with an HTTP error status code other than HTTP 503.

        Example:
        ```py
        >>> from huggingface_hub import InferenceClient
        >>> client = InferenceClient()
        >>> client.automatic_speech_recognition("hello_world.flac").text
        "hello world"
        ```
        """
        model_id = model or self.model
        provider_helper = get_provider_helper(self.provider, task="automatic-speech-recognition", model=model_id)
        request_parameters = provider_helper.prepare_request(
            inputs=audio,
            parameters={**(extra_body or {})},
            headers=self.headers,
            model=model_id,
            api_key=self.token,
        )
        response = self._inner_post(request_parameters)
        return AutomaticSpeechRecognitionOutput.parse_obj_as_instance(response)

    @overload
    def chat_completion(  # type: ignore
        self,
        messages: list[Union[dict, ChatCompletionInputMessage]],
        *,
        model: Optional[str] = None,
        stream: Literal[False] = False,
        frequency_penalty: Optional[float] = None,
        logit_bias: Optional[list[float]] = None,
        logprobs: Optional[bool] = None,
        max_tokens: Optional[int] = None,
        n: Optional[int] = None,
        presence_penalty: Optional[float] = None,
        response_format: Optional[ChatCompletionInputGrammarType] = None,
        seed: Optional[int] = None,
        stop: Optional[list[str]] = None,
        stream_options: Optional[ChatCompletionInputStreamOptions] = None,
        temperature: Optional[float] = None,
        tool_choice: Optional[Union[ChatCompletionInputToolChoiceClass, "ChatCompletionInputToolChoiceEnum"]] = None,
        tool_prompt: Optional[str] = None,
        tools: Optional[list[ChatCompletionInputTool]] = None,
        top_logprobs: Optional[int] = None,
        top_p: Optional[float] = None,
        extra_body: Optional[dict] = None,
    ) -> ChatCompletionOutput: ...

    @overload
    def chat_completion(  # type: ignore
        self,
        messages: list[Union[dict, ChatCompletionInputMessage]],
        *,
        model: Optional[str] = None,
        stream: Literal[True] = True,
        frequency_penalty: Optional[float] = None,
        logit_bias: Optional[list[float]] = None,
        logprobs: Optional[bool] = None,
        max_tokens: Optional[int] = None,
        n: Optional[int] = None,
        presence_penalty: Optional[float] = None,
        response_format: Optional[ChatCompletionInputGrammarType] = None,
        seed: Optional[int] = None,
        stop: Optional[list[str]] = None,
        stream_options: Optional[ChatCompletionInputStreamOptions] = None,
        temperature: Optional[float] = None,
        tool_choice: Optional[Union[ChatCompletionInputToolChoiceClass, "ChatCompletionInputToolChoiceEnum"]] = None,
        tool_prompt: Optional[str] = None,
        tools: Optional[list[ChatCompletionInputTool]] = None,
        top_logprobs: Optional[int] = None,
        top_p: Optional[float] = None,
        extra_body: Optional[dict] = None,
    ) -> Iterable[ChatCompletionStreamOutput]: ...

    @overload
    def chat_completion(
        self,
        messages: list[Union[dict, ChatCompletionInputMessage]],
        *,
        model: Optional[str] = None,
        stream: bool = False,
        frequency_penalty: Optional[float] = None,
        logit_bias: Optional[list[float]] = None,
        logprobs: Optional[bool] = None,
        max_tokens: Optional[int] = None,
        n: Optional[int] = None,
        presence_penalty: Optional[float] = None,
        response_format: Optional[ChatCompletionInputGrammarType] = None,
        seed: Optional[int] = None,
        stop: Optional[list[str]] = None,
        stream_options: Optional[ChatCompletionInputStreamOptions] = None,
        temperature: Optional[float] = None,
        tool_choice: Optional[Union[ChatCompletionInputToolChoiceClass, "ChatCompletionInputToolChoiceEnum"]] = None,
        tool_prompt: Optional[str] = None,
        tools: Optional[list[ChatCompletionInputTool]] = None,
        top_logprobs: Optional[int] = None,
        top_p: Optional[float] = None,
        extra_body: Optional[dict] = None,
    ) -> Union[ChatCompletionOutput, Iterable[ChatCompletionStreamOutput]]: ...

    def chat_completion(
        self,
        messages: list[Union[dict, ChatCompletionInputMessage]],
        *,
        model: Optional[str] = None,
        stream: bool = False,
        # Parameters from ChatCompletionInput (handled manually)
        frequency_penalty: Optional[float] = None,
        logit_bias: Optional[list[float]] = None,
        logprobs: Optional[bool] = None,
        max_tokens: Optional[int] = None,
        n: Optional[int] = None,
        presence_penalty: Optional[float] = None,
        response_format: Optional[ChatCompletionInputGrammarType] = None,
        seed: Optional[int] = None,
        stop: Optional[list[str]] = None,
        stream_options: Optional[ChatCompletionInputStreamOptions] = None,
        temperature: Optional[float] = None,
        tool_choice: Optional[Union[ChatCompletionInputToolChoiceClass, "ChatCompletionInputToolChoiceEnum"]] = None,
        tool_prompt: Optional[str] = None,
        tools: Optional[list[ChatCompletionInputTool]] = None,
        top_logprobs: Optional[int] = None,
        top_p: Optional[float] = None,
        extra_body: Optional[dict] = None,
    ) -> Union[ChatCompletionOutput, Iterable[ChatCompletionStreamOutput]]:
        """
        A method for completing conversations using a specified language model.

        > [!TIP]
        > The `client.chat_completion` method is aliased as `client.chat.completions.create` for compatibility with OpenAI's client.
        > Inputs and outputs are strictly the same and using either syntax will yield the same results.
        > Check out the [Inference guide](https://huggingface.co/docs/huggingface_hub/guides/inference#openai-compatibility)
        > for more details about OpenAI's compatibility.

        > [!TIP]
        > You can pass provider-specific parameters to the model by using the `extra_body` argument.

        Args:
            messages (List of [`ChatCompletionInputMessage`]):
                Conversation history consisting of roles and content pairs.
            model (`str`, *optional*):
                The model to use for chat-completion. Can be a model ID hosted on the Hugging Face Hub or a URL to a deployed
                Inference Endpoint. If not provided, the default recommended model for chat-based text-generation will be used.
                See https://huggingface.co/tasks/text-generation for more details.
                If `model` is a model ID, it is passed to the server as the `model` parameter. If you want to define a
                custom URL while setting `model` in the request payload, you must set `base_url` when initializing [`InferenceClient`].
            frequency_penalty (`float`, *optional*):
                Penalizes new tokens based on their existing frequency
                in the text so far. Range: [-2.0, 2.0]. Defaults to 0.0.
            logit_bias (`list[float]`, *optional*):
                Adjusts the likelihood of specific tokens appearing in the generated output.
            logprobs (`bool`, *optional*):
                Whether to return log probabilities of the output tokens or not. If true, returns the log
                probabilities of each output token returned in the content of message.
            max_tokens (`int`, *optional*):
                Maximum number of tokens allowed in the response. Defaults to 100.
            n (`int`, *optional*):
                The number of completions to generate for each prompt.
            presence_penalty (`float`, *optional*):
                Number between -2.0 and 2.0. Positive values penalize new tokens based on whether they appear in the
                text so far, increasing the model's likelihood to talk about new topics.
            response_format ([`ChatCompletionInputGrammarType`], *optional*):
                Grammar constraints. Can be either a JSONSchema or a regex.
            seed (Optional[`int`], *optional*):
                Seed for reproducible control flow. Defaults to None.
            stop (`list[str]`, *optional*):
                Up to four strings which trigger the end of the response.
                Defaults to None.
            stream (`bool`, *optional*):
                Enable realtime streaming of responses. Defaults to False.
            stream_options ([`ChatCompletionInputStreamOptions`], *optional*):
                Options for streaming completions.
            temperature (`float`, *optional*):
                Controls randomness of the generations. Lower values ensure
                less random completions. Range: [0, 2]. Defaults to 1.0.
            top_logprobs (`int`, *optional*):
                An integer between 0 and 5 specifying the number of most likely tokens to return at each token
                position, each with an associated log probability. logprobs must be set to true if this parameter is
                used.
            top_p (`float`, *optional*):
                Fraction of the most likely next words to sample from.
                Must be between 0 and 1. Defaults to 1.0.
            tool_choice ([`ChatCompletionInputToolChoiceClass`] or [`ChatCompletionInputToolChoiceEnum`], *optional*):
                The tool to use for the completion. Defaults to "auto".
            tool_prompt (`str`, *optional*):
                A prompt to be appended before the tools.
            tools (List of [`ChatCompletionInputTool`], *optional*):
                A list of tools the model may call. Currently, only functions are supported as a tool. Use this to
                provide a list of functions the model may generate JSON inputs for.
            extra_body (`dict`, *optional*):
                Additional provider-specific parameters to pass to the model. Refer to the provider's documentation
                for supported parameters.
        Returns:
            [`ChatCompletionOutput`] or Iterable of [`ChatCompletionStreamOutput`]:
            Generated text returned from the server:
            - if `stream=False`, the generated text is returned as a [`ChatCompletionOutput`] (default).
            - if `stream=True`, the generated text is returned token by token as a sequence of [`ChatCompletionStreamOutput`].

        Raises:
            [`InferenceTimeoutError`]:
                If the model is unavailable or the request times out.
            [`HfHubHTTPError`]:
                If the request fails with an HTTP error status code other than HTTP 503.

        Example:

        ```py
        >>> from huggingface_hub import InferenceClient
        >>> messages = [{"role": "user", "content": "What is the capital of France?"}]
        >>> client = InferenceClient("meta-llama/Meta-Llama-3-8B-Instruct")
        >>> client.chat_completion(messages, max_tokens=100)
        ChatCompletionOutput(
            choices=[
                ChatCompletionOutputComplete(
                    finish_reason='eos_token',
                    index=0,
                    message=ChatCompletionOutputMessage(
                        role='assistant',
                        content='The capital of France is Paris.',
                        name=None,
                        tool_calls=None
                    ),
                    logprobs=None
                )
            ],
            created=1719907176,
            id='',
            model='meta-llama/Meta-Llama-3-8B-Instruct',
            object='text_completion',
            system_fingerprint='2.0.4-sha-f426a33',
            usage=ChatCompletionOutputUsage(
                completion_tokens=8,
                prompt_tokens=17,
                total_tokens=25
            )
        )
        ```

        Example using streaming:
        ```py
        >>> from huggingface_hub import InferenceClient
        >>> messages = [{"role": "user", "content": "What is the capital of France?"}]
        >>> client = InferenceClient("meta-llama/Meta-Llama-3-8B-Instruct")
        >>> for token in client.chat_completion(messages, max_tokens=10, stream=True):
        ...     print(token)
        ChatCompletionStreamOutput(choices=[ChatCompletionStreamOutputChoice(delta=ChatCompletionStreamOutputDelta(content='The', role='assistant'), index=0, finish_reason=None)], created=1710498504)
        ChatCompletionStreamOutput(choices=[ChatCompletionStreamOutputChoice(delta=ChatCompletionStreamOutputDelta(content=' capital', role='assistant'), index=0, finish_reason=None)], created=1710498504)
        (...)
        ChatCompletionStreamOutput(choices=[ChatCompletionStreamOutputChoice(delta=ChatCompletionStreamOutputDelta(content=' may', role='assistant'), index=0, finish_reason=None)], created=1710498504)
        ```

        Example using OpenAI's syntax:
        ```py
        # instead of `from openai import OpenAI`
        from huggingface_hub import InferenceClient

        # instead of `client = OpenAI(...)`
        client = InferenceClient(
            base_url=...,
            api_key=...,
        )

        output = client.chat.completions.create(
            model="meta-llama/Meta-Llama-3-8B-Instruct",
            messages=[
                {"role": "system", "content": "You are a helpful assistant."},
                {"role": "user", "content": "Count to 10"},
            ],
            stream=True,
            max_tokens=1024,
        )

        for chunk in output:
            print(chunk.choices[0].delta.content)
        ```

        Example using a third-party provider directly with extra (provider-specific) parameters. Usage will be billed on your Together AI account.
        ```py
        >>> from huggingface_hub import InferenceClient
        >>> client = InferenceClient(
        ...     provider="together",  # Use Together AI provider
        ...     api_key="<together_api_key>",  # Pass your Together API key directly
        ... )
        >>> client.chat_completion(
        ...     model="meta-llama/Meta-Llama-3-8B-Instruct",
        ...     messages=[{"role": "user", "content": "What is the capital of France?"}],
        ...     extra_body={"safety_model": "Meta-Llama/Llama-Guard-7b"},
        ... )
        ```

        Example using a third-party provider through Hugging Face Routing. Usage will be billed on your Hugging Face account.
        ```py
        >>> from huggingface_hub import InferenceClient
        >>> client = InferenceClient(
        ...     provider="sambanova",  # Use Sambanova provider
        ...     api_key="hf_...",  # Pass your HF token
        ... )
        >>> client.chat_completion(
        ...     model="meta-llama/Meta-Llama-3-8B-Instruct",
        ...     messages=[{"role": "user", "content": "What is the capital of France?"}],
        ... )
        ```

        Example using Image + Text as input:
        ```py
        >>> from huggingface_hub import InferenceClient

        # provide a remote URL
        >>> image_url ="https://cdn.britannica.com/61/93061-050-99147DCE/Statue-of-Liberty-Island-New-York-Bay.jpg"
        # or a base64-encoded image
        >>> image_path = "/path/to/image.jpeg"
        >>> with open(image_path, "rb") as f:
        ...     base64_image = base64.b64encode(f.read()).decode("utf-8")
        >>> image_url = f"data:image/jpeg;base64,{base64_image}"

        >>> client = InferenceClient("meta-llama/Llama-3.2-11B-Vision-Instruct")
        >>> output = client.chat.completions.create(
        ...     messages=[
        ...         {
        ...             "role": "user",
        ...             "content": [
        ...                 {
        ...                     "type": "image_url",
        ...                     "image_url": {"url": image_url},
        ...                 },
        ...                 {
        ...                     "type": "text",
        ...                     "text": "Describe this image in one sentence.",
        ...                 },
        ...             ],
        ...         },
        ...     ],
        ... )
        >>> output
        The image depicts the iconic Statue of Liberty situated in New York Harbor, New York, on a clear day.
        ```

        Example using tools:
        ```py
        >>> client = InferenceClient("meta-llama/Meta-Llama-3-70B-Instruct")
        >>> messages = [
        ...     {
        ...         "role": "system",
        ...         "content": "Don't make assumptions about what values to plug into functions. Ask for clarification if a user request is ambiguous.",
        ...     },
        ...     {
        ...         "role": "user",
        ...         "content": "What's the weather like the next 3 days in San Francisco, CA?",
        ...     },
        ... ]
        >>> tools = [
        ...     {
        ...         "type": "function",
        ...         "function": {
        ...             "name": "get_current_weather",
        ...             "description": "Get the current weather",
        ...             "parameters": {
        ...                 "type": "object",
        ...                 "properties": {
        ...                     "location": {
        ...                         "type": "string",
        ...                         "description": "The city and state, e.g. San Francisco, CA",
        ...                     },
        ...                     "format": {
        ...                         "type": "string",
        ...                         "enum": ["celsius", "fahrenheit"],
        ...                         "description": "The temperature unit to use. Infer this from the users location.",
        ...                     },
        ...                 },
        ...                 "required": ["location", "format"],
        ...             },
        ...         },
        ...     },
        ...     {
        ...         "type": "function",
        ...         "function": {
        ...             "name": "get_n_day_weather_forecast",
        ...             "description": "Get an N-day weather forecast",
        ...             "parameters": {
        ...                 "type": "object",
        ...                 "properties": {
        ...                     "location": {
        ...                         "type": "string",
        ...                         "description": "The city and state, e.g. San Francisco, CA",
        ...                     },
        ...                     "format": {
        ...                         "type": "string",
        ...                         "enum": ["celsius", "fahrenheit"],
        ...                         "description": "The temperature unit to use. Infer this from the users location.",
        ...                     },
        ...                     "num_days": {
        ...                         "type": "integer",
        ...                         "description": "The number of days to forecast",
        ...                     },
        ...                 },
        ...                 "required": ["location", "format", "num_days"],
        ...             },
        ...         },
        ...     },
        ... ]

        >>> response = client.chat_completion(
        ...     model="meta-llama/Meta-Llama-3-70B-Instruct",
        ...     messages=messages,
        ...     tools=tools,
        ...     tool_choice="auto",
        ...     max_tokens=500,
        ... )
        >>> response.choices[0].message.tool_calls[0].function
        ChatCompletionOutputFunctionDefinition(
            arguments={
                'location': 'San Francisco, CA',
                'format': 'fahrenheit',
                'num_days': 3
            },
            name='get_n_day_weather_forecast',
            description=None
        )
        ```

        Example using response_format:
        ```py
        >>> from huggingface_hub import InferenceClient
        >>> client = InferenceClient("meta-llama/Meta-Llama-3-70B-Instruct")
        >>> messages = [
        ...     {
        ...         "role": "user",
        ...         "content": "I saw a puppy a cat and a raccoon during my bike ride in the park. What did I saw and when?",
        ...     },
        ... ]
        >>> response_format = {
        ...     "type": "json",
        ...     "value": {
        ...         "properties": {
        ...             "location": {"type": "string"},
        ...             "activity": {"type": "string"},
        ...             "animals_seen": {"type": "integer", "minimum": 1, "maximum": 5},
        ...             "animals": {"type": "array", "items": {"type": "string"}},
        ...         },
        ...         "required": ["location", "activity", "animals_seen", "animals"],
        ...     },
        ... }
        >>> response = client.chat_completion(
        ...     messages=messages,
        ...     response_format=response_format,
        ...     max_tokens=500,
        ... )
        >>> response.choices[0].message.content
        '{\n\n"activity": "bike ride",\n"animals": ["puppy", "cat", "raccoon"],\n"animals_seen": 3,\n"location": "park"}'
        ```
        """
        # Since `chat_completion(..., model=xxx)` is also a payload parameter for the server, we need to handle 'model' differently.
        # `self.model` takes precedence over 'model' argument for building URL.
        # `model` takes precedence for payload value.
        model_id_or_url = self.model or model
        payload_model = model or self.model

        # Get the provider helper
        provider_helper = get_provider_helper(
            self.provider,
            task="conversational",
            model=model_id_or_url
            if model_id_or_url is not None and model_id_or_url.startswith(("http://", "https://"))
            else payload_model,
        )

        # Prepare the payload
        parameters = {
            "model": payload_model,
            "frequency_penalty": frequency_penalty,
            "logit_bias": logit_bias,
            "logprobs": logprobs,
            "max_tokens": max_tokens,
            "n": n,
            "presence_penalty": presence_penalty,
            "response_format": response_format,
            "seed": seed,
            "stop": stop,
            "temperature": temperature,
            "tool_choice": tool_choice,
            "tool_prompt": tool_prompt,
            "tools": tools,
            "top_logprobs": top_logprobs,
            "top_p": top_p,
            "stream": stream,
            "stream_options": stream_options,
            **(extra_body or {}),
        }
        request_parameters = provider_helper.prepare_request(
            inputs=messages,
            parameters=parameters,
            headers=self.headers,
            model=model_id_or_url,
            api_key=self.token,
        )
        data = self._inner_post(request_parameters, stream=stream)

        if stream:
            return _stream_chat_completion_response(data)  # type: ignore[arg-type]

        return ChatCompletionOutput.parse_obj_as_instance(data)  # type: ignore[arg-type]

    def document_question_answering(
        self,
        image: ContentT,
        question: str,
        *,
        model: Optional[str] = None,
        doc_stride: Optional[int] = None,
        handle_impossible_answer: Optional[bool] = None,
        lang: Optional[str] = None,
        max_answer_len: Optional[int] = None,
        max_question_len: Optional[int] = None,
        max_seq_len: Optional[int] = None,
        top_k: Optional[int] = None,
        word_boxes: Optional[list[Union[list[float], str]]] = None,
    ) -> list[DocumentQuestionAnsweringOutputElement]:
        """
        Answer questions on document images.

        Args:
            image (`Union[str, Path, bytes, BinaryIO]`):
                The input image for the context. It can be raw bytes, an image file, or a URL to an online image.
            question (`str`):
                Question to be answered.
            model (`str`, *optional*):
                The model to use for the document question answering task. Can be a model ID hosted on the Hugging Face Hub or a URL to
                a deployed Inference Endpoint. If not provided, the default recommended document question answering model will be used.
                Defaults to None.
            doc_stride (`int`, *optional*):
                If the words in the document are too long to fit with the question for the model, it will be split in
                several chunks with some overlap. This argument controls the size of that overlap.
            handle_impossible_answer (`bool`, *optional*):
                Whether to accept impossible as an answer
            lang (`str`, *optional*):
                Language to use while running OCR. Defaults to english.
            max_answer_len (`int`, *optional*):
                The maximum length of predicted answers (e.g., only answers with a shorter length are considered).
            max_question_len (`int`, *optional*):
                The maximum length of the question after tokenization. It will be truncated if needed.
            max_seq_len (`int`, *optional*):
                The maximum length of the total sentence (context + question) in tokens of each chunk passed to the
                model. The context will be split in several chunks (using doc_stride as overlap) if needed.
            top_k (`int`, *optional*):
                The number of answers to return (will be chosen by order of likelihood). Can return less than top_k
                answers if there are not enough options available within the context.
            word_boxes (`list[Union[list[float], str`, *optional*):
                A list of words and bounding boxes (normalized 0->1000). If provided, the inference will skip the OCR
                step and use the provided bounding boxes instead.
        Returns:
            `list[DocumentQuestionAnsweringOutputElement]`: a list of [`DocumentQuestionAnsweringOutputElement`] items containing the predicted label, associated probability, word ids, and page number.

        Raises:
            [`InferenceTimeoutError`]:
                If the model is unavailable or the request times out.
            [`HfHubHTTPError`]:
                If the request fails with an HTTP error status code other than HTTP 503.


        Example:
        ```py
        >>> from huggingface_hub import InferenceClient
        >>> client = InferenceClient()
        >>> client.document_question_answering(image="https://huggingface.co/spaces/impira/docquery/resolve/2359223c1837a7587402bda0f2643382a6eefeab/invoice.png", question="What is the invoice number?")
        [DocumentQuestionAnsweringOutputElement(answer='us-001', end=16, score=0.9999666213989258, start=16)]
        ```
        """
        model_id = model or self.model
        provider_helper = get_provider_helper(self.provider, task="document-question-answering", model=model_id)
        inputs: dict[str, Any] = {"question": question, "image": _b64_encode(image)}
        request_parameters = provider_helper.prepare_request(
            inputs=inputs,
            parameters={
                "doc_stride": doc_stride,
                "handle_impossible_answer": handle_impossible_answer,
                "lang": lang,
                "max_answer_len": max_answer_len,
                "max_question_len": max_question_len,
                "max_seq_len": max_seq_len,
                "top_k": top_k,
                "word_boxes": word_boxes,
            },
            headers=self.headers,
            model=model_id,
            api_key=self.token,
        )
        response = self._inner_post(request_parameters)
        return DocumentQuestionAnsweringOutputElement.parse_obj_as_list(response)

    def feature_extraction(
        self,
        text: str,
        *,
        normalize: Optional[bool] = None,
        prompt_name: Optional[str] = None,
        truncate: Optional[bool] = None,
        truncation_direction: Optional[Literal["Left", "Right"]] = None,
        model: Optional[str] = None,
    ) -> "np.ndarray":
        """
        Generate embeddings for a given text.

        Args:
            text (`str`):
                The text to embed.
            model (`str`, *optional*):
                The model to use for the feature extraction task. Can be a model ID hosted on the Hugging Face Hub or a URL to
                a deployed Inference Endpoint. If not provided, the default recommended feature extraction model will be used.
                Defaults to None.
            normalize (`bool`, *optional*):
                Whether to normalize the embeddings or not.
                Only available on server powered by Text-Embedding-Inference.
            prompt_name (`str`, *optional*):
                The name of the prompt that should be used by for encoding. If not set, no prompt will be applied.
                Must be a key in the `Sentence Transformers` configuration `prompts` dictionary.
                For example if ``prompt_name`` is "query" and the ``prompts`` is {"query": "query: ",...},
                then the sentence "What is the capital of France?" will be encoded as "query: What is the capital of France?"
                because the prompt text will be prepended before any text to encode.
            truncate (`bool`, *optional*):
                Whether to truncate the embeddings or not.
                Only available on server powered by Text-Embedding-Inference.
            truncation_direction (`Literal["Left", "Right"]`, *optional*):
                Which side of the input should be truncated when `truncate=True` is passed.

        Returns:
            `np.ndarray`: The embedding representing the input text as a float32 numpy array.

        Raises:
            [`InferenceTimeoutError`]:
                If the model is unavailable or the request times out.
            [`HfHubHTTPError`]:
                If the request fails with an HTTP error status code other than HTTP 503.

        Example:
        ```py
        >>> from huggingface_hub import InferenceClient
        >>> client = InferenceClient()
        >>> client.feature_extraction("Hi, who are you?")
        array([[ 2.424802  ,  2.93384   ,  1.1750331 , ...,  1.240499, -0.13776633, -0.7889173 ],
        [-0.42943227, -0.6364878 , -1.693462  , ...,  0.41978157, -2.4336355 ,  0.6162071 ],
        ...,
        [ 0.28552425, -0.928395  , -1.2077185 , ...,  0.76810825, -2.1069427 ,  0.6236161 ]], dtype=float32)
        ```
        """
        model_id = model or self.model
        provider_helper = get_provider_helper(self.provider, task="feature-extraction", model=model_id)
        request_parameters = provider_helper.prepare_request(
            inputs=text,
            parameters={
                "normalize": normalize,
                "prompt_name": prompt_name,
                "truncate": truncate,
                "truncation_direction": truncation_direction,
            },
            headers=self.headers,
            model=model_id,
            api_key=self.token,
        )
        response = self._inner_post(request_parameters)
        np = _import_numpy()
        return np.array(provider_helper.get_response(response), dtype="float32")

    def fill_mask(
        self,
        text: str,
        *,
        model: Optional[str] = None,
        targets: Optional[list[str]] = None,
        top_k: Optional[int] = None,
    ) -> list[FillMaskOutputElement]:
        """
        Fill in a hole with a missing word (token to be precise).

        Args:
            text (`str`):
                a string to be filled from, must contain the [MASK] token (check model card for exact name of the mask).
            model (`str`, *optional*):
                The model to use for the fill mask task. Can be a model ID hosted on the Hugging Face Hub or a URL to
                a deployed Inference Endpoint. If not provided, the default recommended fill mask model will be used.
            targets (`list[str`, *optional*):
                When passed, the model will limit the scores to the passed targets instead of looking up in the whole
                vocabulary. If the provided targets are not in the model vocab, they will be tokenized and the first
                resulting token will be used (with a warning, and that might be slower).
            top_k (`int`, *optional*):
                When passed, overrides the number of predictions to return.
        Returns:
            `list[FillMaskOutputElement]`: a list of [`FillMaskOutputElement`] items containing the predicted label, associated
            probability, token reference, and completed text.

        Raises:
            [`InferenceTimeoutError`]:
                If the model is unavailable or the request times out.
            [`HfHubHTTPError`]:
                If the request fails with an HTTP error status code other than HTTP 503.

        Example:
        ```py
        >>> from huggingface_hub import InferenceClient
        >>> client = InferenceClient()
        >>> client.fill_mask("The goal of life is <mask>.")
        [
            FillMaskOutputElement(score=0.06897063553333282, token=11098, token_str=' happiness', sequence='The goal of life is happiness.'),
            FillMaskOutputElement(score=0.06554922461509705, token=45075, token_str=' immortality', sequence='The goal of life is immortality.')
        ]
        ```
        """
        model_id = model or self.model
        provider_helper = get_provider_helper(self.provider, task="fill-mask", model=model_id)
        request_parameters = provider_helper.prepare_request(
            inputs=text,
            parameters={"targets": targets, "top_k": top_k},
            headers=self.headers,
            model=model_id,
            api_key=self.token,
        )
        response = self._inner_post(request_parameters)
        return FillMaskOutputElement.parse_obj_as_list(response)

    def image_classification(
        self,
        image: ContentT,
        *,
        model: Optional[str] = None,
        function_to_apply: Optional["ImageClassificationOutputTransform"] = None,
        top_k: Optional[int] = None,
    ) -> list[ImageClassificationOutputElement]:
        """
        Perform image classification on the given image using the specified model.

        Args:
            image (`Union[str, Path, bytes, BinaryIO, PIL.Image.Image]`):
                The image to classify. It can be raw bytes, an image file, a URL to an online image, or a PIL Image.
            model (`str`, *optional*):
                The model to use for image classification. Can be a model ID hosted on the Hugging Face Hub or a URL to a
                deployed Inference Endpoint. If not provided, the default recommended model for image classification will be used.
            function_to_apply (`"ImageClassificationOutputTransform"`, *optional*):
                The function to apply to the model outputs in order to retrieve the scores.
            top_k (`int`, *optional*):
                When specified, limits the output to the top K most probable classes.
        Returns:
            `list[ImageClassificationOutputElement]`: a list of [`ImageClassificationOutputElement`] items containing the predicted label and associated probability.

        Raises:
            [`InferenceTimeoutError`]:
                If the model is unavailable or the request times out.
            [`HfHubHTTPError`]:
                If the request fails with an HTTP error status code other than HTTP 503.

        Example:
        ```py
        >>> from huggingface_hub import InferenceClient
        >>> client = InferenceClient()
        >>> client.image_classification("https://upload.wikimedia.org/wikipedia/commons/thumb/4/43/Cute_dog.jpg/320px-Cute_dog.jpg")
        [ImageClassificationOutputElement(label='Blenheim spaniel', score=0.9779096841812134), ...]
        ```
        """
        model_id = model or self.model
        provider_helper = get_provider_helper(self.provider, task="image-classification", model=model_id)
        request_parameters = provider_helper.prepare_request(
            inputs=image,
            parameters={"function_to_apply": function_to_apply, "top_k": top_k},
            headers=self.headers,
            model=model_id,
            api_key=self.token,
        )
        response = self._inner_post(request_parameters)
        return ImageClassificationOutputElement.parse_obj_as_list(response)

    def image_segmentation(
        self,
        image: ContentT,
        *,
        model: Optional[str] = None,
        mask_threshold: Optional[float] = None,
        overlap_mask_area_threshold: Optional[float] = None,
        subtask: Optional["ImageSegmentationSubtask"] = None,
        threshold: Optional[float] = None,
    ) -> list[ImageSegmentationOutputElement]:
        """
        Perform image segmentation on the given image using the specified model.

        > [!WARNING]
        > You must have `PIL` installed if you want to work with images (`pip install Pillow`).

        Args:
            image (`Union[str, Path, bytes, BinaryIO, PIL.Image.Image]`):
                The image to segment. It can be raw bytes, an image file, a URL to an online image, or a PIL Image.
            model (`str`, *optional*):
                The model to use for image segmentation. Can be a model ID hosted on the Hugging Face Hub or a URL to a
                deployed Inference Endpoint. If not provided, the default recommended model for image segmentation will be used.
            mask_threshold (`float`, *optional*):
                Threshold to use when turning the predicted masks into binary values.
            overlap_mask_area_threshold (`float`, *optional*):
                Mask overlap threshold to eliminate small, disconnected segments.
            subtask (`"ImageSegmentationSubtask"`, *optional*):
                Segmentation task to be performed, depending on model capabilities.
            threshold (`float`, *optional*):
                Probability threshold to filter out predicted masks.
        Returns:
            `list[ImageSegmentationOutputElement]`: A list of [`ImageSegmentationOutputElement`] items containing the segmented masks and associated attributes.

        Raises:
            [`InferenceTimeoutError`]:
                If the model is unavailable or the request times out.
            [`HfHubHTTPError`]:
                If the request fails with an HTTP error status code other than HTTP 503.

        Example:
        ```py
        >>> from huggingface_hub import InferenceClient
        >>> client = InferenceClient()
        >>> client.image_segmentation("cat.jpg")
        [ImageSegmentationOutputElement(score=0.989008, label='LABEL_184', mask=<PIL.PngImagePlugin.PngImageFile image mode=L size=400x300 at 0x7FDD2B129CC0>), ...]
        ```
        """
        model_id = model or self.model
        provider_helper = get_provider_helper(self.provider, task="image-segmentation", model=model_id)
        request_parameters = provider_helper.prepare_request(
            inputs=image,
            parameters={
                "mask_threshold": mask_threshold,
                "overlap_mask_area_threshold": overlap_mask_area_threshold,
                "subtask": subtask,
                "threshold": threshold,
            },
            headers=self.headers,
            model=model_id,
            api_key=self.token,
        )
        response = self._inner_post(request_parameters)
        output = ImageSegmentationOutputElement.parse_obj_as_list(response)
        for item in output:
            item.mask = _b64_to_image(item.mask)  # type: ignore [assignment]
        return output

    def image_to_image(
        self,
        image: ContentT,
        prompt: Optional[str] = None,
        *,
        negative_prompt: Optional[str] = None,
        num_inference_steps: Optional[int] = None,
        guidance_scale: Optional[float] = None,
        model: Optional[str] = None,
        target_size: Optional[ImageToImageTargetSize] = None,
        **kwargs,
    ) -> "Image":
        """
        Perform image-to-image translation using a specified model.

        > [!WARNING]
        > You must have `PIL` installed if you want to work with images (`pip install Pillow`).

        Args:
            image (`Union[str, Path, bytes, BinaryIO, PIL.Image.Image]`):
                The input image for translation. It can be raw bytes, an image file, a URL to an online image, or a PIL Image.
            prompt (`str`, *optional*):
                The text prompt to guide the image generation.
            negative_prompt (`str`, *optional*):
                One prompt to guide what NOT to include in image generation.
            num_inference_steps (`int`, *optional*):
                For diffusion models. The number of denoising steps. More denoising steps usually lead to a higher
                quality image at the expense of slower inference.
            guidance_scale (`float`, *optional*):
                For diffusion models. A higher guidance scale value encourages the model to generate images closely
                linked to the text prompt at the expense of lower image quality.
            model (`str`, *optional*):
                The model to use for inference. Can be a model ID hosted on the Hugging Face Hub or a URL to a deployed
                Inference Endpoint. This parameter overrides the model defined at the instance level. Defaults to None.
            target_size (`ImageToImageTargetSize`, *optional*):
                The size in pixels of the output image. This parameter is only supported by some providers and for
                specific models. It will be ignored when unsupported.

        Returns:
            `Image`: The translated image.

        Raises:
            [`InferenceTimeoutError`]:
                If the model is unavailable or the request times out.
            [`HfHubHTTPError`]:
                If the request fails with an HTTP error status code other than HTTP 503.

        Example:
        ```py
        >>> from huggingface_hub import InferenceClient
        >>> client = InferenceClient()
        >>> image = client.image_to_image("cat.jpg", prompt="turn the cat into a tiger")
        >>> image.save("tiger.jpg")
        ```
        """
        model_id = model or self.model
        provider_helper = get_provider_helper(self.provider, task="image-to-image", model=model_id)
        request_parameters = provider_helper.prepare_request(
            inputs=image,
            parameters={
                "prompt": prompt,
                "negative_prompt": negative_prompt,
                "target_size": target_size,
                "num_inference_steps": num_inference_steps,
                "guidance_scale": guidance_scale,
                **kwargs,
            },
            headers=self.headers,
            model=model_id,
            api_key=self.token,
        )
        response = self._inner_post(request_parameters)
        response = provider_helper.get_response(response, request_parameters)
        return _bytes_to_image(response)

    def image_to_video(
        self,
        image: ContentT,
        *,
        model: Optional[str] = None,
        prompt: Optional[str] = None,
        negative_prompt: Optional[str] = None,
        num_frames: Optional[float] = None,
        num_inference_steps: Optional[int] = None,
        guidance_scale: Optional[float] = None,
        seed: Optional[int] = None,
        target_size: Optional[ImageToVideoTargetSize] = None,
        **kwargs,
    ) -> bytes:
        """
        Generate a video from an input image.

        Args:
            image (`Union[str, Path, bytes, BinaryIO, PIL.Image.Image]`):
                The input image to generate a video from. It can be raw bytes, an image file, a URL to an online image, or a PIL Image.
            model (`str`, *optional*):
                The model to use for inference. Can be a model ID hosted on the Hugging Face Hub or a URL to a deployed
                Inference Endpoint. This parameter overrides the model defined at the instance level. Defaults to None.
            prompt (`str`, *optional*):
                The text prompt to guide the video generation.
            negative_prompt (`str`, *optional*):
                One prompt to guide what NOT to include in video generation.
            num_frames (`float`, *optional*):
                The num_frames parameter determines how many video frames are generated.
            num_inference_steps (`int`, *optional*):
                For diffusion models. The number of denoising steps. More denoising steps usually lead to a higher
                quality image at the expense of slower inference.
            guidance_scale (`float`, *optional*):
                For diffusion models. A higher guidance scale value encourages the model to generate videos closely
                linked to the text prompt at the expense of lower image quality.
            seed (`int`, *optional*):
                The seed to use for the video generation.
            target_size (`ImageToVideoTargetSize`, *optional*):
                The size in pixel of the output video frames.
            num_inference_steps (`int`, *optional*):
                The number of denoising steps. More denoising steps usually lead to a higher quality video at the
                expense of slower inference.
            seed (`int`, *optional*):
                Seed for the random number generator.

        Returns:
            `bytes`: The generated video.

        Examples:
        ```py
        >>> from huggingface_hub import InferenceClient
        >>> client = InferenceClient()
        >>> video = client.image_to_video("cat.jpg", model="Wan-AI/Wan2.2-I2V-A14B", prompt="turn the cat into a tiger")
        >>> with open("tiger.mp4", "wb") as f:
        ...     f.write(video)
        ```
        """
        model_id = model or self.model
        provider_helper = get_provider_helper(self.provider, task="image-to-video", model=model_id)
        request_parameters = provider_helper.prepare_request(
            inputs=image,
            parameters={
                "prompt": prompt,
                "negative_prompt": negative_prompt,
                "num_frames": num_frames,
                "num_inference_steps": num_inference_steps,
                "guidance_scale": guidance_scale,
                "seed": seed,
                "target_size": target_size,
                **kwargs,
            },
            headers=self.headers,
            model=model_id,
            api_key=self.token,
        )
        response = self._inner_post(request_parameters)
        response = provider_helper.get_response(response, request_parameters)
        return response

    def image_to_text(self, image: ContentT, *, model: Optional[str] = None) -> ImageToTextOutput:
        """
        Takes an input image and return text.

        Models can have very different outputs depending on your use case (image captioning, optical character recognition
        (OCR), Pix2Struct, etc). Please have a look to the model card to learn more about a model's specificities.

        Args:
            image (`Union[str, Path, bytes, BinaryIO, PIL.Image.Image]`):
                The input image to caption. It can be raw bytes, an image file, a URL to an online image, or a PIL Image.
            model (`str`, *optional*):
                The model to use for inference. Can be a model ID hosted on the Hugging Face Hub or a URL to a deployed
                Inference Endpoint. This parameter overrides the model defined at the instance level. Defaults to None.

        Returns:
            [`ImageToTextOutput`]: The generated text.

        Raises:
            [`InferenceTimeoutError`]:
                If the model is unavailable or the request times out.
            [`HfHubHTTPError`]:
                If the request fails with an HTTP error status code other than HTTP 503.

        Example:
        ```py
        >>> from huggingface_hub import InferenceClient
        >>> client = InferenceClient()
        >>> client.image_to_text("cat.jpg")
        'a cat standing in a grassy field '
        >>> client.image_to_text("https://upload.wikimedia.org/wikipedia/commons/thumb/4/43/Cute_dog.jpg/320px-Cute_dog.jpg")
        'a dog laying on the grass next to a flower pot '
        ```
        """
        model_id = model or self.model
        provider_helper = get_provider_helper(self.provider, task="image-to-text", model=model_id)
        request_parameters = provider_helper.prepare_request(
            inputs=image,
            parameters={},
            headers=self.headers,
            model=model_id,
            api_key=self.token,
        )
        response = self._inner_post(request_parameters)
        output_list: list[ImageToTextOutput] = ImageToTextOutput.parse_obj_as_list(response)
        return output_list[0]

    def object_detection(
        self, image: ContentT, *, model: Optional[str] = None, threshold: Optional[float] = None
    ) -> list[ObjectDetectionOutputElement]:
        """
        Perform object detection on the given image using the specified model.

        > [!WARNING]
        > You must have `PIL` installed if you want to work with images (`pip install Pillow`).

        Args:
            image (`Union[str, Path, bytes, BinaryIO, PIL.Image.Image]`):
                The image to detect objects on. It can be raw bytes, an image file, a URL to an online image, or a PIL Image.
            model (`str`, *optional*):
                The model to use for object detection. Can be a model ID hosted on the Hugging Face Hub or a URL to a
                deployed Inference Endpoint. If not provided, the default recommended model for object detection (DETR) will be used.
            threshold (`float`, *optional*):
                The probability necessary to make a prediction.
        Returns:
            `list[ObjectDetectionOutputElement]`: A list of [`ObjectDetectionOutputElement`] items containing the bounding boxes and associated attributes.

        Raises:
            [`InferenceTimeoutError`]:
                If the model is unavailable or the request times out.
            [`HfHubHTTPError`]:
                If the request fails with an HTTP error status code other than HTTP 503.
            `ValueError`:
                If the request output is not a List.

        Example:
        ```py
        >>> from huggingface_hub import InferenceClient
        >>> client = InferenceClient()
        >>> client.object_detection("people.jpg")
        [ObjectDetectionOutputElement(score=0.9486683011054993, label='person', box=ObjectDetectionBoundingBox(xmin=59, ymin=39, xmax=420, ymax=510)), ...]
        ```
        """
        model_id = model or self.model
        provider_helper = get_provider_helper(self.provider, task="object-detection", model=model_id)
        request_parameters = provider_helper.prepare_request(
            inputs=image,
            parameters={"threshold": threshold},
            headers=self.headers,
            model=model_id,
            api_key=self.token,
        )
        response = self._inner_post(request_parameters)
        return ObjectDetectionOutputElement.parse_obj_as_list(response)

    def question_answering(
        self,
        question: str,
        context: str,
        *,
        model: Optional[str] = None,
        align_to_words: Optional[bool] = None,
        doc_stride: Optional[int] = None,
        handle_impossible_answer: Optional[bool] = None,
        max_answer_len: Optional[int] = None,
        max_question_len: Optional[int] = None,
        max_seq_len: Optional[int] = None,
        top_k: Optional[int] = None,
    ) -> Union[QuestionAnsweringOutputElement, list[QuestionAnsweringOutputElement]]:
        """
        Retrieve the answer to a question from a given text.

        Args:
            question (`str`):
                Question to be answered.
            context (`str`):
                The context of the question.
            model (`str`):
                The model to use for the question answering task. Can be a model ID hosted on the Hugging Face Hub or a URL to
                a deployed Inference Endpoint.
            align_to_words (`bool`, *optional*):
                Attempts to align the answer to real words. Improves quality on space separated languages. Might hurt
                on non-space-separated languages (like Japanese or Chinese)
            doc_stride (`int`, *optional*):
                If the context is too long to fit with the question for the model, it will be split in several chunks
                with some overlap. This argument controls the size of that overlap.
            handle_impossible_answer (`bool`, *optional*):
                Whether to accept impossible as an answer.
            max_answer_len (`int`, *optional*):
                The maximum length of predicted answers (e.g., only answers with a shorter length are considered).
            max_question_len (`int`, *optional*):
                The maximum length of the question after tokenization. It will be truncated if needed.
            max_seq_len (`int`, *optional*):
                The maximum length of the total sentence (context + question) in tokens of each chunk passed to the
                model. The context will be split in several chunks (using docStride as overlap) if needed.
            top_k (`int`, *optional*):
                The number of answers to return (will be chosen by order of likelihood). Note that we return less than
                topk answers if there are not enough options available within the context.

        Returns:
            Union[`QuestionAnsweringOutputElement`, list[`QuestionAnsweringOutputElement`]]:
                When top_k is 1 or not provided, it returns a single `QuestionAnsweringOutputElement`.
                When top_k is greater than 1, it returns a list of `QuestionAnsweringOutputElement`.
        Raises:
            [`InferenceTimeoutError`]:
                If the model is unavailable or the request times out.
            [`HfHubHTTPError`]:
                If the request fails with an HTTP error status code other than HTTP 503.

        Example:
        ```py
        >>> from huggingface_hub import InferenceClient
        >>> client = InferenceClient()
        >>> client.question_answering(question="What's my name?", context="My name is Clara and I live in Berkeley.")
        QuestionAnsweringOutputElement(answer='Clara', end=16, score=0.9326565265655518, start=11)
        ```
        """
        model_id = model or self.model
        provider_helper = get_provider_helper(self.provider, task="question-answering", model=model_id)
        request_parameters = provider_helper.prepare_request(
            inputs={"question": question, "context": context},
            parameters={
                "align_to_words": align_to_words,
                "doc_stride": doc_stride,
                "handle_impossible_answer": handle_impossible_answer,
                "max_answer_len": max_answer_len,
                "max_question_len": max_question_len,
                "max_seq_len": max_seq_len,
                "top_k": top_k,
            },
            headers=self.headers,
            model=model_id,
            api_key=self.token,
        )
        response = self._inner_post(request_parameters)
        # Parse the response as a single `QuestionAnsweringOutputElement` when top_k is 1 or not provided, or a list of `QuestionAnsweringOutputElement` to ensure backward compatibility.
        output = QuestionAnsweringOutputElement.parse_obj(response)
        return output

    def sentence_similarity(
        self, sentence: str, other_sentences: list[str], *, model: Optional[str] = None
    ) -> list[float]:
        """
        Compute the semantic similarity between a sentence and a list of other sentences by comparing their embeddings.

        Args:
            sentence (`str`):
                The main sentence to compare to others.
            other_sentences (`list[str]`):
                The list of sentences to compare to.
            model (`str`, *optional*):
                The model to use for the sentence similarity task. Can be a model ID hosted on the Hugging Face Hub or a URL to
                a deployed Inference Endpoint. If not provided, the default recommended sentence similarity model will be used.
                Defaults to None.

        Returns:
            `list[float]`: The embedding representing the input text.

        Raises:
            [`InferenceTimeoutError`]:
                If the model is unavailable or the request times out.
            [`HfHubHTTPError`]:
                If the request fails with an HTTP error status code other than HTTP 503.

        Example:
        ```py
        >>> from huggingface_hub import InferenceClient
        >>> client = InferenceClient()
        >>> client.sentence_similarity(
        ...     "Machine learning is so easy.",
        ...     other_sentences=[
        ...         "Deep learning is so straightforward.",
        ...         "This is so difficult, like rocket science.",
        ...         "I can't believe how much I struggled with this.",
        ...     ],
        ... )
        [0.7785726189613342, 0.45876261591911316, 0.2906220555305481]
        ```
        """
        model_id = model or self.model
        provider_helper = get_provider_helper(self.provider, task="sentence-similarity", model=model_id)
        request_parameters = provider_helper.prepare_request(
            inputs={"source_sentence": sentence, "sentences": other_sentences},
            parameters={},
            extra_payload={},
            headers=self.headers,
            model=model_id,
            api_key=self.token,
        )
        response = self._inner_post(request_parameters)
        return _bytes_to_list(response)

    def summarization(
        self,
        text: str,
        *,
        model: Optional[str] = None,
        clean_up_tokenization_spaces: Optional[bool] = None,
        generate_parameters: Optional[dict[str, Any]] = None,
        truncation: Optional["SummarizationTruncationStrategy"] = None,
    ) -> SummarizationOutput:
        """
        Generate a summary of a given text using a specified model.

        Args:
            text (`str`):
                The input text to summarize.
            model (`str`, *optional*):
                The model to use for inference. Can be a model ID hosted on the Hugging Face Hub or a URL to a deployed
                Inference Endpoint. If not provided, the default recommended model for summarization will be used.
            clean_up_tokenization_spaces (`bool`, *optional*):
                Whether to clean up the potential extra spaces in the text output.
            generate_parameters (`dict[str, Any]`, *optional*):
                Additional parametrization of the text generation algorithm.
            truncation (`"SummarizationTruncationStrategy"`, *optional*):
                The truncation strategy to use.
        Returns:
            [`SummarizationOutput`]: The generated summary text.

        Raises:
            [`InferenceTimeoutError`]:
                If the model is unavailable or the request times out.
            [`HfHubHTTPError`]:
                If the request fails with an HTTP error status code other than HTTP 503.

        Example:
        ```py
        >>> from huggingface_hub import InferenceClient
        >>> client = InferenceClient()
        >>> client.summarization("The Eiffel tower...")
        SummarizationOutput(generated_text="The Eiffel tower is one of the most famous landmarks in the world....")
        ```
        """
        parameters = {
            "clean_up_tokenization_spaces": clean_up_tokenization_spaces,
            "generate_parameters": generate_parameters,
            "truncation": truncation,
        }
        model_id = model or self.model
        provider_helper = get_provider_helper(self.provider, task="summarization", model=model_id)
        request_parameters = provider_helper.prepare_request(
            inputs=text,
            parameters=parameters,
            headers=self.headers,
            model=model_id,
            api_key=self.token,
        )
        response = self._inner_post(request_parameters)
        return SummarizationOutput.parse_obj_as_list(response)[0]

    def table_question_answering(
        self,
        table: dict[str, Any],
        query: str,
        *,
        model: Optional[str] = None,
        padding: Optional["Padding"] = None,
        sequential: Optional[bool] = None,
        truncation: Optional[bool] = None,
    ) -> TableQuestionAnsweringOutputElement:
        """
        Retrieve the answer to a question from information given in a table.

        Args:
            table (`str`):
                A table of data represented as a dict of lists where entries are headers and the lists are all the
                values, all lists must have the same size.
            query (`str`):
                The query in plain text that you want to ask the table.
            model (`str`):
                The model to use for the table-question-answering task. Can be a model ID hosted on the Hugging Face
                Hub or a URL to a deployed Inference Endpoint.
            padding (`"Padding"`, *optional*):
                Activates and controls padding.
            sequential (`bool`, *optional*):
                Whether to do inference sequentially or as a batch. Batching is faster, but models like SQA require the
                inference to be done sequentially to extract relations within sequences, given their conversational
                nature.
            truncation (`bool`, *optional*):
                Activates and controls truncation.

        Returns:
            [`TableQuestionAnsweringOutputElement`]: a table question answering output containing the answer, coordinates, cells and the aggregator used.

        Raises:
            [`InferenceTimeoutError`]:
                If the model is unavailable or the request times out.
            [`HfHubHTTPError`]:
                If the request fails with an HTTP error status code other than HTTP 503.

        Example:
        ```py
        >>> from huggingface_hub import InferenceClient
        >>> client = InferenceClient()
        >>> query = "How many stars does the transformers repository have?"
        >>> table = {"Repository": ["Transformers", "Datasets", "Tokenizers"], "Stars": ["36542", "4512", "3934"]}
        >>> client.table_question_answering(table, query, model="google/tapas-base-finetuned-wtq")
        TableQuestionAnsweringOutputElement(answer='36542', coordinates=[[0, 1]], cells=['36542'], aggregator='AVERAGE')
        ```
        """
        model_id = model or self.model
        provider_helper = get_provider_helper(self.provider, task="table-question-answering", model=model_id)
        request_parameters = provider_helper.prepare_request(
            inputs={"query": query, "table": table},
            parameters={"model": model, "padding": padding, "sequential": sequential, "truncation": truncation},
            headers=self.headers,
            model=model_id,
            api_key=self.token,
        )
        response = self._inner_post(request_parameters)
        return TableQuestionAnsweringOutputElement.parse_obj_as_instance(response)

    def tabular_classification(self, table: dict[str, Any], *, model: Optional[str] = None) -> list[str]:
        """
        Classifying a target category (a group) based on a set of attributes.

        Args:
            table (`dict[str, Any]`):
                Set of attributes to classify.
            model (`str`, *optional*):
                The model to use for the tabular classification task. Can be a model ID hosted on the Hugging Face Hub or a URL to
                a deployed Inference Endpoint. If not provided, the default recommended tabular classification model will be used.
                Defaults to None.

        Returns:
            `List`: a list of labels, one per row in the initial table.

        Raises:
            [`InferenceTimeoutError`]:
                If the model is unavailable or the request times out.
            [`HfHubHTTPError`]:
                If the request fails with an HTTP error status code other than HTTP 503.

        Example:
        ```py
        >>> from huggingface_hub import InferenceClient
        >>> client = InferenceClient()
        >>> table = {
        ...     "fixed_acidity": ["7.4", "7.8", "10.3"],
        ...     "volatile_acidity": ["0.7", "0.88", "0.32"],
        ...     "citric_acid": ["0", "0", "0.45"],
        ...     "residual_sugar": ["1.9", "2.6", "6.4"],
        ...     "chlorides": ["0.076", "0.098", "0.073"],
        ...     "free_sulfur_dioxide": ["11", "25", "5"],
        ...     "total_sulfur_dioxide": ["34", "67", "13"],
        ...     "density": ["0.9978", "0.9968", "0.9976"],
        ...     "pH": ["3.51", "3.2", "3.23"],
        ...     "sulphates": ["0.56", "0.68", "0.82"],
        ...     "alcohol": ["9.4", "9.8", "12.6"],
        ... }
        >>> client.tabular_classification(table=table, model="julien-c/wine-quality")
        ["5", "5", "5"]
        ```
        """
        model_id = model or self.model
        provider_helper = get_provider_helper(self.provider, task="tabular-classification", model=model_id)
        request_parameters = provider_helper.prepare_request(
            inputs=None,
            extra_payload={"table": table},
            parameters={},
            headers=self.headers,
            model=model_id,
            api_key=self.token,
        )
        response = self._inner_post(request_parameters)
        return _bytes_to_list(response)

    def tabular_regression(self, table: dict[str, Any], *, model: Optional[str] = None) -> list[float]:
        """
        Predicting a numerical target value given a set of attributes/features in a table.

        Args:
            table (`dict[str, Any]`):
                Set of attributes stored in a table. The attributes used to predict the target can be both numerical and categorical.
            model (`str`, *optional*):
                The model to use for the tabular regression task. Can be a model ID hosted on the Hugging Face Hub or a URL to
                a deployed Inference Endpoint. If not provided, the default recommended tabular regression model will be used.
                Defaults to None.

        Returns:
            `List`: a list of predicted numerical target values.

        Raises:
            [`InferenceTimeoutError`]:
                If the model is unavailable or the request times out.
            [`HfHubHTTPError`]:
                If the request fails with an HTTP error status code other than HTTP 503.

        Example:
        ```py
        >>> from huggingface_hub import InferenceClient
        >>> client = InferenceClient()
        >>> table = {
        ...     "Height": ["11.52", "12.48", "12.3778"],
        ...     "Length1": ["23.2", "24", "23.9"],
        ...     "Length2": ["25.4", "26.3", "26.5"],
        ...     "Length3": ["30", "31.2", "31.1"],
        ...     "Species": ["Bream", "Bream", "Bream"],
        ...     "Width": ["4.02", "4.3056", "4.6961"],
        ... }
        >>> client.tabular_regression(table, model="scikit-learn/Fish-Weight")
        [110, 120, 130]
        ```
        """
        model_id = model or self.model
        provider_helper = get_provider_helper(self.provider, task="tabular-regression", model=model_id)
        request_parameters = provider_helper.prepare_request(
            inputs=None,
            parameters={},
            extra_payload={"table": table},
            headers=self.headers,
            model=model_id,
            api_key=self.token,
        )
        response = self._inner_post(request_parameters)
        return _bytes_to_list(response)

    def text_classification(
        self,
        text: str,
        *,
        model: Optional[str] = None,
        top_k: Optional[int] = None,
        function_to_apply: Optional["TextClassificationOutputTransform"] = None,
    ) -> list[TextClassificationOutputElement]:
        """
        Perform text classification (e.g. sentiment-analysis) on the given text.

        Args:
            text (`str`):
                A string to be classified.
            model (`str`, *optional*):
                The model to use for the text classification task. Can be a model ID hosted on the Hugging Face Hub or a URL to
                a deployed Inference Endpoint. If not provided, the default recommended text classification model will be used.
                Defaults to None.
            top_k (`int`, *optional*):
                When specified, limits the output to the top K most probable classes.
            function_to_apply (`"TextClassificationOutputTransform"`, *optional*):
                The function to apply to the model outputs in order to retrieve the scores.

        Returns:
            `list[TextClassificationOutputElement]`: a list of [`TextClassificationOutputElement`] items containing the predicted label and associated probability.

        Raises:
            [`InferenceTimeoutError`]:
                If the model is unavailable or the request times out.
            [`HfHubHTTPError`]:
                If the request fails with an HTTP error status code other than HTTP 503.

        Example:
        ```py
        >>> from huggingface_hub import InferenceClient
        >>> client = InferenceClient()
        >>> client.text_classification("I like you")
        [
            TextClassificationOutputElement(label='POSITIVE', score=0.9998695850372314),
            TextClassificationOutputElement(label='NEGATIVE', score=0.0001304351753788069),
        ]
        ```
        """
        model_id = model or self.model
        provider_helper = get_provider_helper(self.provider, task="text-classification", model=model_id)
        request_parameters = provider_helper.prepare_request(
            inputs=text,
            parameters={
                "function_to_apply": function_to_apply,
                "top_k": top_k,
            },
            headers=self.headers,
            model=model_id,
            api_key=self.token,
        )
        response = self._inner_post(request_parameters)
        return TextClassificationOutputElement.parse_obj_as_list(response)[0]  # type: ignore [return-value]

    @overload
    def text_generation(
        self,
        prompt: str,
        *,
        details: Literal[True],
        stream: Literal[True],
        model: Optional[str] = None,
        # Parameters from `TextGenerationInputGenerateParameters` (maintained manually)
        adapter_id: Optional[str] = None,
        best_of: Optional[int] = None,
        decoder_input_details: Optional[bool] = None,
        do_sample: Optional[bool] = None,
        frequency_penalty: Optional[float] = None,
        grammar: Optional[TextGenerationInputGrammarType] = None,
        max_new_tokens: Optional[int] = None,
        repetition_penalty: Optional[float] = None,
        return_full_text: Optional[bool] = None,
        seed: Optional[int] = None,
        stop: Optional[list[str]] = None,
        stop_sequences: Optional[list[str]] = None,  # Deprecated, use `stop` instead
        temperature: Optional[float] = None,
        top_k: Optional[int] = None,
        top_n_tokens: Optional[int] = None,
        top_p: Optional[float] = None,
        truncate: Optional[int] = None,
        typical_p: Optional[float] = None,
        watermark: Optional[bool] = None,
    ) -> Iterable[TextGenerationStreamOutput]: ...

    @overload
    def text_generation(
        self,
        prompt: str,
        *,
        details: Literal[True],
        stream: Optional[Literal[False]] = None,
        model: Optional[str] = None,
        # Parameters from `TextGenerationInputGenerateParameters` (maintained manually)
        adapter_id: Optional[str] = None,
        best_of: Optional[int] = None,
        decoder_input_details: Optional[bool] = None,
        do_sample: Optional[bool] = None,
        frequency_penalty: Optional[float] = None,
        grammar: Optional[TextGenerationInputGrammarType] = None,
        max_new_tokens: Optional[int] = None,
        repetition_penalty: Optional[float] = None,
        return_full_text: Optional[bool] = None,
        seed: Optional[int] = None,
        stop: Optional[list[str]] = None,
        stop_sequences: Optional[list[str]] = None,  # Deprecated, use `stop` instead
        temperature: Optional[float] = None,
        top_k: Optional[int] = None,
        top_n_tokens: Optional[int] = None,
        top_p: Optional[float] = None,
        truncate: Optional[int] = None,
        typical_p: Optional[float] = None,
        watermark: Optional[bool] = None,
    ) -> TextGenerationOutput: ...

    @overload
    def text_generation(
        self,
        prompt: str,
        *,
        details: Optional[Literal[False]] = None,
        stream: Literal[True],
        model: Optional[str] = None,
        # Parameters from `TextGenerationInputGenerateParameters` (maintained manually)
        adapter_id: Optional[str] = None,
        best_of: Optional[int] = None,
        decoder_input_details: Optional[bool] = None,
        do_sample: Optional[bool] = None,
        frequency_penalty: Optional[float] = None,
        grammar: Optional[TextGenerationInputGrammarType] = None,
        max_new_tokens: Optional[int] = None,
        repetition_penalty: Optional[float] = None,
        return_full_text: Optional[bool] = None,  # Manual default value
        seed: Optional[int] = None,
        stop: Optional[list[str]] = None,
        stop_sequences: Optional[list[str]] = None,  # Deprecated, use `stop` instead
        temperature: Optional[float] = None,
        top_k: Optional[int] = None,
        top_n_tokens: Optional[int] = None,
        top_p: Optional[float] = None,
        truncate: Optional[int] = None,
        typical_p: Optional[float] = None,
        watermark: Optional[bool] = None,
    ) -> Iterable[str]: ...

    @overload
    def text_generation(
        self,
        prompt: str,
        *,
        details: Optional[Literal[False]] = None,
        stream: Optional[Literal[False]] = None,
        model: Optional[str] = None,
        # Parameters from `TextGenerationInputGenerateParameters` (maintained manually)
        adapter_id: Optional[str] = None,
        best_of: Optional[int] = None,
        decoder_input_details: Optional[bool] = None,
        do_sample: Optional[bool] = None,
        frequency_penalty: Optional[float] = None,
        grammar: Optional[TextGenerationInputGrammarType] = None,
        max_new_tokens: Optional[int] = None,
        repetition_penalty: Optional[float] = None,
        return_full_text: Optional[bool] = None,
        seed: Optional[int] = None,
        stop: Optional[list[str]] = None,
        stop_sequences: Optional[list[str]] = None,  # Deprecated, use `stop` instead
        temperature: Optional[float] = None,
        top_k: Optional[int] = None,
        top_n_tokens: Optional[int] = None,
        top_p: Optional[float] = None,
        truncate: Optional[int] = None,
        typical_p: Optional[float] = None,
        watermark: Optional[bool] = None,
    ) -> str: ...

    @overload
    def text_generation(
        self,
        prompt: str,
        *,
        details: Optional[bool] = None,
        stream: Optional[bool] = None,
        model: Optional[str] = None,
        # Parameters from `TextGenerationInputGenerateParameters` (maintained manually)
        adapter_id: Optional[str] = None,
        best_of: Optional[int] = None,
        decoder_input_details: Optional[bool] = None,
        do_sample: Optional[bool] = None,
        frequency_penalty: Optional[float] = None,
        grammar: Optional[TextGenerationInputGrammarType] = None,
        max_new_tokens: Optional[int] = None,
        repetition_penalty: Optional[float] = None,
        return_full_text: Optional[bool] = None,
        seed: Optional[int] = None,
        stop: Optional[list[str]] = None,
        stop_sequences: Optional[list[str]] = None,  # Deprecated, use `stop` instead
        temperature: Optional[float] = None,
        top_k: Optional[int] = None,
        top_n_tokens: Optional[int] = None,
        top_p: Optional[float] = None,
        truncate: Optional[int] = None,
        typical_p: Optional[float] = None,
        watermark: Optional[bool] = None,
    ) -> Union[str, TextGenerationOutput, Iterable[str], Iterable[TextGenerationStreamOutput]]: ...

    def text_generation(
        self,
        prompt: str,
        *,
        details: Optional[bool] = None,
        stream: Optional[bool] = None,
        model: Optional[str] = None,
        # Parameters from `TextGenerationInputGenerateParameters` (maintained manually)
        adapter_id: Optional[str] = None,
        best_of: Optional[int] = None,
        decoder_input_details: Optional[bool] = None,
        do_sample: Optional[bool] = None,
        frequency_penalty: Optional[float] = None,
        grammar: Optional[TextGenerationInputGrammarType] = None,
        max_new_tokens: Optional[int] = None,
        repetition_penalty: Optional[float] = None,
        return_full_text: Optional[bool] = None,
        seed: Optional[int] = None,
        stop: Optional[list[str]] = None,
        stop_sequences: Optional[list[str]] = None,  # Deprecated, use `stop` instead
        temperature: Optional[float] = None,
        top_k: Optional[int] = None,
        top_n_tokens: Optional[int] = None,
        top_p: Optional[float] = None,
        truncate: Optional[int] = None,
        typical_p: Optional[float] = None,
        watermark: Optional[bool] = None,
    ) -> Union[str, TextGenerationOutput, Iterable[str], Iterable[TextGenerationStreamOutput]]:
        """
        Given a prompt, generate the following text.

        > [!TIP]
        > If you want to generate a response from chat messages, you should use the [`InferenceClient.chat_completion`] method.
        > It accepts a list of messages instead of a single text prompt and handles the chat templating for you.

        Args:
            prompt (`str`):
                Input text.
            details (`bool`, *optional*):
                By default, text_generation returns a string. Pass `details=True` if you want a detailed output (tokens,
                probabilities, seed, finish reason, etc.). Only available for models running on with the
                `text-generation-inference` backend.
            stream (`bool`, *optional*):
                By default, text_generation returns the full generated text. Pass `stream=True` if you want a stream of
                tokens to be returned. Only available for models running on with the `text-generation-inference`
                backend.
            model (`str`, *optional*):
                The model to use for inference. Can be a model ID hosted on the Hugging Face Hub or a URL to a deployed
                Inference Endpoint. This parameter overrides the model defined at the instance level. Defaults to None.
            adapter_id (`str`, *optional*):
                Lora adapter id.
            best_of (`int`, *optional*):
                Generate best_of sequences and return the one if the highest token logprobs.
            decoder_input_details (`bool`, *optional*):
                Return the decoder input token logprobs and ids. You must set `details=True` as well for it to be taken
                into account. Defaults to `False`.
            do_sample (`bool`, *optional*):
                Activate logits sampling
            frequency_penalty (`float`, *optional*):
                Number between -2.0 and 2.0. Positive values penalize new tokens based on their existing frequency in
                the text so far, decreasing the model's likelihood to repeat the same line verbatim.
            grammar ([`TextGenerationInputGrammarType`], *optional*):
                Grammar constraints. Can be either a JSONSchema or a regex.
            max_new_tokens (`int`, *optional*):
                Maximum number of generated tokens. Defaults to 100.
            repetition_penalty (`float`, *optional*):
                The parameter for repetition penalty. 1.0 means no penalty. See [this
                paper](https://arxiv.org/pdf/1909.05858.pdf) for more details.
            return_full_text (`bool`, *optional*):
                Whether to prepend the prompt to the generated text
            seed (`int`, *optional*):
                Random sampling seed
            stop (`list[str]`, *optional*):
                Stop generating tokens if a member of `stop` is generated.
            stop_sequences (`list[str]`, *optional*):
                Deprecated argument. Use `stop` instead.
            temperature (`float`, *optional*):
                The value used to module the logits distribution.
            top_n_tokens (`int`, *optional*):
                Return information about the `top_n_tokens` most likely tokens at each generation step, instead of
                just the sampled token.
            top_k (`int`, *optional`):
                The number of highest probability vocabulary tokens to keep for top-k-filtering.
            top_p (`float`, *optional`):
                If set to < 1, only the smallest set of most probable tokens with probabilities that add up to `top_p` or
                higher are kept for generation.
            truncate (`int`, *optional`):
                Truncate inputs tokens to the given size.
            typical_p (`float`, *optional`):
                Typical Decoding mass
                See [Typical Decoding for Natural Language Generation](https://arxiv.org/abs/2202.00666) for more information
            watermark (`bool`, *optional*):
                Watermarking with [A Watermark for Large Language Models](https://arxiv.org/abs/2301.10226)

        Returns:
            `Union[str, TextGenerationOutput, Iterable[str], Iterable[TextGenerationStreamOutput]]`:
            Generated text returned from the server:
            - if `stream=False` and `details=False`, the generated text is returned as a `str` (default)
            - if `stream=True` and `details=False`, the generated text is returned token by token as a `Iterable[str]`
            - if `stream=False` and `details=True`, the generated text is returned with more details as a [`~huggingface_hub.TextGenerationOutput`]
            - if `details=True` and `stream=True`, the generated text is returned token by token as a iterable of [`~huggingface_hub.TextGenerationStreamOutput`]

        Raises:
            `ValidationError`:
                If input values are not valid. No HTTP call is made to the server.
            [`InferenceTimeoutError`]:
                If the model is unavailable or the request times out.
            [`HfHubHTTPError`]:
                If the request fails with an HTTP error status code other than HTTP 503.

        Example:
        ```py
        >>> from huggingface_hub import InferenceClient
        >>> client = InferenceClient()

        # Case 1: generate text
        >>> client.text_generation("The huggingface_hub library is ", max_new_tokens=12)
        '100% open source and built to be easy to use.'

        # Case 2: iterate over the generated tokens. Useful for large generation.
        >>> for token in client.text_generation("The huggingface_hub library is ", max_new_tokens=12, stream=True):
        ...     print(token)
        100
        %
        open
        source
        and
        built
        to
        be
        easy
        to
        use
        .

        # Case 3: get more details about the generation process.
        >>> client.text_generation("The huggingface_hub library is ", max_new_tokens=12, details=True)
        TextGenerationOutput(
            generated_text='100% open source and built to be easy to use.',
            details=TextGenerationDetails(
                finish_reason='length',
                generated_tokens=12,
                seed=None,
                prefill=[
                    TextGenerationPrefillOutputToken(id=487, text='The', logprob=None),
                    TextGenerationPrefillOutputToken(id=53789, text=' hugging', logprob=-13.171875),
                    (...)
                    TextGenerationPrefillOutputToken(id=204, text=' ', logprob=-7.0390625)
                ],
                tokens=[
                    TokenElement(id=1425, text='100', logprob=-1.0175781, special=False),
                    TokenElement(id=16, text='%', logprob=-0.0463562, special=False),
                    (...)
                    TokenElement(id=25, text='.', logprob=-0.5703125, special=False)
                ],
                best_of_sequences=None
            )
        )

        # Case 4: iterate over the generated tokens with more details.
        # Last object is more complete, containing the full generated text and the finish reason.
        >>> for details in client.text_generation("The huggingface_hub library is ", max_new_tokens=12, details=True, stream=True):
        ...     print(details)
        ...
        TextGenerationStreamOutput(token=TokenElement(id=1425, text='100', logprob=-1.0175781, special=False), generated_text=None, details=None)
        TextGenerationStreamOutput(token=TokenElement(id=16, text='%', logprob=-0.0463562, special=False), generated_text=None, details=None)
        TextGenerationStreamOutput(token=TokenElement(id=1314, text=' open', logprob=-1.3359375, special=False), generated_text=None, details=None)
        TextGenerationStreamOutput(token=TokenElement(id=3178, text=' source', logprob=-0.28100586, special=False), generated_text=None, details=None)
        TextGenerationStreamOutput(token=TokenElement(id=273, text=' and', logprob=-0.5961914, special=False), generated_text=None, details=None)
        TextGenerationStreamOutput(token=TokenElement(id=3426, text=' built', logprob=-1.9423828, special=False), generated_text=None, details=None)
        TextGenerationStreamOutput(token=TokenElement(id=271, text=' to', logprob=-1.4121094, special=False), generated_text=None, details=None)
        TextGenerationStreamOutput(token=TokenElement(id=314, text=' be', logprob=-1.5224609, special=False), generated_text=None, details=None)
        TextGenerationStreamOutput(token=TokenElement(id=1833, text=' easy', logprob=-2.1132812, special=False), generated_text=None, details=None)
        TextGenerationStreamOutput(token=TokenElement(id=271, text=' to', logprob=-0.08520508, special=False), generated_text=None, details=None)
        TextGenerationStreamOutput(token=TokenElement(id=745, text=' use', logprob=-0.39453125, special=False), generated_text=None, details=None)
        TextGenerationStreamOutput(token=TokenElement(
            id=25,
            text='.',
            logprob=-0.5703125,
            special=False),
            generated_text='100% open source and built to be easy to use.',
            details=TextGenerationStreamOutputStreamDetails(finish_reason='length', generated_tokens=12, seed=None)
        )

        # Case 5: generate constrained output using grammar
        >>> response = client.text_generation(
        ...     prompt="I saw a puppy a cat and a raccoon during my bike ride in the park",
        ...     model="HuggingFaceH4/zephyr-orpo-141b-A35b-v0.1",
        ...     max_new_tokens=100,
        ...     repetition_penalty=1.3,
        ...     grammar={
        ...         "type": "json",
        ...         "value": {
        ...             "properties": {
        ...                 "location": {"type": "string"},
        ...                 "activity": {"type": "string"},
        ...                 "animals_seen": {"type": "integer", "minimum": 1, "maximum": 5},
        ...                 "animals": {"type": "array", "items": {"type": "string"}},
        ...             },
        ...             "required": ["location", "activity", "animals_seen", "animals"],
        ...         },
        ...     },
        ... )
        >>> json.loads(response)
        {
            "activity": "bike riding",
            "animals": ["puppy", "cat", "raccoon"],
            "animals_seen": 3,
            "location": "park"
        }
        ```
        """
        if decoder_input_details and not details:
            warnings.warn(
                "`decoder_input_details=True` has been passed to the server but `details=False` is set meaning that"
                " the output from the server will be truncated."
            )
            decoder_input_details = False

        if stop_sequences is not None:
            warnings.warn(
                "`stop_sequences` is a deprecated argument for `text_generation` task"
                " and will be removed in version '0.28.0'. Use `stop` instead.",
                FutureWarning,
            )
        if stop is None:
            stop = stop_sequences  # use deprecated arg if provided

        # Build payload
        parameters = {
            "adapter_id": adapter_id,
            "best_of": best_of,
            "decoder_input_details": decoder_input_details,
            "details": details,
            "do_sample": do_sample,
            "frequency_penalty": frequency_penalty,
            "grammar": grammar,
            "max_new_tokens": max_new_tokens,
            "repetition_penalty": repetition_penalty,
            "return_full_text": return_full_text,
            "seed": seed,
            "stop": stop,
            "temperature": temperature,
            "top_k": top_k,
            "top_n_tokens": top_n_tokens,
            "top_p": top_p,
            "truncate": truncate,
            "typical_p": typical_p,
            "watermark": watermark,
        }

        # Remove some parameters if not a TGI server
        unsupported_kwargs = _get_unsupported_text_generation_kwargs(model)
        if len(unsupported_kwargs) > 0:
            # The server does not support some parameters
            # => means it is not a TGI server
            # => remove unsupported parameters and warn the user

            ignored_parameters = []
            for key in unsupported_kwargs:
                if parameters.get(key):
                    ignored_parameters.append(key)
                parameters.pop(key, None)
            if len(ignored_parameters) > 0:
                warnings.warn(
                    "API endpoint/model for text-generation is not served via TGI. Ignoring following parameters:"
                    f" {', '.join(ignored_parameters)}.",
                    UserWarning,
                )
            if details:
                warnings.warn(
                    "API endpoint/model for text-generation is not served via TGI. Parameter `details=True` will"
                    " be ignored meaning only the generated text will be returned.",
                    UserWarning,
                )
                details = False
            if stream:
                raise ValueError(
                    "API endpoint/model for text-generation is not served via TGI. Cannot return output as a stream."
                    " Please pass `stream=False` as input."
                )

        model_id = model or self.model
        provider_helper = get_provider_helper(self.provider, task="text-generation", model=model_id)
        request_parameters = provider_helper.prepare_request(
            inputs=prompt,
            parameters=parameters,
            extra_payload={"stream": stream},
            headers=self.headers,
            model=model_id,
            api_key=self.token,
        )

        # Handle errors separately for more precise error messages
        try:
            bytes_output = self._inner_post(request_parameters, stream=stream or False)
        except HfHubHTTPError as e:
            match = MODEL_KWARGS_NOT_USED_REGEX.search(str(e))
            if isinstance(e, BadRequestError) and match:
                unused_params = [kwarg.strip("' ") for kwarg in match.group(1).split(",")]
                _set_unsupported_text_generation_kwargs(model, unused_params)
                return self.text_generation(  # type: ignore
                    prompt=prompt,
                    details=details,
                    stream=stream,
                    model=model_id,
                    adapter_id=adapter_id,
                    best_of=best_of,
                    decoder_input_details=decoder_input_details,
                    do_sample=do_sample,
                    frequency_penalty=frequency_penalty,
                    grammar=grammar,
                    max_new_tokens=max_new_tokens,
                    repetition_penalty=repetition_penalty,
                    return_full_text=return_full_text,
                    seed=seed,
                    stop=stop,
                    temperature=temperature,
                    top_k=top_k,
                    top_n_tokens=top_n_tokens,
                    top_p=top_p,
                    truncate=truncate,
                    typical_p=typical_p,
                    watermark=watermark,
                )
            raise_text_generation_error(e)

        # Parse output
        if stream:
            return _stream_text_generation_response(bytes_output, details)  # type: ignore

        data = _bytes_to_dict(bytes_output)  # type: ignore[arg-type]

        # Data can be a single element (dict) or an iterable of dicts where we select the first element of.
        if isinstance(data, list):
            data = data[0]
        response = provider_helper.get_response(data, request_parameters)
        return TextGenerationOutput.parse_obj_as_instance(response) if details else response["generated_text"]

    def text_to_image(
        self,
        prompt: str,
        *,
        negative_prompt: Optional[str] = None,
        height: Optional[int] = None,
        width: Optional[int] = None,
        num_inference_steps: Optional[int] = None,
        guidance_scale: Optional[float] = None,
        model: Optional[str] = None,
        scheduler: Optional[str] = None,
        seed: Optional[int] = None,
        extra_body: Optional[dict[str, Any]] = None,
    ) -> "Image":
        """
        Generate an image based on a given text using a specified model.

        > [!WARNING]
        > You must have `PIL` installed if you want to work with images (`pip install Pillow`).

        > [!TIP]
        > You can pass provider-specific parameters to the model by using the `extra_body` argument.

        Args:
            prompt (`str`):
                The prompt to generate an image from.
            negative_prompt (`str`, *optional*):
                One prompt to guide what NOT to include in image generation.
            height (`int`, *optional*):
                The height in pixels of the output image
            width (`int`, *optional*):
                The width in pixels of the output image
            num_inference_steps (`int`, *optional*):
                The number of denoising steps. More denoising steps usually lead to a higher quality image at the
                expense of slower inference.
            guidance_scale (`float`, *optional*):
                A higher guidance scale value encourages the model to generate images closely linked to the text
                prompt, but values too high may cause saturation and other artifacts.
            model (`str`, *optional*):
                The model to use for inference. Can be a model ID hosted on the Hugging Face Hub or a URL to a deployed
                Inference Endpoint. If not provided, the default recommended text-to-image model will be used.
                Defaults to None.
            scheduler (`str`, *optional*):
                Override the scheduler with a compatible one.
            seed (`int`, *optional*):
                Seed for the random number generator.
            extra_body (`dict[str, Any]`, *optional*):
                Additional provider-specific parameters to pass to the model. Refer to the provider's documentation
                for supported parameters.

        Returns:
            `Image`: The generated image.

        Raises:
            [`InferenceTimeoutError`]:
                If the model is unavailable or the request times out.
            [`HfHubHTTPError`]:
                If the request fails with an HTTP error status code other than HTTP 503.

        Example:
        ```py
        >>> from huggingface_hub import InferenceClient
        >>> client = InferenceClient()

        >>> image = client.text_to_image("An astronaut riding a horse on the moon.")
        >>> image.save("astronaut.png")

        >>> image = client.text_to_image(
        ...     "An astronaut riding a horse on the moon.",
        ...     negative_prompt="low resolution, blurry",
        ...     model="stabilityai/stable-diffusion-2-1",
        ... )
        >>> image.save("better_astronaut.png")
        ```
        Example using a third-party provider directly. Usage will be billed on your fal.ai account.
        ```py
        >>> from huggingface_hub import InferenceClient
        >>> client = InferenceClient(
        ...     provider="fal-ai",  # Use fal.ai provider
        ...     api_key="fal-ai-api-key",  # Pass your fal.ai API key
        ... )
        >>> image = client.text_to_image(
        ...     "A majestic lion in a fantasy forest",
        ...     model="black-forest-labs/FLUX.1-schnell",
        ... )
        >>> image.save("lion.png")
        ```

        Example using a third-party provider through Hugging Face Routing. Usage will be billed on your Hugging Face account.
        ```py
        >>> from huggingface_hub import InferenceClient
        >>> client = InferenceClient(
        ...     provider="replicate",  # Use replicate provider
        ...     api_key="hf_...",  # Pass your HF token
        ... )
        >>> image = client.text_to_image(
        ...     "An astronaut riding a horse on the moon.",
        ...     model="black-forest-labs/FLUX.1-dev",
        ... )
        >>> image.save("astronaut.png")
        ```

        Example using Replicate provider with extra parameters
        ```py
        >>> from huggingface_hub import InferenceClient
        >>> client = InferenceClient(
        ...     provider="replicate",  # Use replicate provider
        ...     api_key="hf_...",  # Pass your HF token
        ... )
        >>> image = client.text_to_image(
        ...     "An astronaut riding a horse on the moon.",
        ...     model="black-forest-labs/FLUX.1-schnell",
        ...     extra_body={"output_quality": 100},
        ... )
        >>> image.save("astronaut.png")
        ```
        """
        model_id = model or self.model
        provider_helper = get_provider_helper(self.provider, task="text-to-image", model=model_id)
        request_parameters = provider_helper.prepare_request(
            inputs=prompt,
            parameters={
                "negative_prompt": negative_prompt,
                "height": height,
                "width": width,
                "num_inference_steps": num_inference_steps,
                "guidance_scale": guidance_scale,
                "scheduler": scheduler,
                "seed": seed,
                **(extra_body or {}),
            },
            headers=self.headers,
            model=model_id,
            api_key=self.token,
        )
        response = self._inner_post(request_parameters)
        response = provider_helper.get_response(response)
        return _bytes_to_image(response)

    def text_to_video(
        self,
        prompt: str,
        *,
        model: Optional[str] = None,
        guidance_scale: Optional[float] = None,
        negative_prompt: Optional[list[str]] = None,
        num_frames: Optional[float] = None,
        num_inference_steps: Optional[int] = None,
        seed: Optional[int] = None,
        extra_body: Optional[dict[str, Any]] = None,
    ) -> bytes:
        """
        Generate a video based on a given text.

        > [!TIP]
        > You can pass provider-specific parameters to the model by using the `extra_body` argument.

        Args:
            prompt (`str`):
                The prompt to generate a video from.
            model (`str`, *optional*):
                The model to use for inference. Can be a model ID hosted on the Hugging Face Hub or a URL to a deployed
                Inference Endpoint. If not provided, the default recommended text-to-video model will be used.
                Defaults to None.
            guidance_scale (`float`, *optional*):
                A higher guidance scale value encourages the model to generate videos closely linked to the text
                prompt, but values too high may cause saturation and other artifacts.
            negative_prompt (`list[str]`, *optional*):
                One or several prompt to guide what NOT to include in video generation.
            num_frames (`float`, *optional*):
                The num_frames parameter determines how many video frames are generated.
            num_inference_steps (`int`, *optional*):
                The number of denoising steps. More denoising steps usually lead to a higher quality video at the
                expense of slower inference.
            seed (`int`, *optional*):
                Seed for the random number generator.
            extra_body (`dict[str, Any]`, *optional*):
                Additional provider-specific parameters to pass to the model. Refer to the provider's documentation
                for supported parameters.

        Returns:
            `bytes`: The generated video.

        Example:

        Example using a third-party provider directly. Usage will be billed on your fal.ai account.
        ```py
        >>> from huggingface_hub import InferenceClient
        >>> client = InferenceClient(
        ...     provider="fal-ai",  # Using fal.ai provider
        ...     api_key="fal-ai-api-key",  # Pass your fal.ai API key
        ... )
        >>> video = client.text_to_video(
        ...     "A majestic lion running in a fantasy forest",
        ...     model="tencent/HunyuanVideo",
        ... )
        >>> with open("lion.mp4", "wb") as file:
        ...     file.write(video)
        ```

        Example using a third-party provider through Hugging Face Routing. Usage will be billed on your Hugging Face account.
        ```py
        >>> from huggingface_hub import InferenceClient
        >>> client = InferenceClient(
        ...     provider="replicate",  # Using replicate provider
        ...     api_key="hf_...",  # Pass your HF token
        ... )
        >>> video = client.text_to_video(
        ...     "A cat running in a park",
        ...     model="genmo/mochi-1-preview",
        ... )
        >>> with open("cat.mp4", "wb") as file:
        ...     file.write(video)
        ```
        """
        model_id = model or self.model
        provider_helper = get_provider_helper(self.provider, task="text-to-video", model=model_id)
        request_parameters = provider_helper.prepare_request(
            inputs=prompt,
            parameters={
                "guidance_scale": guidance_scale,
                "negative_prompt": negative_prompt,
                "num_frames": num_frames,
                "num_inference_steps": num_inference_steps,
                "seed": seed,
                **(extra_body or {}),
            },
            headers=self.headers,
            model=model_id,
            api_key=self.token,
        )
        response = self._inner_post(request_parameters)
        response = provider_helper.get_response(response, request_parameters)
        return response

    def text_to_speech(
        self,
        text: str,
        *,
        model: Optional[str] = None,
        do_sample: Optional[bool] = None,
        early_stopping: Optional[Union[bool, "TextToSpeechEarlyStoppingEnum"]] = None,
        epsilon_cutoff: Optional[float] = None,
        eta_cutoff: Optional[float] = None,
        max_length: Optional[int] = None,
        max_new_tokens: Optional[int] = None,
        min_length: Optional[int] = None,
        min_new_tokens: Optional[int] = None,
        num_beam_groups: Optional[int] = None,
        num_beams: Optional[int] = None,
        penalty_alpha: Optional[float] = None,
        temperature: Optional[float] = None,
        top_k: Optional[int] = None,
        top_p: Optional[float] = None,
        typical_p: Optional[float] = None,
        use_cache: Optional[bool] = None,
        extra_body: Optional[dict[str, Any]] = None,
    ) -> bytes:
        """
        Synthesize an audio of a voice pronouncing a given text.

        > [!TIP]
        > You can pass provider-specific parameters to the model by using the `extra_body` argument.

        Args:
            text (`str`):
                The text to synthesize.
            model (`str`, *optional*):
                The model to use for inference. Can be a model ID hosted on the Hugging Face Hub or a URL to a deployed
                Inference Endpoint. If not provided, the default recommended text-to-speech model will be used.
                Defaults to None.
            do_sample (`bool`, *optional*):
                Whether to use sampling instead of greedy decoding when generating new tokens.
            early_stopping (`Union[bool, "TextToSpeechEarlyStoppingEnum"]`, *optional*):
                Controls the stopping condition for beam-based methods.
            epsilon_cutoff (`float`, *optional*):
                If set to float strictly between 0 and 1, only tokens with a conditional probability greater than
                epsilon_cutoff will be sampled. In the paper, suggested values range from 3e-4 to 9e-4, depending on
                the size of the model. See [Truncation Sampling as Language Model
                Desmoothing](https://hf.co/papers/2210.15191) for more details.
            eta_cutoff (`float`, *optional*):
                Eta sampling is a hybrid of locally typical sampling and epsilon sampling. If set to float strictly
                between 0 and 1, a token is only considered if it is greater than either eta_cutoff or sqrt(eta_cutoff)
                * exp(-entropy(softmax(next_token_logits))). The latter term is intuitively the expected next token
                probability, scaled by sqrt(eta_cutoff). In the paper, suggested values range from 3e-4 to 2e-3,
                depending on the size of the model. See [Truncation Sampling as Language Model
                Desmoothing](https://hf.co/papers/2210.15191) for more details.
            max_length (`int`, *optional*):
                The maximum length (in tokens) of the generated text, including the input.
            max_new_tokens (`int`, *optional*):
                The maximum number of tokens to generate. Takes precedence over max_length.
            min_length (`int`, *optional*):
                The minimum length (in tokens) of the generated text, including the input.
            min_new_tokens (`int`, *optional*):
                The minimum number of tokens to generate. Takes precedence over min_length.
            num_beam_groups (`int`, *optional*):
                Number of groups to divide num_beams into in order to ensure diversity among different groups of beams.
                See [this paper](https://hf.co/papers/1610.02424) for more details.
            num_beams (`int`, *optional*):
                Number of beams to use for beam search.
            penalty_alpha (`float`, *optional*):
                The value balances the model confidence and the degeneration penalty in contrastive search decoding.
            temperature (`float`, *optional*):
                The value used to modulate the next token probabilities.
            top_k (`int`, *optional*):
                The number of highest probability vocabulary tokens to keep for top-k-filtering.
            top_p (`float`, *optional*):
                If set to float < 1, only the smallest set of most probable tokens with probabilities that add up to
                top_p or higher are kept for generation.
            typical_p (`float`, *optional*):
                Local typicality measures how similar the conditional probability of predicting a target token next is
                to the expected conditional probability of predicting a random token next, given the partial text
                already generated. If set to float < 1, the smallest set of the most locally typical tokens with
                probabilities that add up to typical_p or higher are kept for generation. See [this
                paper](https://hf.co/papers/2202.00666) for more details.
            use_cache (`bool`, *optional*):
                Whether the model should use the past last key/values attentions to speed up decoding
            extra_body (`dict[str, Any]`, *optional*):
                Additional provider-specific parameters to pass to the model. Refer to the provider's documentation
                for supported parameters.
        Returns:
            `bytes`: The generated audio.

        Raises:
            [`InferenceTimeoutError`]:
                If the model is unavailable or the request times out.
            [`HfHubHTTPError`]:
                If the request fails with an HTTP error status code other than HTTP 503.

        Example:
        ```py
        >>> from pathlib import Path
        >>> from huggingface_hub import InferenceClient
        >>> client = InferenceClient()

        >>> audio = client.text_to_speech("Hello world")
        >>> Path("hello_world.flac").write_bytes(audio)
        ```

        Example using a third-party provider directly. Usage will be billed on your Replicate account.
        ```py
        >>> from huggingface_hub import InferenceClient
        >>> client = InferenceClient(
        ...     provider="replicate",
        ...     api_key="your-replicate-api-key",  # Pass your Replicate API key directly
        ... )
        >>> audio = client.text_to_speech(
        ...     text="Hello world",
        ...     model="OuteAI/OuteTTS-0.3-500M",
        ... )
        >>> Path("hello_world.flac").write_bytes(audio)
        ```

        Example using a third-party provider through Hugging Face Routing. Usage will be billed on your Hugging Face account.
        ```py
        >>> from huggingface_hub import InferenceClient
        >>> client = InferenceClient(
        ...     provider="replicate",
        ...     api_key="hf_...",  # Pass your HF token
        ... )
        >>> audio =client.text_to_speech(
        ...     text="Hello world",
        ...     model="OuteAI/OuteTTS-0.3-500M",
        ... )
        >>> Path("hello_world.flac").write_bytes(audio)
        ```
        Example using Replicate provider with extra parameters
        ```py
        >>> from huggingface_hub import InferenceClient
        >>> client = InferenceClient(
        ...     provider="replicate",  # Use replicate provider
        ...     api_key="hf_...",  # Pass your HF token
        ... )
        >>> audio = client.text_to_speech(
        ...     "Hello, my name is Kororo, an awesome text-to-speech model.",
        ...     model="hexgrad/Kokoro-82M",
        ...     extra_body={"voice": "af_nicole"},
        ... )
        >>> Path("hello.flac").write_bytes(audio)
        ```

        Example music-gen using "YuE-s1-7B-anneal-en-cot" on fal.ai
        ```py
        >>> from huggingface_hub import InferenceClient
        >>> lyrics = '''
        ... [verse]
        ... In the town where I was born
        ... Lived a man who sailed to sea
        ... And he told us of his life
        ... In the land of submarines
        ... So we sailed on to the sun
        ... 'Til we found a sea of green
        ... And we lived beneath the waves
        ... In our yellow submarine

        ... [chorus]
        ... We all live in a yellow submarine
        ... Yellow submarine, yellow submarine
        ... We all live in a yellow submarine
        ... Yellow submarine, yellow submarine
        ... '''
        >>> genres = "pavarotti-style tenor voice"
        >>> client = InferenceClient(
        ...     provider="fal-ai",
        ...     model="m-a-p/YuE-s1-7B-anneal-en-cot",
        ...     api_key=...,
        ... )
        >>> audio = client.text_to_speech(lyrics, extra_body={"genres": genres})
        >>> with open("output.mp3", "wb") as f:
        ...     f.write(audio)
        ```
        """
        model_id = model or self.model
        provider_helper = get_provider_helper(self.provider, task="text-to-speech", model=model_id)
        request_parameters = provider_helper.prepare_request(
            inputs=text,
            parameters={
                "do_sample": do_sample,
                "early_stopping": early_stopping,
                "epsilon_cutoff": epsilon_cutoff,
                "eta_cutoff": eta_cutoff,
                "max_length": max_length,
                "max_new_tokens": max_new_tokens,
                "min_length": min_length,
                "min_new_tokens": min_new_tokens,
                "num_beam_groups": num_beam_groups,
                "num_beams": num_beams,
                "penalty_alpha": penalty_alpha,
                "temperature": temperature,
                "top_k": top_k,
                "top_p": top_p,
                "typical_p": typical_p,
                "use_cache": use_cache,
                **(extra_body or {}),
            },
            headers=self.headers,
            model=model_id,
            api_key=self.token,
        )
        response = self._inner_post(request_parameters)
        response = provider_helper.get_response(response)
        return response

    def token_classification(
        self,
        text: str,
        *,
        model: Optional[str] = None,
        aggregation_strategy: Optional["TokenClassificationAggregationStrategy"] = None,
        ignore_labels: Optional[list[str]] = None,
        stride: Optional[int] = None,
    ) -> list[TokenClassificationOutputElement]:
        """
        Perform token classification on the given text.
        Usually used for sentence parsing, either grammatical, or Named Entity Recognition (NER) to understand keywords contained within text.

        Args:
            text (`str`):
                A string to be classified.
            model (`str`, *optional*):
                The model to use for the token classification task. Can be a model ID hosted on the Hugging Face Hub or a URL to
                a deployed Inference Endpoint. If not provided, the default recommended token classification model will be used.
                Defaults to None.
            aggregation_strategy (`"TokenClassificationAggregationStrategy"`, *optional*):
                The strategy used to fuse tokens based on model predictions
            ignore_labels (`list[str`, *optional*):
                A list of labels to ignore
            stride (`int`, *optional*):
                The number of overlapping tokens between chunks when splitting the input text.

        Returns:
            `list[TokenClassificationOutputElement]`: List of [`TokenClassificationOutputElement`] items containing the entity group, confidence score, word, start and end index.

        Raises:
            [`InferenceTimeoutError`]:
                If the model is unavailable or the request times out.
            [`HfHubHTTPError`]:
                If the request fails with an HTTP error status code other than HTTP 503.

        Example:
        ```py
        >>> from huggingface_hub import InferenceClient
        >>> client = InferenceClient()
        >>> client.token_classification("My name is Sarah Jessica Parker but you can call me Jessica")
        [
            TokenClassificationOutputElement(
                entity_group='PER',
                score=0.9971321225166321,
                word='Sarah Jessica Parker',
                start=11,
                end=31,
            ),
            TokenClassificationOutputElement(
                entity_group='PER',
                score=0.9773476123809814,
                word='Jessica',
                start=52,
                end=59,
            )
        ]
        ```
        """
        model_id = model or self.model
        provider_helper = get_provider_helper(self.provider, task="token-classification", model=model_id)
        request_parameters = provider_helper.prepare_request(
            inputs=text,
            parameters={
                "aggregation_strategy": aggregation_strategy,
                "ignore_labels": ignore_labels,
                "stride": stride,
            },
            headers=self.headers,
            model=model_id,
            api_key=self.token,
        )
        response = self._inner_post(request_parameters)
        return TokenClassificationOutputElement.parse_obj_as_list(response)

    def translation(
        self,
        text: str,
        *,
        model: Optional[str] = None,
        src_lang: Optional[str] = None,
        tgt_lang: Optional[str] = None,
        clean_up_tokenization_spaces: Optional[bool] = None,
        truncation: Optional["TranslationTruncationStrategy"] = None,
        generate_parameters: Optional[dict[str, Any]] = None,
    ) -> TranslationOutput:
        """
        Convert text from one language to another.

        Check out https://huggingface.co/tasks/translation for more information on how to choose the best model for
        your specific use case. Source and target languages usually depend on the model.
        However, it is possible to specify source and target languages for certain models. If you are working with one of these models,
        you can use `src_lang` and `tgt_lang` arguments to pass the relevant information.

        Args:
            text (`str`):
                A string to be translated.
            model (`str`, *optional*):
                The model to use for the translation task. Can be a model ID hosted on the Hugging Face Hub or a URL to
                a deployed Inference Endpoint. If not provided, the default recommended translation model will be used.
                Defaults to None.
            src_lang (`str`, *optional*):
                The source language of the text. Required for models that can translate from multiple languages.
            tgt_lang (`str`, *optional*):
                Target language to translate to. Required for models that can translate to multiple languages.
            clean_up_tokenization_spaces (`bool`, *optional*):
                Whether to clean up the potential extra spaces in the text output.
            truncation (`"TranslationTruncationStrategy"`, *optional*):
                The truncation strategy to use.
            generate_parameters (`dict[str, Any]`, *optional*):
                Additional parametrization of the text generation algorithm.

        Returns:
            [`TranslationOutput`]: The generated translated text.

        Raises:
            [`InferenceTimeoutError`]:
                If the model is unavailable or the request times out.
            [`HfHubHTTPError`]:
                If the request fails with an HTTP error status code other than HTTP 503.
            `ValueError`:
                If only one of the `src_lang` and `tgt_lang` arguments are provided.

        Example:
        ```py
        >>> from huggingface_hub import InferenceClient
        >>> client = InferenceClient()
        >>> client.translation("My name is Wolfgang and I live in Berlin")
        'Mein Name ist Wolfgang und ich lebe in Berlin.'
        >>> client.translation("My name is Wolfgang and I live in Berlin", model="Helsinki-NLP/opus-mt-en-fr")
        TranslationOutput(translation_text='Je m'appelle Wolfgang et je vis à Berlin.')
        ```

        Specifying languages:
        ```py
        >>> client.translation("My name is Sarah Jessica Parker but you can call me Jessica", model="facebook/mbart-large-50-many-to-many-mmt", src_lang="en_XX", tgt_lang="fr_XX")
        "Mon nom est Sarah Jessica Parker mais vous pouvez m'appeler Jessica"
        ```
        """
        # Throw error if only one of `src_lang` and `tgt_lang` was given
        if src_lang is not None and tgt_lang is None:
            raise ValueError("You cannot specify `src_lang` without specifying `tgt_lang`.")

        if src_lang is None and tgt_lang is not None:
            raise ValueError("You cannot specify `tgt_lang` without specifying `src_lang`.")

        model_id = model or self.model
        provider_helper = get_provider_helper(self.provider, task="translation", model=model_id)
        request_parameters = provider_helper.prepare_request(
            inputs=text,
            parameters={
                "src_lang": src_lang,
                "tgt_lang": tgt_lang,
                "clean_up_tokenization_spaces": clean_up_tokenization_spaces,
                "truncation": truncation,
                "generate_parameters": generate_parameters,
            },
            headers=self.headers,
            model=model_id,
            api_key=self.token,
        )
        response = self._inner_post(request_parameters)
        return TranslationOutput.parse_obj_as_list(response)[0]

    def visual_question_answering(
        self,
        image: ContentT,
        question: str,
        *,
        model: Optional[str] = None,
        top_k: Optional[int] = None,
    ) -> list[VisualQuestionAnsweringOutputElement]:
        """
        Answering open-ended questions based on an image.

        Args:
            image (`Union[str, Path, bytes, BinaryIO, PIL.Image.Image]`):
                The input image for the context. It can be raw bytes, an image file, a URL to an online image, or a PIL Image.
            question (`str`):
                Question to be answered.
            model (`str`, *optional*):
                The model to use for the visual question answering task. Can be a model ID hosted on the Hugging Face Hub or a URL to
                a deployed Inference Endpoint. If not provided, the default recommended visual question answering model will be used.
                Defaults to None.
            top_k (`int`, *optional*):
                The number of answers to return (will be chosen by order of likelihood). Note that we return less than
                topk answers if there are not enough options available within the context.
        Returns:
            `list[VisualQuestionAnsweringOutputElement]`: a list of [`VisualQuestionAnsweringOutputElement`] items containing the predicted label and associated probability.

        Raises:
            `InferenceTimeoutError`:
                If the model is unavailable or the request times out.
            [`HfHubHTTPError`]:
                If the request fails with an HTTP error status code other than HTTP 503.

        Example:
        ```py
        >>> from huggingface_hub import InferenceClient
        >>> client = InferenceClient()
        >>> client.visual_question_answering(
        ...     image="https://huggingface.co/datasets/mishig/sample_images/resolve/main/tiger.jpg",
        ...     question="What is the animal doing?"
        ... )
        [
            VisualQuestionAnsweringOutputElement(score=0.778609573841095, answer='laying down'),
            VisualQuestionAnsweringOutputElement(score=0.6957435607910156, answer='sitting'),
        ]
        ```
        """
        model_id = model or self.model
        provider_helper = get_provider_helper(self.provider, task="visual-question-answering", model=model_id)
        request_parameters = provider_helper.prepare_request(
            inputs=image,
            parameters={"top_k": top_k},
            headers=self.headers,
            model=model_id,
            api_key=self.token,
            extra_payload={"question": question, "image": _b64_encode(image)},
        )
        response = self._inner_post(request_parameters)
        return VisualQuestionAnsweringOutputElement.parse_obj_as_list(response)

    def zero_shot_classification(
        self,
        text: str,
        candidate_labels: list[str],
        *,
        multi_label: Optional[bool] = False,
        hypothesis_template: Optional[str] = None,
        model: Optional[str] = None,
    ) -> list[ZeroShotClassificationOutputElement]:
        """
        Provide as input a text and a set of candidate labels to classify the input text.

        Args:
            text (`str`):
                The input text to classify.
            candidate_labels (`list[str]`):
                The set of possible class labels to classify the text into.
            labels (`list[str]`, *optional*):
                (deprecated) List of strings. Each string is the verbalization of a possible label for the input text.
            multi_label (`bool`, *optional*):
                Whether multiple candidate labels can be true. If false, the scores are normalized such that the sum of
                the label likelihoods for each sequence is 1. If true, the labels are considered independent and
                probabilities are normalized for each candidate.
            hypothesis_template (`str`, *optional*):
                The sentence used in conjunction with `candidate_labels` to attempt the text classification by
                replacing the placeholder with the candidate labels.
            model (`str`, *optional*):
                The model to use for inference. Can be a model ID hosted on the Hugging Face Hub or a URL to a deployed
                Inference Endpoint. This parameter overrides the model defined at the instance level. If not provided, the default recommended zero-shot classification model will be used.


        Returns:
            `list[ZeroShotClassificationOutputElement]`: List of [`ZeroShotClassificationOutputElement`] items containing the predicted labels and their confidence.

        Raises:
            [`InferenceTimeoutError`]:
                If the model is unavailable or the request times out.
            [`HfHubHTTPError`]:
                If the request fails with an HTTP error status code other than HTTP 503.

        Example with `multi_label=False`:
        ```py
        >>> from huggingface_hub import InferenceClient
        >>> client = InferenceClient()
        >>> text = (
        ...     "A new model offers an explanation for how the Galilean satellites formed around the solar system's"
        ...     "largest world. Konstantin Batygin did not set out to solve one of the solar system's most puzzling"
        ...     " mysteries when he went for a run up a hill in Nice, France."
        ... )
        >>> labels = ["space & cosmos", "scientific discovery", "microbiology", "robots", "archeology"]
        >>> client.zero_shot_classification(text, labels)
        [
            ZeroShotClassificationOutputElement(label='scientific discovery', score=0.7961668968200684),
            ZeroShotClassificationOutputElement(label='space & cosmos', score=0.18570658564567566),
            ZeroShotClassificationOutputElement(label='microbiology', score=0.00730885099619627),
            ZeroShotClassificationOutputElement(label='archeology', score=0.006258360575884581),
            ZeroShotClassificationOutputElement(label='robots', score=0.004559356719255447),
        ]
        >>> client.zero_shot_classification(text, labels, multi_label=True)
        [
            ZeroShotClassificationOutputElement(label='scientific discovery', score=0.9829297661781311),
            ZeroShotClassificationOutputElement(label='space & cosmos', score=0.755190908908844),
            ZeroShotClassificationOutputElement(label='microbiology', score=0.0005462635890580714),
            ZeroShotClassificationOutputElement(label='archeology', score=0.00047131875180639327),
            ZeroShotClassificationOutputElement(label='robots', score=0.00030448526376858354),
        ]
        ```

        Example with `multi_label=True` and a custom `hypothesis_template`:
        ```py
        >>> from huggingface_hub import InferenceClient
        >>> client = InferenceClient()
        >>> client.zero_shot_classification(
        ...    text="I really like our dinner and I'm very happy. I don't like the weather though.",
        ...    labels=["positive", "negative", "pessimistic", "optimistic"],
        ...    multi_label=True,
        ...    hypothesis_template="This text is {} towards the weather"
        ... )
        [
            ZeroShotClassificationOutputElement(label='negative', score=0.9231801629066467),
            ZeroShotClassificationOutputElement(label='pessimistic', score=0.8760990500450134),
            ZeroShotClassificationOutputElement(label='optimistic', score=0.0008674879791215062),
            ZeroShotClassificationOutputElement(label='positive', score=0.0005250611575320363)
        ]
        ```
        """
        model_id = model or self.model
        provider_helper = get_provider_helper(self.provider, task="zero-shot-classification", model=model_id)
        request_parameters = provider_helper.prepare_request(
            inputs=text,
            parameters={
                "candidate_labels": candidate_labels,
                "multi_label": multi_label,
                "hypothesis_template": hypothesis_template,
            },
            headers=self.headers,
            model=model_id,
            api_key=self.token,
        )
        response = self._inner_post(request_parameters)
        output = _bytes_to_dict(response)
        return [
            ZeroShotClassificationOutputElement.parse_obj_as_instance({"label": label, "score": score})
            for label, score in zip(output["labels"], output["scores"])
        ]

    def zero_shot_image_classification(
        self,
        image: ContentT,
        candidate_labels: list[str],
        *,
        model: Optional[str] = None,
        hypothesis_template: Optional[str] = None,
        # deprecated argument
        labels: list[str] = None,  # type: ignore
    ) -> list[ZeroShotImageClassificationOutputElement]:
        """
        Provide input image and text labels to predict text labels for the image.

        Args:
            image (`Union[str, Path, bytes, BinaryIO, PIL.Image.Image]`):
                The input image to caption. It can be raw bytes, an image file, a URL to an online image, or a PIL Image.
            candidate_labels (`list[str]`):
                The candidate labels for this image
            labels (`list[str]`, *optional*):
                (deprecated) List of string possible labels. There must be at least 2 labels.
            model (`str`, *optional*):
                The model to use for inference. Can be a model ID hosted on the Hugging Face Hub or a URL to a deployed
                Inference Endpoint. This parameter overrides the model defined at the instance level. If not provided, the default recommended zero-shot image classification model will be used.
            hypothesis_template (`str`, *optional*):
                The sentence used in conjunction with `candidate_labels` to attempt the image classification by
                replacing the placeholder with the candidate labels.

        Returns:
            `list[ZeroShotImageClassificationOutputElement]`: List of [`ZeroShotImageClassificationOutputElement`] items containing the predicted labels and their confidence.

        Raises:
            [`InferenceTimeoutError`]:
                If the model is unavailable or the request times out.
            [`HfHubHTTPError`]:
                If the request fails with an HTTP error status code other than HTTP 503.

        Example:
        ```py
        >>> from huggingface_hub import InferenceClient
        >>> client = InferenceClient()

        >>> client.zero_shot_image_classification(
        ...     "https://upload.wikimedia.org/wikipedia/commons/thumb/4/43/Cute_dog.jpg/320px-Cute_dog.jpg",
        ...     labels=["dog", "cat", "horse"],
        ... )
        [ZeroShotImageClassificationOutputElement(label='dog', score=0.956),...]
        ```
        """
        # Raise ValueError if input is less than 2 labels
        if len(candidate_labels) < 2:
            raise ValueError("You must specify at least 2 classes to compare.")

        model_id = model or self.model
        provider_helper = get_provider_helper(self.provider, task="zero-shot-image-classification", model=model_id)
        request_parameters = provider_helper.prepare_request(
            inputs=image,
            parameters={
                "candidate_labels": candidate_labels,
                "hypothesis_template": hypothesis_template,
            },
            headers=self.headers,
            model=model_id,
            api_key=self.token,
        )
        response = self._inner_post(request_parameters)
        return ZeroShotImageClassificationOutputElement.parse_obj_as_list(response)

    def get_endpoint_info(self, *, model: Optional[str] = None) -> dict[str, Any]:
        """
        Get information about the deployed endpoint.

        This endpoint is only available on endpoints powered by Text-Generation-Inference (TGI) or Text-Embedding-Inference (TEI).
        Endpoints powered by `transformers` return an empty payload.

        Args:
            model (`str`, *optional*):
                The model to use for inference. Can be a model ID hosted on the Hugging Face Hub or a URL to a deployed
                Inference Endpoint. This parameter overrides the model defined at the instance level. Defaults to None.

        Returns:
            `dict[str, Any]`: Information about the endpoint.

        Example:
        ```py
        >>> from huggingface_hub import InferenceClient
        >>> client = InferenceClient("meta-llama/Meta-Llama-3-70B-Instruct")
        >>> client.get_endpoint_info()
        {
            'model_id': 'meta-llama/Meta-Llama-3-70B-Instruct',
            'model_sha': None,
            'model_dtype': 'torch.float16',
            'model_device_type': 'cuda',
            'model_pipeline_tag': None,
            'max_concurrent_requests': 128,
            'max_best_of': 2,
            'max_stop_sequences': 4,
            'max_input_length': 8191,
            'max_total_tokens': 8192,
            'waiting_served_ratio': 0.3,
            'max_batch_total_tokens': 1259392,
            'max_waiting_tokens': 20,
            'max_batch_size': None,
            'validation_workers': 32,
            'max_client_batch_size': 4,
            'version': '2.0.2',
            'sha': 'dccab72549635c7eb5ddb17f43f0b7cdff07c214',
            'docker_label': 'sha-dccab72'
        }
        ```
        """
        if self.provider != "hf-inference":
            raise ValueError(f"Getting endpoint info is not supported on '{self.provider}'.")

        model = model or self.model
        if model is None:
            raise ValueError("Model id not provided.")
        if model.startswith(("http://", "https://")):
            url = model.rstrip("/") + "/info"
        else:
            url = f"{constants.INFERENCE_ENDPOINT}/models/{model}/info"

        response = get_session().get(url, headers=build_hf_headers(token=self.token))
        hf_raise_for_status(response)
        return response.json()

    def health_check(self, model: Optional[str] = None) -> bool:
        """
        Check the health of the deployed endpoint.

        Health check is only available with Inference Endpoints powered by Text-Generation-Inference (TGI) or Text-Embedding-Inference (TEI).

        Args:
            model (`str`, *optional*):
                URL of the Inference Endpoint. This parameter overrides the model defined at the instance level. Defaults to None.

        Returns:
            `bool`: True if everything is working fine.

        Example:
        ```py
        >>> from huggingface_hub import InferenceClient
        >>> client = InferenceClient("https://jzgu0buei5.us-east-1.aws.endpoints.huggingface.cloud")
        >>> client.health_check()
        True
        ```
        """
        if self.provider != "hf-inference":
            raise ValueError(f"Health check is not supported on '{self.provider}'.")

        model = model or self.model
        if model is None:
            raise ValueError("Model id not provided.")
        if not model.startswith(("http://", "https://")):
            raise ValueError("Model must be an Inference Endpoint URL.")
        url = model.rstrip("/") + "/health"

        response = get_session().get(url, headers=build_hf_headers(token=self.token))
        return response.status_code == 200

    @property
    def chat(self) -> "ProxyClientChat":
        return ProxyClientChat(self)


class _ProxyClient:
    """Proxy class to be able to call `client.chat.completion.create(...)` as OpenAI client."""

    def __init__(self, client: InferenceClient):
        self._client = client


class ProxyClientChat(_ProxyClient):
    """Proxy class to be able to call `client.chat.completion.create(...)` as OpenAI client."""

    @property
    def completions(self) -> "ProxyClientChatCompletions":
        return ProxyClientChatCompletions(self._client)


class ProxyClientChatCompletions(_ProxyClient):
    """Proxy class to be able to call `client.chat.completion.create(...)` as OpenAI client."""

    @property
    def create(self):
        return self._client.chat_completion<|MERGE_RESOLUTION|>--- conflicted
+++ resolved
@@ -37,15 +37,12 @@
 import os
 import re
 import warnings
-<<<<<<< HEAD
 from typing import TYPE_CHECKING, Any, Dict, Iterable, List, Literal, Optional, Union, overload
 
 from requests import HTTPError
 from requests.exceptions import Timeout as RequestsTimeout
-=======
 from contextlib import ExitStack
 from typing import TYPE_CHECKING, Any, Iterable, Literal, Optional, Union, overload
->>>>>>> 39ebbc06
 
 from huggingface_hub import constants
 from huggingface_hub.errors import BadRequestError, HfHubHTTPError, InferenceTimeoutError
@@ -287,15 +284,12 @@
                     cookies=self.cookies,
                     timeout=self.timeout,
                 )
-<<<<<<< HEAD
             except RequestsTimeout as error:
                 # Convert any `TimeoutError` to a `InferenceTimeoutError`
                 raise InferenceTimeoutError(f"Inference call timed out: {request_parameters.url}") from error  # type: ignore
 
         try:
-=======
             )
->>>>>>> 39ebbc06
             hf_raise_for_status(response)
             if stream:
                 return response.iter_lines()
