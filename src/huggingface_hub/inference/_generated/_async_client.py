--- conflicted
+++ resolved
@@ -66,11 +66,8 @@
     ConversationalOutput,
     ImageSegmentationOutput,
     ObjectDetectionOutput,
-<<<<<<< HEAD
+    QuestionAnsweringOutput,
     TableQuestionAnsweringOutput,
-=======
-    QuestionAnsweringOutput,
->>>>>>> e98ada3b
     TokenClassificationOutput,
 )
 from huggingface_hub.utils import (
