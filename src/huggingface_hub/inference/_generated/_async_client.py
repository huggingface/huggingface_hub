--- conflicted
+++ resolved
@@ -1285,22 +1285,6 @@
         """
         return await self.post(json={"inputs": text}, model=model, task="text-to-speech")
 
-<<<<<<< HEAD
-    async def translation(self, text: str, *, model: Optional[str] = None) -> str:
-        """
-        Convert text from one language to another.
-
-        Args:
-            text (`str`):
-                A string to be translated.
-            model (`str`, *optional*):
-                The model to use for the translation task. Can be a model ID hosted on the Hugging Face Hub or a URL to
-                a deployed Inference Endpoint. If not provided, the default recommended translation model will be used.
-                Defaults to None.
-
-        Returns:
-            `str`: The generated translated text.
-=======
     async def token_classification(self, text: str, *, model: Optional[str] = None) -> List[TokenClassificationOutput]:
         """
         Perform token classification on the given text.
@@ -1316,24 +1300,18 @@
 
         Returns:
             `List[Dict]`: List of token classification outputs containing the entity group, confidence score, word, start and end index.
->>>>>>> c7167147
-
-        Raises:
-            [`InferenceTimeoutError`]:
-                If the model is unavailable or the request times out.
-            `aiohttp.ClientResponseError`:
-                If the request fails with an HTTP error status code other than HTTP 503.
-
-        Example:
-        ```py
-        # Must be run in an async context
-        >>> from huggingface_hub import AsyncInferenceClient
-        >>> client = AsyncInferenceClient()
-<<<<<<< HEAD
-        >>> output = await client.translation("My name is Wolfgang and I live in Berlin")
-        >>> output
-        'Mein Name ist Wolfgang und ich lebe in Berlin.'
-=======
+
+        Raises:
+            [`InferenceTimeoutError`]:
+                If the model is unavailable or the request times out.
+            `aiohttp.ClientResponseError`:
+                If the request fails with an HTTP error status code other than HTTP 503.
+
+        Example:
+        ```py
+        # Must be run in an async context
+        >>> from huggingface_hub import AsyncInferenceClient
+        >>> client = AsyncInferenceClient()
         >>> await client.token_classification("My name is Sarah Jessica Parker but you can call me Jessica")
         [{'entity_group': 'PER',
         'score': 0.9971321225166321,
@@ -1345,22 +1323,53 @@
         'word': 'Jessica',
         'start': 52,
         'end': 59}]
->>>>>>> c7167147
         ```
         """
         payload: Dict[str, Any] = {"inputs": text}
         response = await self.post(
             json=payload,
             model=model,
-<<<<<<< HEAD
-            task="translation",
-        )
-        return _bytes_to_dict(response)[0]["translation_text"]
-=======
             task="token-classification",
         )
         return _bytes_to_list(response)
->>>>>>> c7167147
+
+    async def translation(self, text: str, *, model: Optional[str] = None) -> str:
+        """
+        Convert text from one language to another.
+
+        Check out https://huggingface.co/tasks/translation for more information on how to choose the best model for
+        your specific use case. Source and target languages usually depends on the model.
+
+        Args:
+            text (`str`):
+                A string to be translated.
+            model (`str`, *optional*):
+                The model to use for the translation task. Can be a model ID hosted on the Hugging Face Hub or a URL to
+                a deployed Inference Endpoint. If not provided, the default recommended translation model will be used.
+                Defaults to None.
+
+        Returns:
+            `str`: The generated translated text.
+
+        Raises:
+            [`InferenceTimeoutError`]:
+                If the model is unavailable or the request times out.
+            `aiohttp.ClientResponseError`:
+                If the request fails with an HTTP error status code other than HTTP 503.
+
+        Example:
+        ```py
+        # Must be run in an async context
+        >>> from huggingface_hub import AsyncInferenceClient
+        >>> client = AsyncInferenceClient()
+        >>> await client.translation("My name is Wolfgang and I live in Berlin")
+        'Mein Name ist Wolfgang und ich lebe in Berlin.'
+        >>> await client.translation("My name is Wolfgang and I live in Berlin", model="Helsinki-NLP/opus-mt-en-fr")
+        "Je m'appelle Wolfgang et je vis à Berlin."
+        ```
+        """
+        response = await self.post(json={"inputs": text}, model=model, task="translation")
+        return _bytes_to_dict(response)[0]["translation_text"]
 
     async def zero_shot_image_classification(
         self, image: ContentT, labels: List[str], *, model: Optional[str] = None
