--- conflicted
+++ resolved
@@ -676,9 +676,6 @@
         (...)
         ChatCompletionStreamOutput(choices=[ChatCompletionStreamOutputChoice(delta=ChatCompletionStreamOutputDelta(content=' may', role='assistant'), index=0, finish_reason=None)], created=1710498504)
         ```
-<<<<<<< HEAD
-
-=======
 
         Example using OpenAI's syntax:
         ```py
@@ -706,7 +703,6 @@
             print(chunk.choices[0].delta.content)
         ```
 
->>>>>>> 6ddaf447
         Example using tools:
         ```py
         # Must be run in an async context
