# Inference code generated from the JSON schema spec in @huggingface/tasks.
#
# See:
#   - script: https://github.com/huggingface/huggingface.js/blob/main/packages/tasks/scripts/inference-codegen.ts
#   - specs:  https://github.com/huggingface/huggingface.js/tree/main/packages/tasks/src/tasks.
from dataclasses import dataclass
from typing import Literal, Optional

from .base import BaseInferenceType


ImageClassificationOutputTransform = Literal["sigmoid", "softmax", "none"]


@dataclass
class ImageClassificationParameters(BaseInferenceType):
    """Additional inference parameters
    Additional inference parameters for Image Classification
    """

    function_to_apply: Optional["ImageClassificationOutputTransform"] = None
<<<<<<< HEAD
=======
    """The function to apply to the model outputs in order to retrieve the scores."""
>>>>>>> 05df70f5
    top_k: Optional[int] = None
    """When specified, limits the output to the top K most probable classes."""


@dataclass
class ImageClassificationInput(BaseInferenceType):
    """Inputs for Image Classification inference"""

    inputs: str
    """The input image data as a base64-encoded string. If no `parameters` are provided, you can
    also provide the image data as a raw bytes payload.
    """
    parameters: Optional[ImageClassificationParameters] = None
    """Additional inference parameters"""


@dataclass
class ImageClassificationOutputElement(BaseInferenceType):
    """Outputs of inference for the Image Classification task"""

    label: str
    """The predicted class label."""
    score: float
    """The corresponding probability."""<|MERGE_RESOLUTION|>--- conflicted
+++ resolved
@@ -19,10 +19,7 @@
     """
 
     function_to_apply: Optional["ImageClassificationOutputTransform"] = None
-<<<<<<< HEAD
-=======
     """The function to apply to the model outputs in order to retrieve the scores."""
->>>>>>> 05df70f5
     top_k: Optional[int] = None
     """When specified, limits the output to the top K most probable classes."""
 
