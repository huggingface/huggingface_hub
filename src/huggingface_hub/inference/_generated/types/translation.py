--- conflicted
+++ resolved
@@ -18,18 +18,8 @@
     Additional inference parameters for Translation
     """
 
-    src_lang: Optional[str] = None
-    """The source language of the text. Required for models that can translate from multiple languages."""
-    tgt_lang: Optional[str] = None
-    """Target language to translate to. Required for models that can translate to multiple languages."""
     clean_up_tokenization_spaces: Optional[bool] = None
     """Whether to clean up the potential extra spaces in the text output."""
-<<<<<<< HEAD
-    truncation: Optional["TranslationGenerationTruncationStrategy"] = None
-    """The truncation strategy to use"""
-    generate_parameters: Optional[Dict[str, Any]] = None
-    """Additional parametrization of the text generation algorithm"""
-=======
     generate_parameters: Optional[Dict[str, Any]] = None
     """Additional parametrization of the text generation algorithm."""
     src_lang: Optional[str] = None
@@ -42,7 +32,6 @@
     """
     truncation: Optional["TranslationTruncationStrategy"] = None
     """The truncation strategy to use."""
->>>>>>> 2157c7c5
 
 
 @dataclass
