# Inference code generated from the JSON schema spec in @huggingface/tasks.
#
# See:
#   - script: https://github.com/huggingface/huggingface.js/blob/main/packages/tasks/scripts/inference-codegen.ts
#   - specs:  https://github.com/huggingface/huggingface.js/tree/main/packages/tasks/src/tasks.
from dataclasses import dataclass
from typing import Dict, List, Literal, Optional

from .base import BaseInferenceType


@dataclass
class TableQuestionAnsweringInputData(BaseInferenceType):
    """One (table, question) pair to answer"""

    question: str
    """The question to be answered about the table"""
    table: Dict[str, List[str]]
    """The table to serve as context for the questions"""


Padding = Literal["do_not_pad", "longest", "max_length"]


@dataclass
class TableQuestionAnsweringParameters(BaseInferenceType):
    """Additional inference parameters for Table Question Answering"""

    padding: Optional["Padding"] = None
    """Activates and controls padding."""
    sequential: Optional[bool] = None
    """Whether to do inference sequentially or as a batch. Batching is faster, but models like
    SQA require the inference to be done sequentially to extract relations within sequences,
    given their conversational nature.
    """
    truncation: Optional[bool] = None
    """Activates and controls truncation."""


@dataclass
class TableQuestionAnsweringInput(BaseInferenceType):
    """Inputs for Table Question Answering inference"""

    inputs: TableQuestionAnsweringInputData
    """One (table, question) pair to answer"""
<<<<<<< HEAD
    parameters: Optional[Dict[str, Any]] = None
=======
    parameters: Optional[TableQuestionAnsweringParameters] = None
>>>>>>> 5a0772e3
    """Additional inference parameters for Table Question Answering"""


@dataclass
class TableQuestionAnsweringOutputElement(BaseInferenceType):
    """Outputs of inference for the Table Question Answering task"""

    answer: str
    """The answer of the question given the table. If there is an aggregator, the answer will be
    preceded by `AGGREGATOR >`.
    """
    cells: List[str]
    """List of strings made up of the answer cell values."""
    coordinates: List[List[int]]
    """Coordinates of the cells of the answers."""
    aggregator: Optional[str] = None
    """If the model has an aggregator, this returns the aggregator."""<|MERGE_RESOLUTION|>--- conflicted
+++ resolved
@@ -43,11 +43,7 @@
 
     inputs: TableQuestionAnsweringInputData
     """One (table, question) pair to answer"""
-<<<<<<< HEAD
-    parameters: Optional[Dict[str, Any]] = None
-=======
     parameters: Optional[TableQuestionAnsweringParameters] = None
->>>>>>> 5a0772e3
     """Additional inference parameters for Table Question Answering"""
 
 
