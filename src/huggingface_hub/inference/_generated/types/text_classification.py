# Inference code generated from the JSON schema spec in @huggingface/tasks.
#
# See:
#   - script: https://github.com/huggingface/huggingface.js/blob/main/packages/tasks/scripts/inference-codegen.ts
#   - specs:  https://github.com/huggingface/huggingface.js/tree/main/packages/tasks/src/tasks.
from dataclasses import dataclass
from typing import Literal, Optional

from .base import BaseInferenceType


TextClassificationOutputTransform = Literal["sigmoid", "softmax", "none"]


@dataclass
class TextClassificationParameters(BaseInferenceType):
<<<<<<< HEAD
    """Additional inference parameters
    Additional inference parameters for Text Classification
    """
=======
    """Additional inference parameters for Text Classification"""
>>>>>>> 33840bea

    function_to_apply: Optional["TextClassificationOutputTransform"] = None
    """The function to apply to the model outputs in order to retrieve the scores."""
    top_k: Optional[int] = None
    """When specified, limits the output to the top K most probable classes."""


@dataclass
class TextClassificationInput(BaseInferenceType):
    """Inputs for Text Classification inference"""

    inputs: str
    """The text to classify"""
    parameters: Optional[TextClassificationParameters] = None
    """Additional inference parameters for Text Classification"""


@dataclass
class TextClassificationOutputElement(BaseInferenceType):
    """Outputs of inference for the Text Classification task"""

    label: str
    """The predicted class label."""
    score: float
    """The corresponding probability."""<|MERGE_RESOLUTION|>--- conflicted
+++ resolved
@@ -14,13 +14,7 @@
 
 @dataclass
 class TextClassificationParameters(BaseInferenceType):
-<<<<<<< HEAD
-    """Additional inference parameters
-    Additional inference parameters for Text Classification
-    """
-=======
     """Additional inference parameters for Text Classification"""
->>>>>>> 33840bea
 
     function_to_apply: Optional["TextClassificationOutputTransform"] = None
     """The function to apply to the model outputs in order to retrieve the scores."""
