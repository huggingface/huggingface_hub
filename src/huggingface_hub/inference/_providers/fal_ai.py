import base64
import time
from abc import ABC
from typing import Any, Dict, Optional, Union
from urllib.parse import urlparse

from huggingface_hub import constants
from huggingface_hub.hf_api import InferenceProviderMapping
from huggingface_hub.inference._common import RequestParameters, _as_dict
from huggingface_hub.inference._providers._common import TaskProviderHelper, filter_none
from huggingface_hub.utils import get_session, hf_raise_for_status
from huggingface_hub.utils.logging import get_logger


logger = get_logger(__name__)

# Arbitrary polling interval
_POLLING_INTERVAL = 0.5


class FalAITask(TaskProviderHelper, ABC):
    def __init__(self, task: str):
        super().__init__(provider="fal-ai", base_url="https://fal.run", task=task)

    def _prepare_headers(self, headers: Dict, api_key: str) -> Dict:
        headers = super()._prepare_headers(headers, api_key)
        if not api_key.startswith("hf_"):
            headers["authorization"] = f"Key {api_key}"
        return headers

    def _prepare_route(self, mapped_model: str, api_key: str) -> str:
        return f"/{mapped_model}"


class FalAIAutomaticSpeechRecognitionTask(FalAITask):
    def __init__(self):
        super().__init__("automatic-speech-recognition")

    def _prepare_payload_as_dict(
        self, inputs: Any, parameters: Dict, provider_mapping_info: InferenceProviderMapping
    ) -> Optional[Dict]:
        if isinstance(inputs, str) and inputs.startswith(("http://", "https://")):
            # If input is a URL, pass it directly
            audio_url = inputs
        else:
            # If input is a file path, read it first
            if isinstance(inputs, str):
                with open(inputs, "rb") as f:
                    inputs = f.read()

            audio_b64 = base64.b64encode(inputs).decode()
            content_type = "audio/mpeg"
            audio_url = f"data:{content_type};base64,{audio_b64}"

        return {"audio_url": audio_url, **filter_none(parameters)}

    def get_response(self, response: Union[bytes, Dict], request_params: Optional[RequestParameters] = None) -> Any:
        text = _as_dict(response)["text"]
        if not isinstance(text, str):
            raise ValueError(f"Unexpected output format from FalAI API. Expected string, got {type(text)}.")
        return text


class FalAITextToImageTask(FalAITask):
    def __init__(self):
        super().__init__("text-to-image")

    def _prepare_payload_as_dict(
        self, inputs: Any, parameters: Dict, provider_mapping_info: InferenceProviderMapping
    ) -> Optional[Dict]:
        payload: Dict[str, Any] = {
            "prompt": inputs,
            **filter_none(parameters),
        }
        if "width" in payload and "height" in payload:
            payload["image_size"] = {
                "width": payload.pop("width"),
                "height": payload.pop("height"),
            }
        if provider_mapping_info.adapter_weights_path is not None:
            lora_path = constants.HUGGINGFACE_CO_URL_TEMPLATE.format(
                repo_id=provider_mapping_info.hf_model_id,
                revision="main",
                filename=provider_mapping_info.adapter_weights_path,
            )
            payload["loras"] = [{"path": lora_path, "scale": 1}]
            if provider_mapping_info.provider_id == "fal-ai/lora":
                payload["model_name"] = "stabilityai/stable-diffusion-xl-base-1.0"

        return payload

    def get_response(self, response: Union[bytes, Dict], request_params: Optional[RequestParameters] = None) -> Any:
        url = _as_dict(response)["images"][0]["url"]
        return get_session().get(url).content


class FalAITextToSpeechTask(FalAITask):
    def __init__(self):
        super().__init__("text-to-speech")

<<<<<<< HEAD
    def _prepare_payload_as_dict(
        self, inputs: Any, parameters: Dict, provider_mapping_info: InferenceProviderMapping
    ) -> Optional[Dict]:
        return {"lyrics": inputs, **filter_none(parameters)}
=======
    def _prepare_payload_as_dict(self, inputs: Any, parameters: Dict, mapped_model: str) -> Optional[Dict]:
        return {"text": inputs, **filter_none(parameters)}
>>>>>>> 49ec0d07

    def get_response(self, response: Union[bytes, Dict], request_params: Optional[RequestParameters] = None) -> Any:
        url = _as_dict(response)["audio"]["url"]
        return get_session().get(url).content


class FalAITextToVideoTask(FalAITask):
    def __init__(self):
        super().__init__("text-to-video")

    def _prepare_base_url(self, api_key: str) -> str:
        if api_key.startswith("hf_"):
            return super()._prepare_base_url(api_key)
        else:
            logger.info(f"Calling '{self.provider}' provider directly.")
            return "https://queue.fal.run"

    def _prepare_route(self, mapped_model: str, api_key: str) -> str:
        if api_key.startswith("hf_"):
            # Use the queue subdomain for HF routing
            return f"/{mapped_model}?_subdomain=queue"
        return f"/{mapped_model}"

    def _prepare_payload_as_dict(
        self, inputs: Any, parameters: Dict, provider_mapping_info: InferenceProviderMapping
    ) -> Optional[Dict]:
        return {"prompt": inputs, **filter_none(parameters)}

    def get_response(
        self,
        response: Union[bytes, Dict],
        request_params: Optional[RequestParameters] = None,
    ) -> Any:
        response_dict = _as_dict(response)

        request_id = response_dict.get("request_id")
        if not request_id:
            raise ValueError("No request ID found in the response")
        if request_params is None:
            raise ValueError(
                "A `RequestParameters` object should be provided to get text-to-video responses with Fal AI."
            )

        # extract the base url and query params
        parsed_url = urlparse(request_params.url)
        # a bit hacky way to concatenate the provider name without parsing `parsed_url.path`
        base_url = f"{parsed_url.scheme}://{parsed_url.netloc}{'/fal-ai' if parsed_url.netloc == 'router.huggingface.co' else ''}"
        query_param = f"?{parsed_url.query}" if parsed_url.query else ""

        # extracting the provider model id for status and result urls
        # from the response as it might be different from the mapped model in `request_params.url`
        model_id = urlparse(response_dict.get("response_url")).path
        status_url = f"{base_url}{str(model_id)}/status{query_param}"
        result_url = f"{base_url}{str(model_id)}{query_param}"

        status = response_dict.get("status")
        logger.info("Generating the video.. this can take several minutes.")
        while status != "COMPLETED":
            time.sleep(_POLLING_INTERVAL)
            status_response = get_session().get(status_url, headers=request_params.headers)
            hf_raise_for_status(status_response)
            status = status_response.json().get("status")

        response = get_session().get(result_url, headers=request_params.headers).json()
        url = _as_dict(response)["video"]["url"]
        return get_session().get(url).content<|MERGE_RESOLUTION|>--- conflicted
+++ resolved
@@ -98,15 +98,10 @@
     def __init__(self):
         super().__init__("text-to-speech")
 
-<<<<<<< HEAD
     def _prepare_payload_as_dict(
         self, inputs: Any, parameters: Dict, provider_mapping_info: InferenceProviderMapping
     ) -> Optional[Dict]:
-        return {"lyrics": inputs, **filter_none(parameters)}
-=======
-    def _prepare_payload_as_dict(self, inputs: Any, parameters: Dict, mapped_model: str) -> Optional[Dict]:
         return {"text": inputs, **filter_none(parameters)}
->>>>>>> 49ec0d07
 
     def get_response(self, response: Union[bytes, Dict], request_params: Optional[RequestParameters] = None) -> Any:
         url = _as_dict(response)["audio"]["url"]
