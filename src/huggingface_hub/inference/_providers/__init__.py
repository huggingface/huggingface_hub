--- conflicted
+++ resolved
@@ -10,11 +10,8 @@
 from .fireworks_ai import FireworksAIConversationalTask
 from .hf_inference import HFInferenceBinaryInputTask, HFInferenceConversational, HFInferenceTask
 from .hyperbolic import HyperbolicTextGenerationTask, HyperbolicTextToImageTask
-<<<<<<< HEAD
 from .nebius import NebiusConversationalTask, NebiusTextGenerationTask, NebiusTextToImageTask
-=======
 from .novita import NovitaConversationalTask, NovitaTextGenerationTask
->>>>>>> f14ad341
 from .replicate import ReplicateTask, ReplicateTextToSpeechTask
 from .sambanova import SambanovaConversationalTask
 from .together import TogetherConversationalTask, TogetherTextGenerationTask, TogetherTextToImageTask
@@ -79,6 +76,7 @@
         "text-to-image": NebiusTextToImageTask(),
         "conversational": NebiusConversationalTask(),
         "text-generation": NebiusTextGenerationTask(),
+    },
     "novita": {
         "text-generation": NovitaTextGenerationTask(),
         "conversational": NovitaConversationalTask(),
