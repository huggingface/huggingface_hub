from typing import Literal, Optional, Union

from huggingface_hub.inference._providers.featherless_ai import (
    FeatherlessConversationalTask,
    FeatherlessTextGenerationTask,
)
from huggingface_hub.utils import logging

from ._common import AutoRouterConversationalTask, TaskProviderHelper, _fetch_inference_provider_mapping
from .black_forest_labs import BlackForestLabsTextToImageTask
from .cerebras import CerebrasConversationalTask
from .clarifai import ClarifaiConversationalTask
from .cohere import CohereConversationalTask
from .fal_ai import (
    FalAIAutomaticSpeechRecognitionTask,
    FalAIImageSegmentationTask,
    FalAIImageToImageTask,
    FalAIImageToVideoTask,
    FalAITextToImageTask,
    FalAITextToSpeechTask,
    FalAITextToVideoTask,
)
from .fireworks_ai import FireworksAIConversationalTask
from .groq import GroqConversationalTask
from .hf_inference import (
    HFInferenceBinaryInputTask,
    HFInferenceConversational,
    HFInferenceFeatureExtractionTask,
    HFInferenceTask,
)
from .hyperbolic import HyperbolicTextGenerationTask, HyperbolicTextToImageTask
from .nebius import (
    NebiusConversationalTask,
    NebiusFeatureExtractionTask,
    NebiusTextGenerationTask,
    NebiusTextToImageTask,
)
from .novita import NovitaConversationalTask, NovitaTextGenerationTask, NovitaTextToVideoTask
from .nscale import NscaleConversationalTask, NscaleTextToImageTask
from .openai import OpenAIConversationalTask
from .publicai import PublicAIConversationalTask
from .replicate import ReplicateImageToImageTask, ReplicateTask, ReplicateTextToImageTask, ReplicateTextToSpeechTask
from .sambanova import SambanovaConversationalTask, SambanovaFeatureExtractionTask
from .scaleway import ScalewayConversationalTask, ScalewayFeatureExtractionTask
from .together import TogetherConversationalTask, TogetherTextGenerationTask, TogetherTextToImageTask
from .wavespeed import (
    WavespeedAIImageToImageTask,
    WavespeedAIImageToVideoTask,
    WavespeedAITextToImageTask,
    WavespeedAITextToVideoTask,
)
from .zai_org import ZaiConversationalTask


logger = logging.get_logger(__name__)


PROVIDER_T = Literal[
    "black-forest-labs",
    "cerebras",
    "clarifai",
    "cohere",
    "fal-ai",
    "featherless-ai",
    "fireworks-ai",
    "groq",
    "hf-inference",
    "hyperbolic",
    "nebius",
    "novita",
    "nscale",
    "openai",
    "publicai",
    "replicate",
    "sambanova",
    "scaleway",
    "together",
    "wavespeed",
    "zai-org",
]

PROVIDER_OR_POLICY_T = Union[PROVIDER_T, Literal["auto"]]

<<<<<<< HEAD
=======
CONVERSATIONAL_AUTO_ROUTER = AutoRouterConversationalTask()

>>>>>>> e2f6f267
PROVIDERS: dict[PROVIDER_T, dict[str, TaskProviderHelper]] = {
    "black-forest-labs": {
        "text-to-image": BlackForestLabsTextToImageTask(),
    },
    "cerebras": {
        "conversational": CerebrasConversationalTask(),
    },
    "clarifai": {
        "conversational": ClarifaiConversationalTask(),
    },
    "cohere": {
        "conversational": CohereConversationalTask(),
    },
    "fal-ai": {
        "automatic-speech-recognition": FalAIAutomaticSpeechRecognitionTask(),
        "text-to-image": FalAITextToImageTask(),
        "text-to-speech": FalAITextToSpeechTask(),
        "text-to-video": FalAITextToVideoTask(),
        "image-to-video": FalAIImageToVideoTask(),
        "image-to-image": FalAIImageToImageTask(),
        "image-segmentation": FalAIImageSegmentationTask(),
    },
    "featherless-ai": {
        "conversational": FeatherlessConversationalTask(),
        "text-generation": FeatherlessTextGenerationTask(),
    },
    "fireworks-ai": {
        "conversational": FireworksAIConversationalTask(),
    },
    "groq": {
        "conversational": GroqConversationalTask(),
    },
    "hf-inference": {
        "text-to-image": HFInferenceTask("text-to-image"),
        "conversational": HFInferenceConversational(),
        "text-generation": HFInferenceTask("text-generation"),
        "text-classification": HFInferenceTask("text-classification"),
        "question-answering": HFInferenceTask("question-answering"),
        "audio-classification": HFInferenceBinaryInputTask("audio-classification"),
        "automatic-speech-recognition": HFInferenceBinaryInputTask("automatic-speech-recognition"),
        "fill-mask": HFInferenceTask("fill-mask"),
        "feature-extraction": HFInferenceFeatureExtractionTask(),
        "image-classification": HFInferenceBinaryInputTask("image-classification"),
        "image-segmentation": HFInferenceBinaryInputTask("image-segmentation"),
        "document-question-answering": HFInferenceTask("document-question-answering"),
        "image-to-text": HFInferenceBinaryInputTask("image-to-text"),
        "object-detection": HFInferenceBinaryInputTask("object-detection"),
        "audio-to-audio": HFInferenceBinaryInputTask("audio-to-audio"),
        "zero-shot-image-classification": HFInferenceBinaryInputTask("zero-shot-image-classification"),
        "zero-shot-classification": HFInferenceTask("zero-shot-classification"),
        "image-to-image": HFInferenceBinaryInputTask("image-to-image"),
        "sentence-similarity": HFInferenceTask("sentence-similarity"),
        "table-question-answering": HFInferenceTask("table-question-answering"),
        "tabular-classification": HFInferenceTask("tabular-classification"),
        "text-to-speech": HFInferenceTask("text-to-speech"),
        "token-classification": HFInferenceTask("token-classification"),
        "translation": HFInferenceTask("translation"),
        "summarization": HFInferenceTask("summarization"),
        "visual-question-answering": HFInferenceBinaryInputTask("visual-question-answering"),
    },
    "hyperbolic": {
        "text-to-image": HyperbolicTextToImageTask(),
        "conversational": HyperbolicTextGenerationTask("conversational"),
        "text-generation": HyperbolicTextGenerationTask("text-generation"),
    },
    "nebius": {
        "text-to-image": NebiusTextToImageTask(),
        "conversational": NebiusConversationalTask(),
        "text-generation": NebiusTextGenerationTask(),
        "feature-extraction": NebiusFeatureExtractionTask(),
    },
    "novita": {
        "text-generation": NovitaTextGenerationTask(),
        "conversational": NovitaConversationalTask(),
        "text-to-video": NovitaTextToVideoTask(),
    },
    "nscale": {
        "conversational": NscaleConversationalTask(),
        "text-to-image": NscaleTextToImageTask(),
    },
    "openai": {
        "conversational": OpenAIConversationalTask(),
    },
    "publicai": {
        "conversational": PublicAIConversationalTask(),
    },
    "replicate": {
        "image-to-image": ReplicateImageToImageTask(),
        "text-to-image": ReplicateTextToImageTask(),
        "text-to-speech": ReplicateTextToSpeechTask(),
        "text-to-video": ReplicateTask("text-to-video"),
    },
    "sambanova": {
        "conversational": SambanovaConversationalTask(),
        "feature-extraction": SambanovaFeatureExtractionTask(),
    },
    "scaleway": {
        "conversational": ScalewayConversationalTask(),
        "feature-extraction": ScalewayFeatureExtractionTask(),
    },
    "together": {
        "text-to-image": TogetherTextToImageTask(),
        "conversational": TogetherConversationalTask(),
        "text-generation": TogetherTextGenerationTask(),
    },
    "wavespeed": {
        "text-to-image": WavespeedAITextToImageTask(),
        "text-to-video": WavespeedAITextToVideoTask(),
        "image-to-image": WavespeedAIImageToImageTask(),
        "image-to-video": WavespeedAIImageToVideoTask(),
    },
    "zai-org": {
        "conversational": ZaiConversationalTask(),
    },
}


def get_provider_helper(
    provider: Optional[PROVIDER_OR_POLICY_T], task: str, model: Optional[str]
) -> TaskProviderHelper:
    """Get provider helper instance by name and task.

    Args:
        provider (`str`, *optional*): name of the provider, or "auto" to automatically select the provider for the model.
        task (`str`): Name of the task
        model (`str`, *optional*): Name of the model
    Returns:
        TaskProviderHelper: Helper instance for the specified provider and task

    Raises:
        ValueError: If provider or task is not supported
    """

    if (model is None and provider in (None, "auto")) or (
        model is not None and model.startswith(("http://", "https://"))
    ):
        provider = "hf-inference"

    if provider is None:
        logger.info(
            "No provider specified for task `conversational`. Defaulting to server-side auto routing."
            if task == "conversational"
            else "Defaulting to 'auto' which will select the first provider available for the model, sorted by the user's order in https://hf.co/settings/inference-providers."
        )
        provider = "auto"

    if provider == "auto":
        if model is None:
            raise ValueError("Specifying a model is required when provider is 'auto'")
        if task == "conversational":
            # Special case: we have a dedicated auto-router for conversational models. No need to fetch provider mapping.
            return CONVERSATIONAL_AUTO_ROUTER

        provider_mapping = _fetch_inference_provider_mapping(model)
        provider = next(iter(provider_mapping)).provider

    provider_tasks = PROVIDERS.get(provider)  # type: ignore
    if provider_tasks is None:
        raise ValueError(
            f"Provider '{provider}' not supported. Available values: 'auto' or any provider from {list(PROVIDERS.keys())}."
            "Passing 'auto' (default value) will automatically select the first provider available for the model, sorted "
            "by the user's order in https://hf.co/settings/inference-providers."
        )

    if task not in provider_tasks:
        raise ValueError(
            f"Task '{task}' not supported for provider '{provider}'. Available tasks: {list(provider_tasks.keys())}"
        )
    return provider_tasks[task]<|MERGE_RESOLUTION|>--- conflicted
+++ resolved
@@ -81,11 +81,8 @@
 
 PROVIDER_OR_POLICY_T = Union[PROVIDER_T, Literal["auto"]]
 
-<<<<<<< HEAD
-=======
 CONVERSATIONAL_AUTO_ROUTER = AutoRouterConversationalTask()
 
->>>>>>> e2f6f267
 PROVIDERS: dict[PROVIDER_T, dict[str, TaskProviderHelper]] = {
     "black-forest-labs": {
         "text-to-image": BlackForestLabsTextToImageTask(),
