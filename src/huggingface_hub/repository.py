import atexit
import os
import re
import subprocess
import tempfile
import threading
import time
from contextlib import contextmanager
from pathlib import Path
from typing import Callable, Dict, Iterator, List, Optional, Tuple, Union
from urllib.parse import urlparse

from tqdm.auto import tqdm

from huggingface_hub.constants import REPO_TYPES_URL_PREFIXES, REPOCARD_NAME
from huggingface_hub.repocard import metadata_load, metadata_save

from .hf_api import HfApi, HfFolder, repo_type_and_id_from_hf_id
from .lfs import LFS_MULTIPART_UPLOAD_COMMAND
from .utils import logging, run_subprocess


logger = logging.get_logger(__name__)


class CommandInProgress:
    """
    Utility to follow commands launched asynchronously.
    """

    def __init__(
        self,
        title: str,
        is_done_method: Callable,
        status_method: Callable,
        process: subprocess.Popen,
        post_method: Optional[Callable] = None,
    ):
        self.title = title
        self._is_done = is_done_method
        self._status = status_method
        self._process = process
        self._stderr = ""
        self._stdout = ""
        self._post_method = post_method

    @property
    def is_done(self) -> bool:
        """
        Whether the process is done.
        """
        result = self._is_done()

        if result and self._post_method is not None:
            self._post_method()
            self._post_method = None

        return result

    @property
    def status(self) -> int:
        """
        The exit code/status of the current action. Will return `0` if the
        command has completed successfully, and a number between 1 and 255 if
        the process errored-out.

        Will return -1 if the command is still ongoing.
        """
        return self._status()

    @property
    def failed(self) -> bool:
        """
        Whether the process errored-out.
        """
        return self.status > 0

    @property
    def stderr(self) -> str:
        """
        The current output message on the standard error.
        """
        self._stderr += self._process.stderr.read()
        return self._stderr

    @property
    def stdout(self) -> str:
        """
        The current output message on the standard output.
        """
        self._stdout += self._process.stdout.read()
        return self._stdout

    def __repr__(self):
        status = self.status

        if status == -1:
            status = "running"

        return (
            f"[{self.title} command, status code: {status},"
            f" {'in progress.' if not self.is_done else 'finished.'} PID:"
            f" {self._process.pid}]"
        )


def is_git_repo(folder: Union[str, Path]) -> bool:
    """
    Check if the folder is the root or part of a git repository

    Args:
        folder (`str`):
            The folder in which to run the command.

    Returns:
        `bool`: `True` if the repository is part of a repository, `False`
        otherwise.
    """
    folder_exists = os.path.exists(os.path.join(folder, ".git"))
    git_branch = subprocess.run(
        "git branch".split(), cwd=folder, stdout=subprocess.PIPE, stderr=subprocess.PIPE
    )
    return folder_exists and git_branch.returncode == 0


def is_local_clone(folder: Union[str, Path], remote_url: str) -> bool:
    """
    Check if the folder is a local clone of the remote_url

    Args:
        folder (`str` or `Path`):
            The folder in which to run the command.
        remote_url (`str`):
            The url of a git repository.

    Returns:
        `bool`: `True` if the repository is a local clone of the remote
        repository specified, `False` otherwise.
    """
    if not is_git_repo(folder):
        return False

    remotes = run_subprocess("git remote -v".split(), folder).stdout

    # Remove token for the test with remotes.
    remote_url = re.sub(r"https://.*@", "https://", remote_url)
    remotes = [re.sub(r"https://.*@", "https://", remote) for remote in remotes.split()]
    return remote_url in remotes


def is_tracked_with_lfs(filename: Union[str, Path]) -> bool:
    """
    Check if the file passed is tracked with git-lfs.

    Args:
        filename (`str` or `Path`):
            The filename to check.

    Returns:
        `bool`: `True` if the file passed is tracked with git-lfs, `False`
        otherwise.
    """
    folder = Path(filename).parent
    filename = Path(filename).name

    try:
        p = run_subprocess("git check-attr -a".split() + [filename], folder)
        attributes = p.stdout.strip()
    except subprocess.CalledProcessError as exc:
        if not is_git_repo(folder):
            return False
        else:
            raise OSError(exc.stderr)

    if len(attributes) == 0:
        return False

    found_lfs_tag = {"diff": False, "merge": False, "filter": False}

    for attribute in attributes.split("\n"):
        for tag in found_lfs_tag.keys():
            if tag in attribute and "lfs" in attribute:
                found_lfs_tag[tag] = True

    return all(found_lfs_tag.values())


def is_git_ignored(filename: Union[str, Path]) -> bool:
    """
    Check if file is git-ignored. Supports nested .gitignore files.

    Args:
        filename (`str` or `Path`):
            The filename to check.

    Returns:
        `bool`: `True` if the file passed is ignored by `git`, `False`
        otherwise.
    """
    folder = Path(filename).parent
    filename = Path(filename).name

    try:
        p = run_subprocess("git check-ignore".split() + [filename], folder, check=False)
        # Will return exit code 1 if not gitignored
        is_ignored = not bool(p.returncode)
    except subprocess.CalledProcessError as exc:
        raise OSError(exc.stderr)

    return is_ignored


def is_binary_file(filename: Union[str, Path]) -> bool:
    """
    Check if file is a binary file.

    Args:
        filename (`str` or `Path`):
            The filename to check.

    Returns:
        `bool`: `True` if the file passed is a binary file, `False` otherwise.
    """
    try:
        with open(filename, "rb") as f:
            content = f.read(10 * (1024**2))  # Read a maximum of 10MB

        # Code sample taken from the following stack overflow thread
        # https://stackoverflow.com/questions/898669/how-can-i-detect-if-a-file-is-binary-non-text-in-python/7392391#7392391
        text_chars = bytearray(
            {7, 8, 9, 10, 12, 13, 27} | set(range(0x20, 0x100)) - {0x7F}
        )
        return bool(content.translate(None, text_chars))
    except UnicodeDecodeError:
        return True


def files_to_be_staged(pattern: str, folder: Union[str, Path]) -> List[str]:
    """
    Returns a list of filenames that are to be staged.

    Args:
        pattern (`str` or `Path`):
            The pattern of filenames to check. Put `.` to get all files.
        folder (`str` or `Path`):
            The folder in which to run the command.

    Returns:
        `List[str]`: List of files that are to be staged.
    """
    try:
        p = run_subprocess("git ls-files -mo".split() + [pattern], folder)
        if len(p.stdout.strip()):
            files = p.stdout.strip().split("\n")
        else:
            files = []
    except subprocess.CalledProcessError as exc:
        raise EnvironmentError(exc.stderr)

    return files


def is_tracked_upstream(folder: Union[str, Path]) -> bool:
    """
    Check if the current checked-out branch is tracked upstream.

    Args:
        folder (`str` or `Path`):
            The folder in which to run the command.

    Returns:
        `bool`: `True` if the current checked-out branch is tracked upstream,
        `False` otherwise.
    """
    try:
        run_subprocess(
            "git rev-parse --symbolic-full-name --abbrev-ref @{u}".split(), folder
        )
        return True
    except subprocess.CalledProcessError as exc:
        if "HEAD" in exc.stderr:
            raise OSError("No branch checked out")

        return False


def commits_to_push(folder: Union[str, Path], upstream: Optional[str] = None) -> int:
    """
        Check the number of commits that would be pushed upstream

        Args:
            folder (`str` or `Path`):
                The folder in which to run the command.
            upstream (`str`, *optional*):
    The name of the upstream repository with which the comparison should be
    made.

        Returns:
            `int`: Number of commits that would be pushed upstream were a `git
            push` to proceed.
    """
    try:
        result = run_subprocess(f"git cherry -v {upstream or ''}".split(), folder)
        return len(result.stdout.split("\n")) - 1
    except subprocess.CalledProcessError as exc:
        raise EnvironmentError(exc.stderr)


@contextmanager
def _lfs_log_progress():
    """
    This is a context manager that will log the Git LFS progress of cleaning,
    smudging, pulling and pushing.
    """

    if logger.getEffectiveLevel() >= logging.ERROR:
        try:
            yield
        finally:
            return

    def output_progress(stopping_event: threading.Event):
        """
        To be launched as a separate thread with an event meaning it should stop
        the tail.
        """
        pbars = {}

        def close_pbars():
            for pbar in pbars.values():
                pbar["bar"].update(pbar["bar"].total - pbar["past_bytes"])
                pbar["bar"].refresh()
                pbar["bar"].close()

        def tail_file(filename) -> Iterator[str]:
            """
            Creates a generator to be iterated through, which will return each
            line one by one. Will stop tailing the file if the stopping_event is
            set.
            """
            with open(filename, "r") as file:
                current_line = ""
                while True:
                    if stopping_event.is_set():
                        close_pbars()
                        break

                    line_bit = file.readline()
                    if line_bit is not None and not len(line_bit.strip()) == 0:
                        current_line += line_bit
                        if current_line.endswith("\n"):
                            yield current_line
                            current_line = ""
                    else:
                        time.sleep(1)

        # If the file isn't created yet, wait for a few seconds before trying again.
        # Can be interrupted with the stopping_event.
        while not os.path.exists(os.environ["GIT_LFS_PROGRESS"]):
            if stopping_event.is_set():
                close_pbars()
                return

            time.sleep(2)

        for line in tail_file(os.environ["GIT_LFS_PROGRESS"]):
            state, file_progress, byte_progress, filename = line.split()
            description = f"{state.capitalize()} file {filename}"

            current_bytes, total_bytes = byte_progress.split("/")

            current_bytes = int(current_bytes)
            total_bytes = int(total_bytes)

            if pbars.get((state, filename)) is None:
                pbars[(state, filename)] = {
                    "bar": tqdm(
                        desc=description,
                        initial=current_bytes,
                        total=total_bytes,
                        unit="B",
                        unit_scale=True,
                        unit_divisor=1024,
                    ),
                    "past_bytes": current_bytes,
                }
            else:
                past_bytes = pbars[(state, filename)]["past_bytes"]
                pbars[(state, filename)]["bar"].update(current_bytes - past_bytes)
                pbars[(state, filename)]["past_bytes"] = current_bytes

    current_lfs_progress_value = os.environ.get("GIT_LFS_PROGRESS", "")

    with tempfile.TemporaryDirectory() as tmpdir:
        os.environ["GIT_LFS_PROGRESS"] = os.path.join(tmpdir, "lfs_progress")
        logger.debug(f"Following progress in {os.environ['GIT_LFS_PROGRESS']}")

        exit_event = threading.Event()
        x = threading.Thread(target=output_progress, args=(exit_event,), daemon=True)
        x.start()

        try:
            yield
        finally:
            exit_event.set()
            x.join()

            os.environ["GIT_LFS_PROGRESS"] = current_lfs_progress_value


class Repository:
    """
    Helper class to wrap the git and git-lfs commands.

    The aim is to facilitate interacting with huggingface.co hosted model or
    dataset repos, though not a lot here (if any) is actually specific to
    huggingface.co.
    """

    command_queue: List[CommandInProgress]

    def __init__(
        self,
        local_dir: str,
        clone_from: Optional[str] = None,
        repo_type: Optional[str] = None,
        use_auth_token: Union[bool, str] = True,
        git_user: Optional[str] = None,
        git_email: Optional[str] = None,
        revision: Optional[str] = None,
        private: bool = False,
        skip_lfs_files: bool = False,
        client: Optional[HfApi] = None,
    ):
        """
        Instantiate a local clone of a git repo.


        If specifying a `clone_from`, it will clone an existing remote
        repository, for instance one that was previously created using
        `HfApi().create_repo(repo_id=repo_name)`.

        `Repository` uses the local git credentials by default, but if required,
        the `huggingface_token` as well as the git `user` and the `email` can be
        explicitly specified.

        Args:
            local_dir (`str`):
                path (e.g. `'my_trained_model/'`) to the local directory, where
                the `Repository` will be initalized.
            clone_from (`str`, *optional*):
                repository url (e.g.
                `'https://huggingface.co/philschmid/playground-tests'`).
            repo_type (`str`, *optional*):
                To set when creating a repo: et to "dataset" or "space" if
                creating a dataset or space, default is model.
            use_auth_token (`str` or `bool`, *optional*, defaults to `True`):
                huggingface_token can be extract from `HfApi().login(username,
                password)` and is used to authenticate against the hub (useful
                from Google Colab for instance).
            git_user (`str`, *optional*):
                will override the `git config user.name` for committing and
                pushing files to the hub.
            git_email (`str`, *optional*):
                will override the `git config user.email` for committing and
                pushing files to the hub.
            revision (`str`, *optional*):
                Revision to checkout after initializing the repository. If the
                revision doesn't exist, a branch will be created with that
                revision name from the default branch's current HEAD.
            private (`bool`, *optional*, defaults to `False`):
                whether the repository is private or not.
            skip_lfs_files (`bool`, *optional*, defaults to `False`):
                whether to skip git-LFS files or not.
            client (`HfApi`, *optional*):
                Instance of HfApi to use when calling the HF Hub API. A new
                instance will be created if this is left to `None`.
        """

        os.makedirs(local_dir, exist_ok=True)
        self.local_dir = os.path.join(os.getcwd(), local_dir)
        self.repo_type = repo_type
        self.command_queue = []
        self.private = private
        self.skip_lfs_files = skip_lfs_files
        self.client = client if client is not None else HfApi()

        self.check_git_versions()

        if isinstance(use_auth_token, str):
            self.huggingface_token = use_auth_token
        elif use_auth_token:
            self.huggingface_token = HfFolder.get_token()
        else:
            self.huggingface_token = None

        if clone_from is not None:
            self.clone_from(repo_url=clone_from)
        else:
            if is_git_repo(self.local_dir):
                logger.debug("[Repository] is a valid git repo")
            else:
                raise ValueError(
                    "If not specifying `clone_from`, you need to pass Repository a"
                    " valid git clone."
                )

        if self.huggingface_token is not None and (
            git_email is None or git_user is None
        ):
            user = self.client.whoami(self.huggingface_token)

            if git_email is None:
                git_email = user["email"]

            if git_user is None:
                git_user = user["fullname"]

        if git_user is not None or git_email is not None:
            self.git_config_username_and_email(git_user, git_email)

        self.lfs_enable_largefiles()
        self.git_credential_helper_store()

        if revision is not None:
            self.git_checkout(revision, create_branch_ok=True)

        # This ensures that all commands exit before exiting the Python runtime.
        # This will ensure all pushes register on the hub, even if other errors happen in subsequent operations.
        atexit.register(self.wait_for_commands)

    @property
    def current_branch(self) -> str:
        """
        Returns the current checked out branch.

        Returns:
            `str`: Current checked out branch.
        """
        try:
            result = run_subprocess(
                "git rev-parse --abbrev-ref HEAD".split(), self.local_dir
            ).stdout.strip()
        except subprocess.CalledProcessError as exc:
            raise EnvironmentError(exc.stderr)

        return result

    def check_git_versions(self):
        """
        Checks that `git` and `git-lfs` can be run.

        Raises:
            `EnvironmentError`: if `git` or `git-lfs` are not installed.
        """
        try:
            git_version = run_subprocess(
                "git --version".split(), self.local_dir
            ).stdout.strip()
        except FileNotFoundError:
            raise EnvironmentError(
                "Looks like you do not have git installed, please install."
            )

        try:
            lfs_version = run_subprocess(
                "git-lfs --version".split(), self.local_dir
            ).stdout.strip()
        except FileNotFoundError:
            raise EnvironmentError(
                "Looks like you do not have git-lfs installed, please install."
                " You can install from https://git-lfs.github.com/."
                " Then run `git lfs install` (you only have to do this once)."
            )
        logger.info(git_version + "\n" + lfs_version)

    def clone_from(self, repo_url: str, use_auth_token: Union[bool, str, None] = None):
        """
        Clone from a remote. If the folder already exists, will try to clone the
        repository within it.

        If this folder is a git repository with linked history, will try to
        update the repository.

        Args:
            repo_url (`str`):
                The URL from which to clone the repository
            use_auth_token (`Union[str, bool]`, *optional*):
                Whether to use the authentication token. It can be:
                 - a string which is the token itself
                 - `False`, which would not use the authentication token
                 - `True`, which would fetch the authentication token from the
                   local folder and use it (you should be logged in for this to
                   work).
                - `None`, which would retrieve the value of
                  `self.huggingface_token`.

        Raises:
            `ValueError`: if the `token` cannot be identified and the `private`
            keyword is set to `True`. The `token`
                must be passed in order to handle private repositories.

        Raises:
            `EnvironmentError`: if you are trying to clone the repository in a
            non-empty folder, or if the `git`
                operations raise errors.

        """
        token = use_auth_token if use_auth_token is not None else self.huggingface_token
        if token is None and self.private:
            raise ValueError(
                "Couldn't load Hugging Face Authorization Token. Credentials are"
                " required to work with private repositories. Please login in using"
                " `huggingface-cli login` or provide your token manually with the"
                " `use_auth_token` key."
            )
        hub_url = self.client.endpoint
        if hub_url in repo_url or (
            "http" not in repo_url and len(repo_url.split("/")) <= 2
        ):
            repo_type, namespace, repo_id = repo_type_and_id_from_hf_id(
                repo_url, hub_url=hub_url
            )

            if repo_type is not None:
                self.repo_type = repo_type

            repo_url = hub_url + "/"

            if self.repo_type in REPO_TYPES_URL_PREFIXES:
                repo_url += REPO_TYPES_URL_PREFIXES[self.repo_type]

            if token is not None:
                whoami_info = self.client.whoami(token)
                user = whoami_info["name"]
                valid_organisations = [org["name"] for org in whoami_info["orgs"]]

                if namespace is not None:
                    repo_id = f"{namespace}/{repo_id}"
                repo_url += repo_id

                scheme = urlparse(repo_url).scheme
                repo_url = repo_url.replace(f"{scheme}://", f"{scheme}://user:{token}@")

                if namespace == user or namespace in valid_organisations:
                    self.client.create_repo(
                        repo_id=repo_id,
                        token=token,
                        repo_type=self.repo_type,
                        exist_ok=True,
                        private=self.private,
                    )
            else:
                if namespace is not None:
                    repo_url += f"{namespace}/"
                repo_url += repo_id

        # For error messages, it's cleaner to show the repo url without the token.
        clean_repo_url = re.sub(r"(https?)://.*@", r"\1://", repo_url)
        try:
            run_subprocess("git lfs install".split(), self.local_dir)

            # checks if repository is initialized in a empty repository or in one with files
            if len(os.listdir(self.local_dir)) == 0:
                logger.warning(f"Cloning {clean_repo_url} into local empty directory.")

                with _lfs_log_progress():
                    env = os.environ.copy()

                    if self.skip_lfs_files:
                        env.update({"GIT_LFS_SKIP_SMUDGE": "1"})

<<<<<<< HEAD
                    subprocess.run(
                        f"{'git clone' if self.skip_lfs_files else 'git lfs clone'} {repo_url} ."
                        .split(),
                        stderr=subprocess.PIPE,
                        stdout=subprocess.PIPE,
                        check=True,
                        encoding="utf-8",
                        cwd=self.local_dir,
=======
                    run_subprocess(
                        f"{'git clone' if self.skip_lfs_files else 'git lfs clone'} {repo_url} .".split(),
                        self.local_dir,
>>>>>>> e61f39bb
                        env=env,
                    )
            else:
                # Check if the folder is the root of a git repository
                in_repository = is_git_repo(self.local_dir)

                if in_repository:
                    if is_local_clone(self.local_dir, repo_url):
                        logger.warning(
                            f"{self.local_dir} is already a clone of {clean_repo_url}."
                            " Make sure you pull the latest changes with"
                            " `repo.git_pull()`."
                        )
                    else:
                        output = run_subprocess(
                            "git remote get-url origin".split(),
                            self.local_dir,
                            check=False,
                        )

                        error_msg = (
                            f"Tried to clone {clean_repo_url} in an unrelated git"
                            " repository.\nIf you believe this is an error, please add"
                            f" a remote with the following URL: {clean_repo_url}."
                        )
                        if output.returncode == 0:
                            clean_local_remote_url = re.sub(
                                r"https://.*@", "https://", output.stdout
                            )
                            error_msg += (
                                "\nLocal path has its origin defined as:"
                                f" {clean_local_remote_url}"
                            )

                        raise EnvironmentError(error_msg)

                if not in_repository:
                    raise EnvironmentError(
                        "Tried to clone a repository in a non-empty folder that isn't a"
                        " git repository. If you really want to do this, do it"
                        " manually:\ngit init && git remote add origin && git pull"
                        " origin main\n or clone repo to a new folder and move your"
                        " existing files there afterwards."
                    )

        except subprocess.CalledProcessError as exc:
            raise EnvironmentError(exc.stderr)

    def git_config_username_and_email(
        self, git_user: Optional[str] = None, git_email: Optional[str] = None
    ):
        """
        Sets git username and email (only in the current repo).

        Args:
            git_user (`str`, *optional*):
                The username to register through `git`.
            git_email (`str`, *optional*):
                The email to register through `git`.
        """
        try:
            if git_user is not None:
                run_subprocess(
                    "git config user.name".split() + [git_user], self.local_dir
                )

            if git_email is not None:
                run_subprocess(
                    f"git config user.email {git_email}".split(), self.local_dir
                )
        except subprocess.CalledProcessError as exc:
            raise EnvironmentError(exc.stderr)

    def git_credential_helper_store(self):
        """
        Sets the git credential helper to `store`
        """
        try:
            run_subprocess("git config credential.helper store".split(), self.local_dir)
        except subprocess.CalledProcessError as exc:
            raise EnvironmentError(exc.stderr)

    def git_head_hash(self) -> str:
        """
        Get commit sha on top of HEAD.

        Returns:
            `str`: The current checked out commit SHA.
        """
        try:
            p = run_subprocess("git rev-parse HEAD".split(), self.local_dir)
            return p.stdout.strip()
        except subprocess.CalledProcessError as exc:
            raise EnvironmentError(exc.stderr)

    def git_remote_url(self) -> str:
        """
        Get URL to origin remote.

        Returns:
            `str`: The URL of the `origin` remote.
        """
        try:
            p = run_subprocess(
                "git config --get remote.origin.url".split(), self.local_dir
            )
            url = p.stdout.strip()
            # Strip basic auth info.
            return re.sub(r"https://.*@", "https://", url)
        except subprocess.CalledProcessError as exc:
            raise EnvironmentError(exc.stderr)

    def git_head_commit_url(self) -> str:
        """
        Get URL to last commit on HEAD. We assume it's been pushed, and the url
        scheme is the same one as for GitHub or HuggingFace.

        Returns:
            `str`: The URL to the current checked-out commit.
        """
        sha = self.git_head_hash()
        url = self.git_remote_url()
        if url.endswith("/"):
            url = url[:-1]
        return f"{url}/commit/{sha}"

    def list_deleted_files(self) -> List[str]:
        """
        Returns a list of the files that are deleted in the working directory or
        index.

        Returns:
            `List[str]`: A list of files that have been deleted in the working
            directory or index.
        """
        try:
            git_status = run_subprocess(
                "git status -s".split(), self.local_dir
            ).stdout.strip()
        except subprocess.CalledProcessError as exc:
            raise EnvironmentError(exc.stderr)

        if len(git_status) == 0:
            return []

        # Receives a status like the following
        #  D .gitignore
        #  D new_file.json
        # AD new_file1.json
        # ?? new_file2.json
        # ?? new_file4.json

        # Strip each line of whitespaces
        modified_files_statuses = [status.strip() for status in git_status.split("\n")]

        # Only keep files that are deleted using the D prefix
        deleted_files_statuses = [
            status for status in modified_files_statuses if "D" in status.split()[0]
        ]

        # Remove the D prefix and strip to keep only the relevant filename
        deleted_files = [
            status.split()[-1].strip() for status in deleted_files_statuses
        ]

        return deleted_files

    def lfs_track(
        self, patterns: Union[str, List[str]], filename: Optional[bool] = False
    ):
        """
        Tell git-lfs to track files according to a pattern.

        Setting the `filename` argument to `True` will treat the arguments as
        literal filenames, not as patterns. Any special glob characters in the
        filename will be escaped when writing to the `.gitattributes` file.

        Args:
            patterns (`Union[str, List[str]]`):
                The pattern, or list of patterns, to track with git-lfs.
            filename (`bool`, *optional*, defaults to `False`):
                Whether to use the patterns as literal filenames.
        """
        if isinstance(patterns, str):
            patterns = [patterns]
        try:
            for pattern in patterns:
                cmd = f"git lfs track {'--filename' if filename else ''}".split()
                cmd.append(pattern)
                run_subprocess(cmd, self.local_dir)
        except subprocess.CalledProcessError as exc:
            raise EnvironmentError(exc.stderr)

    def lfs_untrack(self, patterns: Union[str, List[str]]):
        """
        Tell git-lfs to untrack those files.

        Args:
            patterns (`Union[str, List[str]]`):
                The pattern, or list of patterns, to untrack with git-lfs.
        """
        if isinstance(patterns, str):
            patterns = [patterns]
        try:
            for pattern in patterns:
                run_subprocess("git lfs untrack".split() + [pattern], self.local_dir)
        except subprocess.CalledProcessError as exc:
            raise EnvironmentError(exc.stderr)

    def lfs_enable_largefiles(self):
        """
        HF-specific. This enables upload support of files >5GB.
        """
        try:
<<<<<<< HEAD
            subprocess.run(
                "git config lfs.customtransfer.multipart.path huggingface-cli".split(),
                stderr=subprocess.PIPE,
                stdout=subprocess.PIPE,
                check=True,
                encoding="utf-8",
                cwd=self.local_dir,
            )
            subprocess.run(
                "git config lfs.customtransfer.multipart.args"
                f" {LFS_MULTIPART_UPLOAD_COMMAND}".split(),
                stderr=subprocess.PIPE,
                stdout=subprocess.PIPE,
                check=True,
                encoding="utf-8",
                cwd=self.local_dir,
=======
            lfs_config = "git config lfs.customtransfer.multipart"
            run_subprocess(f"{lfs_config}.path huggingface-cli".split(), self.local_dir)
            run_subprocess(
                f"{lfs_config}.args {LFS_MULTIPART_UPLOAD_COMMAND}".split(),
                self.local_dir,
>>>>>>> e61f39bb
            )
        except subprocess.CalledProcessError as exc:
            raise EnvironmentError(exc.stderr)

    def auto_track_binary_files(self, pattern: Optional[str] = ".") -> List[str]:
        """
        Automatically track binary files with git-lfs.

        Args:
            pattern (`str`, *optional*, defaults to "."):
                The pattern with which to track files that are binary.

        Returns:
            `List[str]`: List of filenames that are now tracked due to being
            binary files
        """
        files_to_be_tracked_with_lfs = []

        deleted_files = self.list_deleted_files()

        for filename in files_to_be_staged(pattern, folder=self.local_dir):
            if filename in deleted_files:
                continue

            path_to_file = os.path.join(os.getcwd(), self.local_dir, filename)

            if not (is_tracked_with_lfs(path_to_file) or is_git_ignored(path_to_file)):
                size_in_mb = os.path.getsize(path_to_file) / (1024 * 1024)

                if size_in_mb >= 10:
                    logger.warning(
                        "Parsing a large file to check if binary or not. Tracking large"
                        " files using `repository.auto_track_large_files` is"
                        " recommended so as to not load the full file in memory."
                    )

                is_binary = is_binary_file(path_to_file)

                if is_binary:
                    self.lfs_track(filename)
                    files_to_be_tracked_with_lfs.append(filename)

        # Cleanup the .gitattributes if files were deleted
        self.lfs_untrack(deleted_files)

        return files_to_be_tracked_with_lfs

    def auto_track_large_files(self, pattern: Optional[str] = ".") -> List[str]:
        """
        Automatically track large files (files that weigh more than 10MBs) with
        git-lfs.

        Args:
            pattern (`str`, *optional*, defaults to "."):
                The pattern with which to track files that are above 10MBs.

        Returns:
            `List[str]`: List of filenames that are now tracked due to their
            size.
        """
        files_to_be_tracked_with_lfs = []

        deleted_files = self.list_deleted_files()

        for filename in files_to_be_staged(pattern, folder=self.local_dir):
            if filename in deleted_files:
                continue

            path_to_file = os.path.join(os.getcwd(), self.local_dir, filename)
            size_in_mb = os.path.getsize(path_to_file) / (1024 * 1024)

            if (
                size_in_mb >= 10
                and not is_tracked_with_lfs(path_to_file)
                and not is_git_ignored(path_to_file)
            ):
                self.lfs_track(filename)
                files_to_be_tracked_with_lfs.append(filename)

        # Cleanup the .gitattributes if files were deleted
        self.lfs_untrack(deleted_files)

        return files_to_be_tracked_with_lfs

    def lfs_prune(self, recent=False):
        """
        git lfs prune

        Args:
            recent (`bool`, *optional*, defaults to `False`):
                Whether to prune files even if they were referenced by recent
                commits. See the following
                [link](https://github.com/git-lfs/git-lfs/blob/f3d43f0428a84fc4f1e5405b76b5a73ec2437e65/docs/man/git-lfs-prune.1.ronn#recent-files)
                for more information.
        """
        args = "git lfs prune".split()
        if recent:
            args.append("--recent")
        try:
            with _lfs_log_progress():
                result = run_subprocess(
                    args,
                    self.local_dir,
                )
                logger.info(result.stdout)
        except subprocess.CalledProcessError as exc:
            raise EnvironmentError(exc.stderr)

    def git_pull(self, rebase: Optional[bool] = False, lfs: Optional[bool] = False):
        """
        git pull

        Args:
            rebase (`bool`, *optional*, defaults to `False`):
                Whether to rebase the current branch on top of the upstream
                branch after fetching.
            lfs (`bool`, *optional*, defaults to `False`):
                Whether to fetch the LFS files too. This option only changes the
                behavior when a repository was cloned without fetching the LFS
                files; calling `repo.git_pull(lfs=True)` will then fetch the LFS
                file from the remote repository.
        """
        command = ("git pull" if not lfs else "git lfs pull").split()
        if rebase:
            command.append("--rebase")
        try:
            with _lfs_log_progress():
                result = run_subprocess(
                    command,
                    self.local_dir,
                )
                logger.info(result.stdout)
        except subprocess.CalledProcessError as exc:
            raise EnvironmentError(exc.stderr)

    def git_add(
        self, pattern: Optional[str] = ".", auto_lfs_track: Optional[bool] = False
    ):
        """
        git add

        Setting the `auto_lfs_track` parameter to `True` will automatically
        track files that are larger than 10MB with `git-lfs`.

        Args:
            pattern (`str`, *optional*, defaults to "."):
                The pattern with which to add files to staging.
            auto_lfs_track (`bool`, *optional*, defaults to `False`):
                Whether to automatically track large and binary files with
                git-lfs. Any file over 10MB in size, or in binary format, will
                be automatically tracked.
        """
        if auto_lfs_track:
            # Track files according to their size (>=10MB)
            tracked_files = self.auto_track_large_files(pattern)

            # Read the remaining files and track them if they're binary
            tracked_files.extend(self.auto_track_binary_files(pattern))

            if tracked_files:
                logger.warning(
                    f"Adding files tracked by Git LFS: {tracked_files}. This may take a"
                    " bit of time if the files are large."
                )

        try:
            result = run_subprocess("git add -v".split() + [pattern], self.local_dir)
            logger.info(f"Adding to index:\n{result.stdout}\n")
        except subprocess.CalledProcessError as exc:
            raise EnvironmentError(exc.stderr)

    def git_commit(self, commit_message: str = "commit files to HF hub"):
        """
        git commit

        Args:
            commit_message (`str`, *optional*, defaults to "commit files to HF hub"):
                The message attributed to the commit.
        """
        try:
            result = run_subprocess(
                "git commit -v -m".split() + [commit_message], self.local_dir
            )
            logger.info(f"Committed:\n{result.stdout}\n")
        except subprocess.CalledProcessError as exc:
            if len(exc.stderr) > 0:
                raise EnvironmentError(exc.stderr)
            else:
                raise EnvironmentError(exc.stdout)

    def git_push(
        self,
        upstream: Optional[str] = None,
        blocking: Optional[bool] = True,
        auto_lfs_prune: Optional[bool] = False,
    ) -> Union[str, Tuple[str, CommandInProgress]]:
        """
        git push

        If used without setting `blocking`, will return url to commit on remote
        repo. If used with `blocking=True`, will return a tuple containing the
        url to commit and the command object to follow for information about the
        process.

        Args:
            upstream (`str`, *optional*):
                Upstream to which this should push. If not specified, will push
                to the lastly defined upstream or to the default one (`origin
                main`).
            blocking (`bool`, *optional*, defaults to `True`):
                Whether the function should return only when the push has
                finished. Setting this to `False` will return an
                `CommandInProgress` object which has an `is_done` property. This
                property will be set to `True` when the push is finished.
            auto_lfs_prune (`bool`, *optional*, defaults to `False`):
                Whether to automatically prune files once they have been pushed
                to the remote.
        """
        command = "git push"

        if upstream:
            command += f" --set-upstream {upstream}"

        number_of_commits = commits_to_push(self.local_dir, upstream)

        if number_of_commits > 1:
            logger.warning(
                f"Several commits ({number_of_commits}) will be pushed upstream."
            )
            if blocking:
                logger.warning("The progress bars may be unreliable.")

        try:
            with _lfs_log_progress():
                process = subprocess.Popen(
                    command.split(),
                    stderr=subprocess.PIPE,
                    stdout=subprocess.PIPE,
                    encoding="utf-8",
                    cwd=self.local_dir,
                )

                if blocking:
                    stdout, stderr = process.communicate()
                    return_code = process.poll()
                    process.kill()

                    if len(stderr):
                        logger.warning(stderr)

                    if return_code:
                        raise subprocess.CalledProcessError(
                            return_code, process.args, output=stdout, stderr=stderr
                        )

        except subprocess.CalledProcessError as exc:
            raise EnvironmentError(exc.stderr)

        if not blocking:

            def status_method():
                status = process.poll()
                if status is None:
                    return -1
                else:
                    return status

            command = CommandInProgress(
                "push",
                is_done_method=lambda: process.poll() is not None,
                status_method=status_method,
                process=process,
                post_method=self.lfs_prune if auto_lfs_prune else None,
            )

            self.command_queue.append(command)

            return self.git_head_commit_url(), command

        if auto_lfs_prune:
            self.lfs_prune()

        return self.git_head_commit_url()

    def git_checkout(self, revision: str, create_branch_ok: Optional[bool] = False):
        """
        git checkout a given revision

        Specifying `create_branch_ok` to `True` will create the branch to the
        given revision if that revision doesn't exist.

        Args:
            revision (`str`):
                The revision to checkout.
            create_branch_ok (`str`, *optional*, defaults to `False`):
                Whether creating a branch named with the `revision` passed at
                the current checked-out reference if `revision` isn't an
                existing revision is allowed.
        """
        command = f"git checkout {revision}"
        try:
            result = run_subprocess(command.split(), self.local_dir)
            logger.warning(f"Checked out {revision} from {self.current_branch}.")
            logger.warning(result.stdout)
        except subprocess.CalledProcessError as exc:
            if not create_branch_ok:
                raise EnvironmentError(exc.stderr)
            else:
                command = f"git checkout -b {revision}"
                try:
                    result = run_subprocess(command.split(), self.local_dir)
                    logger.warning(
                        f"Revision `{revision}` does not exist. Created and checked out"
                        f" branch `{revision}`."
                    )
                    logger.warning(result.stdout)
                except subprocess.CalledProcessError as exc:
                    raise EnvironmentError(exc.stderr)

    def tag_exists(self, tag_name: str, remote: Optional[str] = None) -> bool:
        """
        Check if a tag exists or not.

        Args:
            tag_name (`str`):
                The name of the tag to check.
            remote (`str`, *optional*):
                Whether to check if the tag exists on a remote. This parameter
                should be the identifier of the remote.

        Returns:
            `bool`: Whether the tag exists.
        """
        if remote:
            try:
                result = run_subprocess(
                    f"git ls-remote origin refs/tags/{tag_name}".split(), self.local_dir
                ).stdout.strip()
            except subprocess.CalledProcessError as exc:
                raise EnvironmentError(exc.stderr)

            return len(result) != 0
        else:
            try:
                git_tags = run_subprocess(
                    "git tag".split(), self.local_dir
                ).stdout.strip()
            except subprocess.CalledProcessError as exc:
                raise EnvironmentError(exc.stderr)

            git_tags = git_tags.split("\n")
            return tag_name in git_tags

    def delete_tag(self, tag_name: str, remote: Optional[str] = None) -> bool:
        """
        Delete a tag, both local and remote, if it exists

        Args:
            tag_name (`str`):
                The tag name to delete.
            remote (`str`, *optional*):
                The remote on which to delete the tag.

        Returns:
             `bool`: `True` if deleted, `False` if the tag didn't exist.
                If remote is not passed, will just be updated locally
        """
        delete_locally = True
        delete_remotely = True

        if not self.tag_exists(tag_name):
            delete_locally = False

        if not self.tag_exists(tag_name, remote=remote):
            delete_remotely = False

        if delete_locally:
            try:
                run_subprocess(
                    ["git", "tag", "-d", tag_name], self.local_dir
                ).stdout.strip()
            except subprocess.CalledProcessError as exc:
                raise EnvironmentError(exc.stderr)

        if remote and delete_remotely:
            try:
                run_subprocess(
                    f"git push {remote} --delete {tag_name}".split(), self.local_dir
                ).stdout.strip()
            except subprocess.CalledProcessError as exc:
                raise EnvironmentError(exc.stderr)

        return True

    def add_tag(self, tag_name: str, message: str = None, remote: Optional[str] = None):
        """
        Add a tag at the current head and push it

        If remote is None, will just be updated locally

        If no message is provided, the tag will be lightweight. if a message is
        provided, the tag will be annotated.

        Args:
            tag_name (`str`):
                The name of the tag to be added.
            message (`str`, *optional*):
                The message that accompanies the tag. The tag will turn into an
                annotated tag if a message is passed.
            remote (`str`, *optional*):
                The remote on which to add the tag.
        """
        if message:
            tag_args = ["git", "tag", "-a", tag_name, "-m", message]
        else:
            tag_args = ["git", "tag", tag_name]

        try:
            run_subprocess(tag_args, self.local_dir).stdout.strip()
        except subprocess.CalledProcessError as exc:
            raise EnvironmentError(exc.stderr)

        if remote:
            try:
                run_subprocess(
                    f"git push {remote} {tag_name}".split(), self.local_dir
                ).stdout.strip()
            except subprocess.CalledProcessError as exc:
                raise EnvironmentError(exc.stderr)

    def is_repo_clean(self) -> bool:
        """
        Return whether or not the git status is clean or not

        Returns:
            `bool`: `True` if the git status is clean, `False` otherwise.
        """
        try:
            git_status = run_subprocess(
                "git status --porcelain".split(), self.local_dir
            ).stdout.strip()
        except subprocess.CalledProcessError as exc:
            raise EnvironmentError(exc.stderr)

        return len(git_status) == 0

    def push_to_hub(
        self,
        commit_message: Optional[str] = "commit files to HF hub",
        blocking: Optional[bool] = True,
        clean_ok: Optional[bool] = True,
        auto_lfs_prune: Optional[bool] = False,
    ) -> Optional[str]:
        """
        Helper to add, commit, and push files to remote repository on the
        HuggingFace Hub. Will automatically track large files (>10MB).

        Args:
            commit_message (`str`):
                Message to use for the commit.
            blocking (`bool`, *optional*, defaults to `True`):
                Whether the function should return only when the `git push` has
                finished.
            clean_ok (`bool`, *optional*, defaults to `True`):
                If True, this function will return None if the repo is
                untouched. Default behavior is to fail because the git command
                fails.
            auto_lfs_prune (`bool`, *optional*, defaults to `False`):
                Whether to automatically prune files once they have been pushed
                to the remote.
        """
        if clean_ok and self.is_repo_clean():
            logger.info("Repo currently clean.  Ignoring push_to_hub")
            return None
        self.git_add(auto_lfs_track=True)
        self.git_commit(commit_message)
        return self.git_push(
            upstream=f"origin {self.current_branch}",
            blocking=blocking,
            auto_lfs_prune=auto_lfs_prune,
        )

    @contextmanager
    def commit(
        self,
        commit_message: str,
        branch: Optional[str] = None,
        track_large_files: Optional[bool] = True,
        blocking: Optional[bool] = True,
        auto_lfs_prune: Optional[bool] = False,
    ):
        """
        Context manager utility to handle committing to a repository. This
        automatically tracks large files (>10Mb) with git-lfs. Set the
        `track_large_files` argument to `False` if you wish to ignore that
        behavior.

        Args:
            commit_message (`str`):
                Message to use for the commit.
            branch (`str`, *optional*):
                The branch on which the commit will appear. This branch will be
                checked-out before any operation.
            track_large_files (`bool`, *optional*, defaults to `True`):
                Whether to automatically track large files or not. Will do so by
                default.
            blocking (`bool`, *optional*, defaults to `True`):
                Whether the function should return only when the `git push` has
                finished.
            auto_lfs_prune (`bool`, defaults to `True`):
                Whether to automatically prune files once they have been pushed
                to the remote.

        Examples:

        ```python
        >>> with Repository(
        ...     "text-files",
        ...     clone_from="<user>/text-files",
        ...     use_auth_token=True,
        >>> ).commit("My first file :)"):
        ...     with open("file.txt", "w+") as f:
        ...         f.write(json.dumps({"hey": 8}))

        >>> import torch

        >>> model = torch.nn.Transformer()
        >>> with Repository(
        ...     "torch-model",
        ...     clone_from="<user>/torch-model",
        ...     use_auth_token=True,
        >>> ).commit("My cool model :)"):
        ...     torch.save(model.state_dict(), "model.pt")
        ```

        """

        files_to_stage = files_to_be_staged(".", folder=self.local_dir)

        if len(files_to_stage):
            if len(files_to_stage) > 5:
                files_to_stage = str(files_to_stage[:5])[:-1] + ", ...]"

            logger.error(
                "There exists some updated files in the local repository that are not"
                f" committed: {files_to_stage}. This may lead to errors if checking out"
                " a branch. These files and their modifications will be added to the"
                " current commit."
            )

        if branch is not None:
            self.git_checkout(branch, create_branch_ok=True)

        if is_tracked_upstream(self.local_dir):
            logger.warning("Pulling changes ...")
            self.git_pull(rebase=True)
        else:
            logger.warning(
                "The current branch has no upstream branch. Will push to 'origin"
                f" {self.current_branch}'"
            )

        current_working_directory = os.getcwd()
        os.chdir(os.path.join(current_working_directory, self.local_dir))

        try:
            yield self
        finally:
            self.git_add(auto_lfs_track=track_large_files)

            try:
                self.git_commit(commit_message)
            except OSError as e:
                # If no changes are detected, there is nothing to commit.
                if "nothing to commit" not in str(e):
                    raise e

            try:
                self.git_push(
                    upstream=f"origin {self.current_branch}",
                    blocking=blocking,
                    auto_lfs_prune=auto_lfs_prune,
                )
            except OSError as e:
                # If no changes are detected, there is nothing to commit.
                if "could not read Username" in str(e):
                    raise OSError(
                        "Couldn't authenticate user for push. Did you set"
                        " `use_auth_token` to `True`?"
                    ) from e
                else:
                    raise e

            os.chdir(current_working_directory)

    def repocard_metadata_load(self) -> Optional[Dict]:
        filepath = os.path.join(self.local_dir, REPOCARD_NAME)
        if os.path.isfile(filepath):
            return metadata_load(filepath)

    def repocard_metadata_save(self, data: Dict) -> None:
        return metadata_save(os.path.join(self.local_dir, REPOCARD_NAME), data)

    @property
    def commands_failed(self):
        """
        Returns the asynchronous commands that failed.
        """
        return [c for c in self.command_queue if c.status > 0]

    @property
    def commands_in_progress(self):
        """
        Returns the asynchronous commands that are currently in progress.
        """
        return [c for c in self.command_queue if not c.is_done]

    def wait_for_commands(self):
        """
        Blocking method: blocks all subsequent execution until all commands have
        been processed.
        """
        index = 0
        for command_failed in self.commands_failed:
            logger.error(
                f"The {command_failed.title} command with PID"
                f" {command_failed._process.pid} failed."
            )
            logger.error(command_failed.stderr)

        while self.commands_in_progress:
            if index % 10 == 0:
                logger.error(
                    "Waiting for the following commands to finish before shutting"
                    f" down: {self.commands_in_progress}."
                )

            index += 1

            time.sleep(1)<|MERGE_RESOLUTION|>--- conflicted
+++ resolved
@@ -670,20 +670,10 @@
                     if self.skip_lfs_files:
                         env.update({"GIT_LFS_SKIP_SMUDGE": "1"})
 
-<<<<<<< HEAD
-                    subprocess.run(
+                    run_subprocess(
                         f"{'git clone' if self.skip_lfs_files else 'git lfs clone'} {repo_url} ."
                         .split(),
-                        stderr=subprocess.PIPE,
-                        stdout=subprocess.PIPE,
-                        check=True,
-                        encoding="utf-8",
-                        cwd=self.local_dir,
-=======
-                    run_subprocess(
-                        f"{'git clone' if self.skip_lfs_files else 'git lfs clone'} {repo_url} .".split(),
                         self.local_dir,
->>>>>>> e61f39bb
                         env=env,
                     )
             else:
@@ -898,30 +888,11 @@
         HF-specific. This enables upload support of files >5GB.
         """
         try:
-<<<<<<< HEAD
-            subprocess.run(
-                "git config lfs.customtransfer.multipart.path huggingface-cli".split(),
-                stderr=subprocess.PIPE,
-                stdout=subprocess.PIPE,
-                check=True,
-                encoding="utf-8",
-                cwd=self.local_dir,
-            )
-            subprocess.run(
-                "git config lfs.customtransfer.multipart.args"
-                f" {LFS_MULTIPART_UPLOAD_COMMAND}".split(),
-                stderr=subprocess.PIPE,
-                stdout=subprocess.PIPE,
-                check=True,
-                encoding="utf-8",
-                cwd=self.local_dir,
-=======
             lfs_config = "git config lfs.customtransfer.multipart"
             run_subprocess(f"{lfs_config}.path huggingface-cli".split(), self.local_dir)
             run_subprocess(
                 f"{lfs_config}.args {LFS_MULTIPART_UPLOAD_COMMAND}".split(),
                 self.local_dir,
->>>>>>> e61f39bb
             )
         except subprocess.CalledProcessError as exc:
             raise EnvironmentError(exc.stderr)
