--- conflicted
+++ resolved
@@ -545,11 +545,7 @@
 
                 if namespace == user or namespace in valid_organisations:
                     api.create_repo(
-<<<<<<< HEAD
-                        name=repo_id,
-=======
                         repo_id=repo_id,
->>>>>>> adde29a5
                         token=token,
                         repo_type=self.repo_type,
                         exist_ok=True,
