# Copyright 2020 The HuggingFace Team. All rights reserved.
#
# Licensed under the Apache License, Version 2.0 (the "License");
# you may not use this file except in compliance with the License.
# You may obtain a copy of the License at
#
#     http://www.apache.org/licenses/LICENSE-2.0
#
# Unless required by applicable law or agreed to in writing, software
# distributed under the License is distributed on an "AS IS" BASIS,
# WITHOUT WARRANTIES OR CONDITIONS OF ANY KIND, either express or implied.
# See the License for the specific language governing permissions and
# limitations under the License.
"""Contains methods to log in to the Hub."""

import os
import subprocess
from getpass import getpass
from pathlib import Path
from typing import Optional

import typer

from . import constants
from .utils import (
    ANSI,
    capture_output,
    get_token,
    is_google_colab,
    is_notebook,
    list_credential_helpers,
    logging,
    run_subprocess,
    set_git_credential,
    unset_git_credential,
)
from .utils._auth import (
    _get_token_by_name,
    _get_token_from_environment,
    _get_token_from_file,
    _get_token_from_google_colab,
    _save_stored_tokens,
    _save_token,
    get_stored_tokens,
)


logger = logging.get_logger(__name__)

_HF_LOGO_ASCII = """
    _|    _|  _|    _|    _|_|_|    _|_|_|  _|_|_|  _|      _|    _|_|_|      _|_|_|_|    _|_|      _|_|_|  _|_|_|_|
    _|    _|  _|    _|  _|        _|          _|    _|_|    _|  _|            _|        _|    _|  _|        _|
    _|_|_|_|  _|    _|  _|  _|_|  _|  _|_|    _|    _|  _|  _|  _|  _|_|      _|_|_|    _|_|_|_|  _|        _|_|_|
    _|    _|  _|    _|  _|    _|  _|    _|    _|    _|    _|_|  _|    _|      _|        _|    _|  _|        _|
    _|    _|    _|_|      _|_|_|    _|_|_|  _|_|_|  _|      _|    _|_|_|      _|        _|    _|    _|_|_|  _|_|_|_|
"""


def login(
    token: Optional[str] = None,
    *,
    add_to_git_credential: bool = False,
    skip_if_logged_in: bool = False,
) -> None:
    """Login the machine to access the Hub.

    The `token` is persisted in cache and set as a git credential. Once done, the machine
    is logged in and the access token will be available across all `huggingface_hub`
    components. If `token` is not provided, it will be prompted to the user either with
    a widget (in a notebook) or via the terminal.

    To log in from outside of a script, one can also use `hf auth login` which is
    a cli command that wraps [`login`].

    > [!TIP]
    > [`login`] is a drop-in replacement method for [`notebook_login`] as it wraps and
    > extends its capabilities.

    > [!TIP]
    > When the token is not passed, [`login`] will automatically detect if the script runs
    > in a notebook or not. However, this detection might not be accurate due to the
    > variety of notebooks that exists nowadays. If that is the case, you can always force
    > the UI by using [`notebook_login`] or [`interpreter_login`].

    Args:
        token (`str`, *optional*):
            User access token to generate from https://huggingface.co/settings/token.
        add_to_git_credential (`bool`, defaults to `False`):
            If `True`, token will be set as git credential. If no git credential helper
            is configured, a warning will be displayed to the user. If `token` is `None`,
            the value of `add_to_git_credential` is ignored and will be prompted again
            to the end user.
        skip_if_logged_in (`bool`, defaults to `False`):
            If `True`, do not prompt for token if user is already logged in.
    Raises:
        [`ValueError`](https://docs.python.org/3/library/exceptions.html#ValueError)
            If an organization token is passed. Only personal account tokens are valid
            to log in.
        [`ValueError`](https://docs.python.org/3/library/exceptions.html#ValueError)
            If token is invalid.
        [`ImportError`](https://docs.python.org/3/library/exceptions.html#ImportError)
            If running in a notebook but `ipywidgets` is not installed.
    """
    if token is not None:
        if not add_to_git_credential:
            logger.info(
                "The token has not been saved to the git credentials helper. Pass "
                "`add_to_git_credential=True` in this function directly or "
                "`--add-to-git-credential` if using via `hf`CLI if "
                "you want to set the git credential as well."
            )
        _login(token, add_to_git_credential=add_to_git_credential)
    elif is_notebook():
        notebook_login(skip_if_logged_in=skip_if_logged_in)
    else:
        interpreter_login(skip_if_logged_in=skip_if_logged_in)


def logout(token_name: Optional[str] = None) -> None:
    """Logout the machine from the Hub.

    Token is deleted from the machine and removed from git credential.

    Args:
        token_name (`str`, *optional*):
            Name of the access token to logout from. If `None`, will log out from all saved access tokens.
    Raises:
        [`ValueError`](https://docs.python.org/3/library/exceptions.html#ValueError):
            If the access token name is not found.
    """
    if get_token() is None and not get_stored_tokens():  # No active token and no saved access tokens
        logger.warning("Not logged in!")
        return
    if not token_name:
        # Delete all saved access tokens and token
        for file_path in (constants.HF_TOKEN_PATH, constants.HF_STORED_TOKENS_PATH):
            try:
                Path(file_path).unlink()
            except FileNotFoundError:
                pass
        logger.info("Successfully logged out from all access tokens.")
    else:
        _logout_from_token(token_name)
        logger.info(f"Successfully logged out from access token: {token_name}.")

    unset_git_credential()

    # Check if still logged in
    if _get_token_from_google_colab() is not None:
        raise EnvironmentError(
            "You are automatically logged in using a Google Colab secret.\n"
            "To log out, you must unset the `HF_TOKEN` secret in your Colab settings."
        )
    if _get_token_from_environment() is not None:
        raise EnvironmentError(
            "Token has been deleted from your machine but you are still logged in.\n"
            "To log out, you must clear out both `HF_TOKEN` and `HUGGING_FACE_HUB_TOKEN` environment variables."
        )


def auth_switch(token_name: str, add_to_git_credential: bool = False) -> None:
    """Switch to a different access token.

    Args:
        token_name (`str`):
            Name of the access token to switch to.
        add_to_git_credential (`bool`, defaults to `False`):
            If `True`, token will be set as git credential. If no git credential helper
            is configured, a warning will be displayed to the user. If `token` is `None`,
            the value of `add_to_git_credential` is ignored and will be prompted again
            to the end user.

    Raises:
        [`ValueError`](https://docs.python.org/3/library/exceptions.html#ValueError):
            If the access token name is not found.
    """
    token = _get_token_by_name(token_name)
    if not token:
        raise ValueError(f"Access token {token_name} not found in {constants.HF_STORED_TOKENS_PATH}")
    # Write token to HF_TOKEN_PATH
    _set_active_token(token_name, add_to_git_credential)
    logger.info(f"The current active token is: {token_name}")
    token_from_environment = _get_token_from_environment()
    if token_from_environment is not None and token_from_environment != token:
        logger.warning(
            "The environment variable `HF_TOKEN` is set and will override the access token you've just switched to."
        )


def auth_list() -> None:
    """List all stored access tokens."""
    tokens = get_stored_tokens()

    if not tokens:
        logger.info("No access tokens found.")
        return
    # Find current token
    current_token = get_token()
    current_token_name = None
    for token_name in tokens:
        if tokens.get(token_name) == current_token:
            current_token_name = token_name
    # Print header
    max_offset = max(len("token"), max(len(token) for token in tokens)) + 2
    print(f"  {{:<{max_offset}}}| {{:<15}}".format("name", "token"))
    print("-" * (max_offset + 2) + "|" + "-" * 15)

    # Print saved access tokens
    for token_name in tokens:
        token = tokens.get(token_name, "<not set>")
        masked_token = f"{token[:3]}****{token[-4:]}" if token != "<not set>" else token
        is_current = "*" if token == current_token else " "

        print(f"{is_current} {{:<{max_offset}}}| {{:<15}}".format(token_name, masked_token))

    if _get_token_from_environment():
        logger.warning(
            "\nNote: Environment variable `HF_TOKEN` is set and is the current active token independently from the stored tokens listed above."
        )
    elif current_token_name is None:
        logger.warning(
            "\nNote: No active token is set and no environment variable `HF_TOKEN` is found. Use `hf auth login` to log in."
        )


###
# Interpreter-based login (text)
###


def interpreter_login(*, skip_if_logged_in: bool = False) -> None:
    """
    Displays a prompt to log in to the HF website and store the token.

    This is equivalent to [`login`] without passing a token when not run in a notebook.
    [`interpreter_login`] is useful if you want to force the use of the terminal prompt
    instead of a notebook widget.

    For more details, see [`login`].

    Args:
        skip_if_logged_in (`bool`, defaults to `False`):
            If `True`, do not prompt for token if user is already logged in.
    """
    if not skip_if_logged_in and get_token() is not None:
        logger.info("User is already logged in.")
        return

<<<<<<< HEAD
    from .cli.cache import _ask_for_confirmation_no_tui

=======
>>>>>>> e2f6f267
    print(_HF_LOGO_ASCII)
    if get_token() is not None:
        logger.info(
            "    A token is already saved on your machine. Run `hf auth whoami`"
            " to get more information or `hf auth logout` if you want"
            " to log out."
        )
        logger.info("    Setting a new token will erase the existing one.")

    logger.info(
        "    To log in, `huggingface_hub` requires a token generated from https://huggingface.co/settings/tokens ."
    )
    if os.name == "nt":
        logger.info("Token can be pasted using 'Right-Click'.")
    token = getpass("Enter your token (input will not be visible): ")
    add_to_git_credential = typer.confirm("Add token as git credential?")

    _login(token=token, add_to_git_credential=add_to_git_credential)


###
# Notebook-based login (widget)
###

NOTEBOOK_LOGIN_PASSWORD_HTML = """<center> <img
src=https://huggingface.co/front/assets/huggingface_logo-noborder.svg
alt='Hugging Face'> <br> Immediately click login after typing your password or
it might be stored in plain text in this notebook file. </center>"""


NOTEBOOK_LOGIN_TOKEN_HTML_START = """<center> <img
src=https://huggingface.co/front/assets/huggingface_logo-noborder.svg
alt='Hugging Face'> <br> Copy a token from <a
href="https://huggingface.co/settings/tokens" target="_blank">your Hugging Face
tokens page</a> and paste it below. <br> Immediately click login after copying
your token or it might be stored in plain text in this notebook file. </center>"""


NOTEBOOK_LOGIN_TOKEN_HTML_END = """
<b>Pro Tip:</b> If you don't already have one, you can create a dedicated
'notebooks' token with 'write' access, that you can then easily reuse for all
notebooks. </center>"""


def notebook_login(*, skip_if_logged_in: bool = False) -> None:
    """
    Displays a widget to log in to the HF website and store the token.

    This is equivalent to [`login`] without passing a token when run in a notebook.
    [`notebook_login`] is useful if you want to force the use of the notebook widget
    instead of a prompt in the terminal.

    For more details, see [`login`].

    Args:
        skip_if_logged_in (`bool`, defaults to `False`):
            If `True`, do not prompt for token if user is already logged in.
    """
    try:
        import ipywidgets.widgets as widgets  # type: ignore
        from IPython.display import display  # type: ignore
    except ImportError:
        raise ImportError(
            "The `notebook_login` function can only be used in a notebook (Jupyter or"
            " Colab) and you need the `ipywidgets` module: `pip install ipywidgets`."
        )
    if not skip_if_logged_in and get_token() is not None:
        logger.info("User is already logged in.")
        return

    box_layout = widgets.Layout(display="flex", flex_flow="column", align_items="center", width="50%")

    token_widget = widgets.Password(description="Token:")
    git_checkbox_widget = widgets.Checkbox(value=True, description="Add token as git credential?")
    token_finish_button = widgets.Button(description="Login")

    login_token_widget = widgets.VBox(
        [
            widgets.HTML(NOTEBOOK_LOGIN_TOKEN_HTML_START),
            token_widget,
            git_checkbox_widget,
            token_finish_button,
            widgets.HTML(NOTEBOOK_LOGIN_TOKEN_HTML_END),
        ],
        layout=box_layout,
    )
    display(login_token_widget)

    # On click events
    def login_token_event(t):
        """Event handler for the login button."""
        token = token_widget.value
        add_to_git_credential = git_checkbox_widget.value
        # Erase token and clear value to make sure it's not saved in the notebook.
        token_widget.value = ""
        # Hide inputs
        login_token_widget.children = [widgets.Label("Connecting...")]
        try:
            with capture_output() as captured:
                _login(token, add_to_git_credential=add_to_git_credential)
            message = captured.getvalue()
        except Exception as error:
            message = str(error)
        # Print result (success message or error)
        login_token_widget.children = [widgets.Label(line) for line in message.split("\n") if line.strip()]

    token_finish_button.on_click(login_token_event)


###
# Login private helpers
###


def _login(
    token: str,
    add_to_git_credential: bool,
) -> None:
    from .hf_api import whoami  # avoid circular import

    if token.startswith("api_org"):
        raise ValueError("You must use your personal account token, not an organization token.")

    token_info = whoami(token)
    permission = token_info["auth"]["accessToken"]["role"]
    logger.info(f"Token is valid (permission: {permission}).")

    token_name = token_info["auth"]["accessToken"]["displayName"]
    # Store token locally
    _save_token(token=token, token_name=token_name)
    # Set active token
    _set_active_token(token_name=token_name, add_to_git_credential=add_to_git_credential)
    logger.info("Login successful.")
    if _get_token_from_environment():
        logger.warning(
            "Note: Environment variable`HF_TOKEN` is set and is the current active token independently from the token you've just configured."
        )
    else:
        logger.info(f"The current active token is: `{token_name}`")


def _logout_from_token(token_name: str) -> None:
    """Logout from a specific access token.

    Args:
        token_name (`str`):
            The name of the access token to logout from.
    Raises:
        [`ValueError`](https://docs.python.org/3/library/exceptions.html#ValueError):
            If the access token name is not found.
    """
    stored_tokens = get_stored_tokens()
    # If there is no access tokens saved or the access token name is not found, do nothing
    if not stored_tokens or token_name not in stored_tokens:
        return

    token = stored_tokens.pop(token_name)
    _save_stored_tokens(stored_tokens)

    if token == _get_token_from_file():
        logger.warning(f"Active token '{token_name}' has been deleted.")
        Path(constants.HF_TOKEN_PATH).unlink(missing_ok=True)


def _set_active_token(
    token_name: str,
    add_to_git_credential: bool,
) -> None:
    """Set the active access token.

    Args:
        token_name (`str`):
            The name of the token to set as active.
    """
    token = _get_token_by_name(token_name)
    if not token:
        raise ValueError(f"Token {token_name} not found in {constants.HF_STORED_TOKENS_PATH}")
    if add_to_git_credential:
        if _is_git_credential_helper_configured():
            set_git_credential(token)
            logger.info(
                "Your token has been saved in your configured git credential helpers"
                + f" ({','.join(list_credential_helpers())})."
            )
        else:
            logger.warning("Token has not been saved to git credential helper.")
    # Write token to HF_TOKEN_PATH
    path = Path(constants.HF_TOKEN_PATH)
    path.parent.mkdir(parents=True, exist_ok=True)
    path.write_text(token)
    logger.info(f"Your token has been saved to {constants.HF_TOKEN_PATH}")


def _is_git_credential_helper_configured() -> bool:
    """Check if a git credential helper is configured.

    Warns user if not the case (except for Google Colab where "store" is set by default
    by `huggingface_hub`).
    """
    helpers = list_credential_helpers()
    if len(helpers) > 0:
        return True  # Do not warn: at least 1 helper is set

    # Only in Google Colab to avoid the warning message
    # See https://github.com/huggingface/huggingface_hub/issues/1043#issuecomment-1247010710
    if is_google_colab():
        _set_store_as_git_credential_helper_globally()
        return True  # Do not warn: "store" is used by default in Google Colab

    # Otherwise, warn user
    print(
        ANSI.red(
            "Cannot authenticate through git-credential as no helper is defined on your"
            " machine.\nYou might have to re-authenticate when pushing to the Hugging"
            " Face Hub.\nRun the following command in your terminal in case you want to"
            " set the 'store' credential helper as default.\n\ngit config --global"
            " credential.helper store\n\nRead"
            " https://git-scm.com/book/en/v2/Git-Tools-Credential-Storage for more"
            " details."
        )
    )
    return False


def _set_store_as_git_credential_helper_globally() -> None:
    """Set globally the credential.helper to `store`.

    To be used only in Google Colab as we assume the user doesn't care about the git
    credential config. It is the only particular case where we don't want to display the
    warning message in [`notebook_login()`].

    Related:
    - https://github.com/huggingface/huggingface_hub/issues/1043
    - https://github.com/huggingface/huggingface_hub/issues/1051
    - https://git-scm.com/docs/git-credential-store
    """
    try:
        run_subprocess("git config --global credential.helper store")
    except subprocess.CalledProcessError as exc:
        raise EnvironmentError(exc.stderr)<|MERGE_RESOLUTION|>--- conflicted
+++ resolved
@@ -246,11 +246,6 @@
         logger.info("User is already logged in.")
         return
 
-<<<<<<< HEAD
-    from .cli.cache import _ask_for_confirmation_no_tui
-
-=======
->>>>>>> e2f6f267
     print(_HF_LOGO_ASCII)
     if get_token() is not None:
         logger.info(
