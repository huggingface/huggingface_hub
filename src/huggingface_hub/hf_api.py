# coding=utf-8
# Copyright 2019-present, the HuggingFace Inc. team.
#
# Licensed under the Apache License, Version 2.0 (the "License");
# you may not use this file except in compliance with the License.
# You may obtain a copy of the License at
#
#     http://www.apache.org/licenses/LICENSE-2.0
#
# Unless required by applicable law or agreed to in writing, software
# distributed under the License is distributed on an "AS IS" BASIS,
# WITHOUT WARRANTIES OR CONDITIONS OF ANY KIND, either express or implied.
# See the License for the specific language governing permissions and
# limitations under the License.
import os
import subprocess
import sys
import warnings
from io import BufferedIOBase, RawIOBase
from os.path import expanduser
from typing import IO, Dict, Iterable, List, Optional, Tuple, Union

import requests
from requests.exceptions import HTTPError

from .constants import (
    ENDPOINT,
    REPO_TYPES,
    REPO_TYPES_MAPPING,
    REPO_TYPES_URL_PREFIXES,
    SPACES_SDK_TYPES,
)
<<<<<<< HEAD
from .utils._deprecation import _deprecate_positional_args
=======
from .utils import logging
>>>>>>> adde29a5
from .utils.endpoint_helpers import (
    AttributeDictionary,
    DatasetFilter,
    DatasetTags,
    ModelFilter,
    ModelTags,
    _filter_emissions,
)


if sys.version_info >= (3, 8):
    from typing import Literal
else:
    from typing_extensions import Literal


USERNAME_PLACEHOLDER = "hf_user"

logger = logging.get_logger(__name__)


# TODO: remove after deprecation period is over (v0.7)
def _validate_repo_id_deprecation(repo_id, name, organization):
    """Returns (name, organization) from the input."""
    if not (repo_id or name):
        raise ValueError(
            "No name provided. Please pass `repo_id` with a valid repository name."
        )

    if repo_id and (name or organization):
        raise ValueError(
            "Only pass `repo_id` and leave deprecated `name` and "
            "`organization` to be None."
        )
    elif name or organization:
        warnings.warn(
            "`name` and `organization` input arguments are deprecated and "
            "will be removed in v0.7. Pass `repo_id` instead.",
            FutureWarning,
        )
    else:
        if "/" in repo_id:
            organization, name = repo_id.split("/")
        else:
            organization, name = None, repo_id
    return name, organization


def repo_type_and_id_from_hf_id(hf_id: str):
    """
    Returns the repo type and ID from a huggingface.co URL linking to a repository

    Args:
        hf_id (``str``):
            An URL or ID of a repository on the HF hub. Accepted values are:
            - https://huggingface.co/<repo_type>/<namespace>/<repo_id>
            - https://huggingface.co/<namespace>/<repo_id>
            - <repo_type>/<namespace>/<repo_id>
            - <namespace>/<repo_id>
            - <repo_id>
    """
    is_hf_url = "huggingface.co" in hf_id and "@" not in hf_id
    url_segments = hf_id.split("/")
    is_hf_id = len(url_segments) <= 3

    if is_hf_url:
        namespace, repo_id = url_segments[-2:]
        if namespace == "huggingface.co":
            namespace = None
        if len(url_segments) > 2 and "huggingface.co" not in url_segments[-3]:
            repo_type = url_segments[-3]
        else:
            repo_type = None
    elif is_hf_id:
        if len(url_segments) == 3:
            # Passed <repo_type>/<user>/<model_id> or <repo_type>/<org>/<model_id>
            repo_type, namespace, repo_id = url_segments[-3:]
        elif len(url_segments) == 2:
            # Passed <user>/<model_id> or <org>/<model_id>
            namespace, repo_id = hf_id.split("/")[-2:]
            repo_type = None
        else:
            # Passed <model_id>
            repo_id = url_segments[0]
            namespace, repo_type = None, None
    else:
        raise ValueError(
            f"Unable to retrieve user and repo ID from the passed HF ID: {hf_id}"
        )

    repo_type = (
        repo_type if repo_type in REPO_TYPES else REPO_TYPES_MAPPING.get(repo_type)
    )

    return repo_type, namespace, repo_id


class RepoObj:
    """
    HuggingFace git-based system, data structure that represents a file belonging to the current user.
    """

    def __init__(self, **kwargs):
        for k, v in kwargs.items():
            setattr(self, k, v)

    def __repr__(self):
        items = (f"{k}='{v}'" for k, v in self.__dict__.items())
        return f"{self.__class__.__name__}({', '.join(items)})"


class ModelFile:
    """
    Data structure that represents a public file inside a model, accessible from huggingface.co
    """

    def __init__(self, rfilename: str, **kwargs):
        self.rfilename = rfilename  # filename relative to the model root
        for k, v in kwargs.items():
            setattr(self, k, v)

    def __repr__(self):
        items = (f"{k}='{v}'" for k, v in self.__dict__.items())
        return f"{self.__class__.__name__}({', '.join(items)})"


class DatasetFile:
    """
    Data structure that represents a public file inside a dataset, accessible from huggingface.co
    """

    def __init__(self, rfilename: str, **kwargs):
        self.rfilename = rfilename  # filename relative to the dataset root
        for k, v in kwargs.items():
            setattr(self, k, v)

    def __repr__(self):
        items = (f"{k}='{v}'" for k, v in self.__dict__.items())
        return f"{self.__class__.__name__}({', '.join(items)})"


class ModelInfo:
    """
    Info about a public model accessible from huggingface.co
    """

    @_deprecate_positional_args
    def __init__(
        self,
        *,
        modelId: Optional[str] = None,  # id of model
        sha: Optional[str] = None,  # commit sha at the specified revision
        lastModified: Optional[str] = None,  # date of last commit to repo
        tags: List[str] = [],
        pipeline_tag: Optional[str] = None,
        siblings: Optional[
            List[Dict]
        ] = None,  # list of files that constitute the model
        config: Optional[Dict] = None,  # information about model configuration
        **kwargs,
    ):
        self.modelId = modelId
        self.sha = sha
        self.lastModified = lastModified
        self.tags = tags
        self.pipeline_tag = pipeline_tag
        self.siblings = (
            [ModelFile(**x) for x in siblings] if siblings is not None else None
        )
        self.config = config
        for k, v in kwargs.items():
            setattr(self, k, v)

    def __repr__(self):
        s = f"{self.__class__.__name__}:" + " {"
        for key, val in self.__dict__.items():
            s += f"\n\t{key}: {val}"
        return s + "\n}"

    def __str__(self):
        r = f"Model Name: {self.modelId}, Tags: {self.tags}"
        if self.pipeline_tag:
            r += f", Task: {self.pipeline_tag}"
        return r


class DatasetInfo:
    """
    Info about a public dataset accessible from huggingface.co
    """

    @_deprecate_positional_args
    def __init__(
        self,
        *,
        id: Optional[str] = None,  # id of dataset
        lastModified: Optional[str] = None,  # date of last commit to repo
        tags: List[str] = [],  # tags of the dataset
        siblings: Optional[
            List[Dict]
        ] = None,  # list of files that constitute the dataset
        private: Optional[bool] = None,  # community datasets only
        author: Optional[str] = None,  # community datasets only
        description: Optional[str] = None,
        citation: Optional[str] = None,
        cardData: Optional[dict] = None,
        **kwargs,
    ):
        self.id = id
        self.lastModified = lastModified
        self.tags = tags
        self.private = private
        self.author = author
        self.description = description
        self.citation = citation
        self.cardData = cardData
        self.siblings = (
            [DatasetFile(**x) for x in siblings] if siblings is not None else None
        )
        # Legacy stuff, "key" is always returned with an empty string
        # because of old versions of the datasets lib that need this field
        kwargs.pop("key", None)
        # Store all the other fields returned by the API
        for k, v in kwargs.items():
            setattr(self, k, v)

    def __repr__(self):
        s = f"{self.__class__.__name__}:" + " {"
        for key, val in self.__dict__.items():
            s += f"\n\t{key}: {val}"
        return s + "\n}"

    def __str__(self):
        r = f"Dataset Name: {self.id}, Tags: {self.tags}"
        return r


class MetricInfo:
    """
    Info about a public metric accessible from huggingface.co
    """

    @_deprecate_positional_args
    def __init__(
        self,
        *,
        id: Optional[str] = None,  # id of metric
        description: Optional[str] = None,
        citation: Optional[str] = None,
        **kwargs,
    ):
        self.id = id
        self.description = description
        self.citation = citation
        # Legacy stuff, "key" is always returned with an empty string
        # because of old versions of the datasets lib that need this field
        kwargs.pop("key", None)
        # Store all the other fields returned by the API
        for k, v in kwargs.items():
            setattr(self, k, v)

    def __repr__(self):
        s = f"{self.__class__.__name__}:" + " {"
        for key, val in self.__dict__.items():
            s += f"\n\t{key}: {val}"
        return s + "\n}"

    def __str__(self):
        r = f"Metric Name: {self.id}"
        return r


class ModelSearchArguments(AttributeDictionary):
    """
    A nested namespace object holding all possible values for properties of
    models currently hosted in the Hub with tab-completion.
    If a value starts with a number, it will only exist in the dictionary
    Example:
        >>> args = ModelSearchArguments()
        >>> args.author_or_organization.huggingface
        >>> args.language.en
    """

    def __init__(self):
        self._api = HfApi()
        tags = self._api.get_model_tags()
        super().__init__(tags)
        self._process_models()

    def _process_models(self):
        def clean(s: str):
            return s.replace(" ", "").replace("-", "_").replace(".", "_")

        models = self._api.list_models()
        author_dict, model_name_dict = AttributeDictionary(), AttributeDictionary()
        for model in models:
            if "/" in model.modelId:
                author, name = model.modelId.split("/")
                author_dict[author] = clean(author)
            else:
                name = model.modelId
            model_name_dict[name] = clean(name)
        self["model_name"] = model_name_dict
        self["author"] = author_dict


class DatasetSearchArguments(AttributeDictionary):
    """
    A nested namespace object holding all possible values for properties of
    datasets currently hosted in the Hub with tab-completion.
    If a value starts with a number, it will only exist in the dictionary
    Example:
        >>> args = DatasetSearchArguments()
        >>> args.author_or_organization.huggingface
        >>> args.language.en
    """

    def __init__(self):
        self._api = HfApi()
        tags = self._api.get_dataset_tags()
        super().__init__(tags)
        self._process_models()

    def _process_models(self):
        def clean(s: str):
            return s.replace(" ", "").replace("-", "_").replace(".", "_")

        datasets = self._api.list_datasets()
        author_dict, dataset_name_dict = AttributeDictionary(), AttributeDictionary()
        for dataset in datasets:
            if "/" in dataset.id:
                author, name = dataset.id.split("/")
                author_dict[author] = clean(author)
            else:
                name = dataset.id
            dataset_name_dict[name] = clean(name)
        self["dataset_name"] = dataset_name_dict
        self["author"] = author_dict


def write_to_credential_store(username: str, password: str):
    with subprocess.Popen(
        "git credential-store store".split(),
        stdin=subprocess.PIPE,
        stdout=subprocess.PIPE,
        stderr=subprocess.STDOUT,
    ) as process:
        input_username = f"username={username.lower()}"
        input_password = f"password={password}"

        process.stdin.write(
            f"url={ENDPOINT}\n{input_username}\n{input_password}\n\n".encode("utf-8")
        )
        process.stdin.flush()


def read_from_credential_store(
    username=None,
) -> Tuple[Union[str, None], Union[str, None]]:
    """
    Reads the credential store relative to huggingface.co. If no `username` is specified, will read the first
    entry for huggingface.co, otherwise will read the entry corresponding to the username specified.

    The username returned will be all lowercase.
    """
    with subprocess.Popen(
        "git credential-store get".split(),
        stdin=subprocess.PIPE,
        stdout=subprocess.PIPE,
        stderr=subprocess.STDOUT,
    ) as process:
        standard_input = f"url={ENDPOINT}\n"

        if username is not None:
            standard_input += f"username={username.lower()}\n"

        standard_input += "\n"

        process.stdin.write(standard_input.encode("utf-8"))
        process.stdin.flush()
        output = process.stdout.read()
        output = output.decode("utf-8")

    if len(output) == 0:
        return None, None

    username, password = [line for line in output.split("\n") if len(line) != 0]
    return username.split("=")[1], password.split("=")[1]


def erase_from_credential_store(username=None):
    """
    Erases the credential store relative to huggingface.co. If no `username` is specified, will erase the first
    entry for huggingface.co, otherwise will erase the entry corresponding to the username specified.
    """
    with subprocess.Popen(
        "git credential-store erase".split(),
        stdin=subprocess.PIPE,
        stdout=subprocess.PIPE,
        stderr=subprocess.STDOUT,
    ) as process:
        standard_input = f"url={ENDPOINT}\n"

        if username is not None:
            standard_input += f"username={username.lower()}\n"

        standard_input += "\n"

        process.stdin.write(standard_input.encode("utf-8"))
        process.stdin.flush()


class HfApi:
    def __init__(self, endpoint=None):
        self.endpoint = (
            endpoint if endpoint is not None else os.getenv("HF_ENDPOINT", ENDPOINT)
        )

    def login(self, username: str, password: str) -> str:
        """
        Call HF API to sign in a user and get a token if credentials are valid.

        Outputs: token if credentials are valid

        Throws: requests.exceptions.HTTPError if credentials are invalid
        """
<<<<<<< HEAD
        logging.error(
            "HfApi.login: This method is deprecated in favor of ``set_access_token``."
=======
        warnings.warn(
            "HfApi.login: This method is deprecated in favor of `set_access_token` and will be removed in v0.7.",
            FutureWarning,
>>>>>>> adde29a5
        )
        path = f"{self.endpoint}/api/login"
        r = requests.post(path, json={"username": username, "password": password})
        r.raise_for_status()
        d = r.json()

        write_to_credential_store(username, password)
        return d["token"]

    def whoami(self, token: Optional[str] = None) -> Dict:
        """
        Call HF API to know "whoami".

        Args:
            token (``str``, `optional`):
                Hugging Face token. Will default to the locally saved token if not provided.
        """
        if token is None:
            token = HfFolder.get_token()
        if token is None:
            raise ValueError(
                "You need to pass a valid `token` or login by using `huggingface-cli login`"
            )

        path = f"{self.endpoint}/api/whoami-v2"
        r = requests.get(path, headers={"authorization": f"Bearer {token}"})
        try:
            r.raise_for_status()
        except HTTPError as e:
            raise HTTPError(
                "Invalid user token. If you didn't pass a user token, make sure you are properly logged in by "
                "executing `huggingface-cli login`, and if you did pass a user token, double-check it's correct."
            ) from e
        return r.json()

    def _is_valid_token(self, token: str):
        """
        Determines whether `token` is a valid token or not.
        """
        try:
            self.whoami(token=token)
            return True
        except HTTPError:
            return False

    def _validate_or_retrieve_token(self, token: Optional[Union[str, bool]] = None):
        """
        Either retrieves stored token or validates passed token.
        """
        if token is None or token is True:
            token = HfFolder.get_token()
            if token is None:
                raise EnvironmentError(
                    "You need to provide a `token` or be logged in to Hugging Face with "
                    "`huggingface-cli login`."
                )
        elif not self._is_valid_token(token):
            raise ValueError("Invalid token passed!")
        return token

    def logout(self, token: Optional[str] = None) -> None:
        """
        Call HF API to log out.

        Args:
            token (``str``, `optional`):
                Hugging Face token. Will default to the locally saved token if not provided.
        """
        warnings.warn(
            "HfApi.logout: This method is deprecated in favor of `unset_access_token` and will be removed in v0.7.",
            FutureWarning,
        )
        if token is None:
            token = HfFolder.get_token()
        if token is None:
            raise ValueError(
                "You need to pass a valid `token` or login by using `huggingface-cli login`"
            )

        username = self.whoami(token)["name"]
        erase_from_credential_store(username)

        path = f"{self.endpoint}/api/logout"
        r = requests.post(path, headers={"authorization": f"Bearer {token}"})
        r.raise_for_status()

    @staticmethod
    def set_access_token(access_token: str):
        write_to_credential_store(USERNAME_PLACEHOLDER, access_token)

    @staticmethod
    def unset_access_token():
        erase_from_credential_store(USERNAME_PLACEHOLDER)

    def get_model_tags(self) -> ModelTags:
        "Gets all valid model tags as a nested namespace object"
        path = f"{self.endpoint}/api/models-tags-by-type"
        r = requests.get(path)
        r.raise_for_status()
        d = r.json()
        return ModelTags(d)

    def get_dataset_tags(self) -> DatasetTags:
        "Gets all valid dataset tags as a nested namespace object"
        path = f"{self.endpoint}/api/datasets-tags-by-type"
        r = requests.get(path)
        r.raise_for_status()
        d = r.json()
        return DatasetTags(d)

    @_deprecate_positional_args
    def list_models(
        self,
        *,
        filter: Union[ModelFilter, str, Iterable[str], None] = None,
        author: Optional[str] = None,
        search: Optional[str] = None,
        emissions_thresholds: Optional[Tuple[float, float]] = None,
        sort: Union[Literal["lastModified"], str, None] = None,
        direction: Optional[Literal[-1]] = None,
        limit: Optional[int] = None,
        full: Optional[bool] = None,
        cardData: Optional[bool] = None,
        fetch_config: Optional[bool] = None,
        use_auth_token: Optional[Union[bool, str]] = None,
    ) -> List[ModelInfo]:
        """
        Get the public list of all the models on huggingface.co

        Args:
            filter (:class:`ModelFilter` or :obj:`str` or :class:`Iterable`, `optional`):
                A string or `ModelFilter` which can be used to identify models on the hub.
                Example usage:

                    >>> from huggingface_hub import HfApi
                    >>> api = HfApi()

                    >>> # List all models
                    >>> api.list_models()

                    >>> # Get all valid search arguments
                    >>> args = ModelSearchArguments()

                    >>> # List only the text classification models
                    >>> api.list_models(filter="text-classification")
                    >>> # Using the `ModelFilter`
                    >>> filt = ModelFilter(task="text-classification")
                    >>> # With `ModelSearchArguments`
                    >>> filt = ModelFilter(task=args.pipeline_tags.TextClassification)
                    >>> api.list_models(filter=filt)

                    >>> # Using `ModelFilter` and `ModelSearchArguments` to find text classification in both PyTorch and TensorFlow
                    >>> filt = ModelFilter(task=args.pipeline_tags.TextClassification, library=[args.library.PyTorch, args.library.TensorFlow])
                    >>> api.list_models(filter=filt)

                    >>> # List only models from the AllenNLP library
                    >>> api.list_models(filter="allennlp")
                    >>> # Using `ModelFilter` and `ModelSearchArguments`
                    >>> filt = ModelFilter(library=args.library.allennlp)

            author (:obj:`str`, `optional`):
                A string which identify the author (user or organization) of the returned models
                Example usage:

                    >>> from huggingface_hub import HfApi
                    >>> api = HfApi()

                    >>> # List all models from google
                    >>> api.list_models(author="google")

                    >>> # List only the text classification models from google
                    >>> api.list_models(filter="text-classification", author="google")

            search (:obj:`str`, `optional`):
                A string that will be contained in the returned models
                Example usage:

                    >>> from huggingface_hub import HfApi
                    >>> api = HfApi()

                    >>> # List all models with "bert" in their name
                    >>> api.list_models(search="bert")

                    >>> #List all models with "bert" in their name made by google
                    >>> api.list_models(search="bert", author="google")

            emissions_thresholds (:obj:`Tuple`, `optional`):
                A tuple of two ints or floats representing a minimum and maximum carbon footprint
                to filter the resulting models with in grams.
                Example usage:

                    >>> from huggingface_hub import HfApi
                    >>> api = HfApi()

                    >>> # List all models that emitted between 100 to 200 grams of co2
                    >>> api.list_models(emissions_thresholds=(100,200), cardData=True)
            sort (:obj:`Literal["lastModified"]` or :obj:`str`, `optional`):
                The key with which to sort the resulting models. Possible values are the properties of the `ModelInfo`
                class.
            direction (:obj:`Literal[-1]` or :obj:`int`, `optional`):
                Direction in which to sort. The value `-1` sorts by descending order while all other values
                sort by ascending order.
            limit (:obj:`int`, `optional`):
                The limit on the number of models fetched. Leaving this option to `None` fetches all models.
            full (:obj:`bool`, `optional`):
                Whether to fetch all model data, including the `lastModified`, the `sha`, the files and the `tags`.
                This is set to `True` by default when using a filter.
            cardData (:obj:`bool`, `optional`):
                Whether to grab the metadata for the model as well. Can contain useful information such as carbon emissions,
                metrics, and datasets trained on.
            fetch_config (:obj:`bool`, `optional`):
                Whether to fetch the model configs as well. This is not included in `full` due to its size.
            use_auth_token (:obj:`bool` or :obj:`str`, `optional`):
                Whether to use the `auth_token` provided from the `huggingface_hub` cli. If not logged in,
                a valid `auth_token` can be passed in as a string.
        """
        path = f"{self.endpoint}/api/models"
        if use_auth_token:
            token = self._validate_or_retrieve_token(use_auth_token)
        headers = {"authorization": f"Bearer {token}"} if use_auth_token else None
        params = {}
        if filter is not None:
            if isinstance(filter, ModelFilter):
                params = self._unpack_model_filter(filter)
            else:
                params.update({"filter": filter})
            params.update({"full": True})
        if author is not None:
            params.update({"author": author})
        if search is not None:
            params.update({"search": search})
        if sort is not None:
            params.update({"sort": sort})
        if direction is not None:
            params.update({"direction": direction})
        if limit is not None:
            params.update({"limit": limit})
        if full is not None:
            if full:
                params.update({"full": True})
            elif "full" in params:
                del params["full"]
        if fetch_config is not None:
            params.update({"config": fetch_config})
        if cardData is not None:
            params.update({"cardData": cardData})
        r = requests.get(path, params=params, headers=headers)
        r.raise_for_status()
        d = r.json()
        res = [ModelInfo(**x) for x in d]
        if emissions_thresholds is not None:
            if cardData is None:
                raise ValueError(
                    "`emissions_thresholds` were passed without setting `cardData=True`."
                )
            else:
                return _filter_emissions(res, *emissions_thresholds)
        return res

    def _unpack_model_filter(self, model_filter: ModelFilter):
        """
        Unpacks a `ModelFilter` into something readable for `list_models`
        """
        model_str = ""
        tags = []

        # Handling author
        if model_filter.author is not None:
            model_str = f"{model_filter.author}/"

        # Handling model_name
        if model_filter.model_name is not None:
            model_str += model_filter.model_name

        filter_tuple = []

        # Handling tasks
        if model_filter.task is not None:
            filter_tuple.extend(
                [model_filter.task]
                if isinstance(model_filter.task, str)
                else model_filter.task
            )

        # Handling dataset
        if model_filter.trained_dataset is not None:
            if not isinstance(model_filter.trained_dataset, (list, tuple)):
                model_filter.trained_dataset = [model_filter.trained_dataset]
            for dataset in model_filter.trained_dataset:
                if "dataset:" not in dataset:
                    dataset = f"dataset:{dataset}"
                filter_tuple.append(dataset)

        # Handling library
        if model_filter.library:
            filter_tuple.extend(
                [model_filter.library]
                if isinstance(model_filter.library, str)
                else model_filter.library
            )

        # Handling tags
        if model_filter.tags:
            tags.extend(
                [model_filter.tags]
                if isinstance(model_filter.tags, str)
                else model_filter.tags
            )

        query_dict = {}
        if model_str is not None:
            query_dict["search"] = model_str
        if len(tags) > 0:
            query_dict["tags"] = tags
        if model_filter.language is not None:
            filter_tuple.append(model_filter.language)
        query_dict["filter"] = tuple(filter_tuple)
        return query_dict

    @_deprecate_positional_args
    def list_datasets(
        self,
        *,
        filter: Union[DatasetFilter, str, Iterable[str], None] = None,
        author: Optional[str] = None,
        search: Optional[str] = None,
        sort: Union[Literal["lastModified"], str, None] = None,
        direction: Optional[Literal[-1]] = None,
        limit: Optional[int] = None,
        cardData: Optional[bool] = None,
        full: Optional[bool] = None,
        use_auth_token: Optional[str] = None,
    ) -> List[DatasetInfo]:
        """
        Get the public list of all the datasets on huggingface.co

        Args:
            filter (:class:`DatasetFilter` or :obj:`str` or :class:`Iterable`, `optional`):
                A string or `DatasetFilter` which can be used to identify datasets on the hub.
                Example usage:


                    >>> from huggingface_hub import HfApi
                    >>> api = HfApi()

                    >>> # List all datasets
                    >>> api.list_datasets()

                    >>> # Get all valid search arguments
                    >>> args = DatasetSearchArguments()

                    >>> # List only the text classification datasets
                    >>> api.list_datasets(filter="task_categories:text-classification")
                    >>> # Using the `DatasetFilter`
                    >>> filt = DatasetFilter(task_categories="text-classification")
                    >>> # With `DatasetSearchArguments`
                    >>> filt = DatasetFilter(task=args.task_categories.text_classification)
                    >>> api.list_models(filter=filt)

                    >>> # List only the datasets in russian for language modeling
                    >>> api.list_datasets(filter=("languages:ru", "task_ids:language-modeling"))
                    >>> # Using the `DatasetFilter`
                    >>> filt = DatasetFilter(languages="ru", task_ids="language-modeling")
                    >>> # With `DatasetSearchArguments`
                    >>> filt = DatasetFilter(languages=args.languages.ru, task_ids=args.task_ids.language_modeling)
                    >>> api.list_datasets(filter=filt)

            author (:obj:`str`, `optional`):
                A string which identify the author of the returned models
                Example usage:

                    >>> from huggingface_hub import HfApi
                    >>> api = HfApi()

                    >>> # List all datasets from google
                    >>> api.list_datasets(author="google")

                    >>> # List only the text classification datasets from google
                    >>> api.list_datasets(filter="text-classification", author="google")

            search (:obj:`str`, `optional`):
                A string that will be contained in the returned models
                Example usage:

                    >>> from huggingface_hub import HfApi
                    >>> api = HfApi()

                    >>> # List all datasets with "text" in their name
                    >>> api.list_datasets(search="text")

                    >>> #List all datasets with "text" in their name made by google
                    >>> api.list_datasets(search="text", author="google")

            sort (:obj:`Literal["lastModified"]` or :obj:`str`, `optional`):
                The key with which to sort the resulting datasets. Possible values are the properties of the `DatasetInfo`
                class.
            direction (:obj:`Literal[-1]` or :obj:`int`, `optional`):
                Direction in which to sort. The value `-1` sorts by descending order while all other values
                sort by ascending order.
            limit (:obj:`int`, `optional`):
                The limit on the number of datasets fetched. Leaving this option to `None` fetches all datasets.
            cardData (:obj:`bool`, `optional`):
                Whether to grab the metadata for the dataset as well. Can contain useful information such as the PapersWithCode ID.
            full (:obj:`bool`, `optional`):
                Whether to fetch all dataset data, including the `lastModified` and the `cardData`.
            use_auth_token (:obj:`bool` or :obj:`str`, `optional`):
                Whether to use the `auth_token` provided from the `huggingface_hub` cli. If not logged in,
                a valid `auth_token` can be passed in as a string.
        """
        path = f"{self.endpoint}/api/datasets"
        if use_auth_token:
            token = self._validate_or_retrieve_token(use_auth_token)
        headers = {"authorization": f"Bearer {token}"} if use_auth_token else None
        params = {}
        if filter is not None:
            if isinstance(filter, DatasetFilter):
                params = self._unpack_dataset_filter(filter)
            else:
                params.update({"filter": filter})
        if author is not None:
            params.update({"author": author})
        if search is not None:
            params.update({"search": search})
        if sort is not None:
            params.update({"sort": sort})
        if direction is not None:
            params.update({"direction": direction})
        if limit is not None:
            params.update({"limit": limit})
        if full is not None:
            if full:
                params.update({"full": True})
        if cardData is not None:
            if cardData:
                params.update({"full": True})
        r = requests.get(path, params=params, headers=headers)
        r.raise_for_status()
        d = r.json()
        return [DatasetInfo(**x) for x in d]

    def _unpack_dataset_filter(self, dataset_filter: DatasetFilter):
        """
        Unpacks a `DatasetFilter` into something readable for `list_datasets`
        """
        dataset_str = ""

        # Handling author
        if dataset_filter.author is not None:
            dataset_str = f"{dataset_filter.author}/"

        # Handling dataset_name
        if dataset_filter.dataset_name is not None:
            dataset_str += dataset_filter.dataset_name

        filter_tuple = []
        data_attributes = [
            "benchmark",
            "language_creators",
            "languages",
            "multilinguality",
            "size_categories",
            "task_categories",
            "task_ids",
        ]

        for attr in data_attributes:
            curr_attr = getattr(dataset_filter, attr)
            if curr_attr is not None:
                if not isinstance(curr_attr, (list, tuple)):
                    curr_attr = [curr_attr]
                for data in curr_attr:
                    if f"{attr}:" not in data:
                        data = f"{attr}:{data}"
                    filter_tuple.append(data)

        query_dict = {}
        if dataset_str is not None:
            query_dict["search"] = dataset_str
        query_dict["filter"] = tuple(filter_tuple)
        return query_dict

    def list_metrics(self) -> List[MetricInfo]:
        """
        Get the public list of all the metrics on huggingface.co
        """
        path = f"{self.endpoint}/api/metrics"
        params = {}
        r = requests.get(path, params=params)
        r.raise_for_status()
        d = r.json()
        return [MetricInfo(**x) for x in d]

    @_deprecate_positional_args
    def model_info(
        self,
        *,
        repo_id: str,
        revision: Optional[str] = None,
        token: Optional[str] = None,
        timeout: Optional[float] = None,
        securityStatus: Optional[bool] = None,
    ) -> ModelInfo:
        """
        Get info on one specific model on huggingface.co

        Model can be private if you pass an acceptable token or are logged in.
        """
        if token is None:
            token = HfFolder.get_token()

        path = (
            f"{self.endpoint}/api/models/{repo_id}"
            if revision is None
            else f"{self.endpoint}/api/models/{repo_id}/revision/{revision}"
        )
        headers = {"authorization": f"Bearer {token}"} if token is not None else None
        status_query_param = {"securityStatus": True} if securityStatus else None
        r = requests.get(
            path, headers=headers, timeout=timeout, params=status_query_param
        )
        r.raise_for_status()
        d = r.json()
        return ModelInfo(**d)

    @_deprecate_positional_args
    def list_repo_files(
        self,
        *,
        repo_id: str,
        revision: Optional[str] = None,
        repo_type: Optional[str] = None,
        token: Optional[str] = None,
        timeout: Optional[float] = None,
    ) -> List[str]:
        """
        Get the list of files in a given repo.
        """
        if repo_type is None or repo_type == "model":
            info = self.model_info(
                repo_id=repo_id, revision=revision, token=token, timeout=timeout
            )
        elif repo_type == "dataset":
            info = self.dataset_info(
                repo_id=repo_id, revision=revision, token=token, timeout=timeout
            )
        else:
            raise ValueError("Spaces are not available yet.")

        return [f.rfilename for f in info.siblings]

    @_deprecate_positional_args
    def dataset_info(
        self,
        *,
        repo_id: str,
        revision: Optional[str] = None,
        token: Optional[str] = None,
        timeout: Optional[float] = None,
    ) -> DatasetInfo:
        """
        Get info on one specific dataset on huggingface.co

        Dataset can be private if you pass an acceptable token.
        """
        if token is None:
            token = HfFolder.get_token()

        path = (
            f"{self.endpoint}/api/datasets/{repo_id}"
            if revision is None
            else f"{self.endpoint}/api/datasets/{repo_id}/revision/{revision}"
        )
        headers = {"authorization": f"Bearer {token}"} if token is not None else None
        params = {"full": "true"}
        r = requests.get(path, headers=headers, params=params, timeout=timeout)
        r.raise_for_status()
        d = r.json()
        return DatasetInfo(**d)

    @_deprecate_positional_args
    def create_repo(
        self,
<<<<<<< HEAD
        *,
        name: str,
=======
        repo_id: str = None,
>>>>>>> adde29a5
        token: Optional[str] = None,
        organization: Optional[str] = None,
        private: Optional[bool] = None,
        repo_type: Optional[str] = None,
        exist_ok=False,
        space_sdk: Optional[str] = None,
        name: str = None,
    ) -> str:
        """Create an empty repo on the HuggingFace Hub.

        Args:
            repo_id: A namespace (user or an organization) and a repo name
                seperated by a ``/``.

                .. versionadded: 0.4.0

            token: An authentication token [1]_.

            private: Whether the model repo should be private.

            repo_type: Set to :obj:`"dataset"` or :obj:`"space"` if uploading
                to a dataset or space, :obj:`None` or :obj:`"model"` if
                uploading to a model. Default is :obj:`None`.

            exist_ok: If ``True``, do not raise an error if repo already
                exists.

            space_sdk: Choice of SDK to use if repo_type is "space". Can be
                "streamlit", "gradio", or "static".

        Returns:
            URL to the newly created repo.

        References:
            .. [1] https://huggingface.co/settings/tokens

        Reference
        """
        name, organization = _validate_repo_id_deprecation(repo_id, name, organization)

        path = f"{self.endpoint}/api/repos/create"
        if token is None:
            token = self._validate_or_retrieve_token()
        elif not self._is_valid_token(token):
            if self._is_valid_token(name):
                warnings.warn(
                    "`create_repo` now takes `token` as an optional positional argument. "
                    "Be sure to adapt your code!",
                    FutureWarning,
                )
                token, name = name, token
            else:
                raise ValueError("Invalid token passed!")

        checked_name = repo_type_and_id_from_hf_id(name)

        if (
            repo_type is not None
            and checked_name[0] is not None
            and repo_type != checked_name[0]
        ):
            raise ValueError(
                f"""Passed `repo_type` and found `repo_type` are not the same ({repo_type}, {checked_name[0]}).
            Please make sure you are expecting the right type of repository to exist."""
            )

        if (
            organization is not None
            and checked_name[1] is not None
            and organization != checked_name[1]
        ):
            raise ValueError(
                f"""Passed `organization` and `name` organization are not the same ({organization}, {checked_name[1]}).
            Please either include the organization in only `name` or the `organization` parameter, such as `api.create_repo({checked_name[0]}, organization={organization})` or `api.create_repo({checked_name[1]}/{checked_name[2]})`"""
            )

        repo_type = repo_type or checked_name[0]
        organization = organization or checked_name[1]
        name = checked_name[2]

        if repo_type not in REPO_TYPES:
            raise ValueError("Invalid repo type")

        json = {"name": name, "organization": organization, "private": private}
        if repo_type is not None:
            json["type"] = repo_type
        if repo_type == "space":
            if space_sdk is None:
                raise ValueError(
                    "No space_sdk provided. `create_repo` expects space_sdk to be one of "
                    f"{SPACES_SDK_TYPES} when repo_type is 'space'`"
                )
            if space_sdk not in SPACES_SDK_TYPES:
                raise ValueError(
                    f"Invalid space_sdk. Please choose one of {SPACES_SDK_TYPES}."
                )
            json["sdk"] = space_sdk
        if space_sdk is not None and repo_type != "space":
            warnings.warn(
                "Ignoring provided space_sdk because repo_type is not 'space'."
            )

        if getattr(self, "_lfsmultipartthresh", None):
            json["lfsmultipartthresh"] = self._lfsmultipartthresh
        r = requests.post(
            path,
            headers={"authorization": f"Bearer {token}"},
            json=json,
        )

        try:
            r.raise_for_status()
        except HTTPError as err:
            if not (exist_ok and err.response.status_code == 409):
                try:
                    additional_info = r.json().get("error", None)
                    if additional_info:
                        new_err = f"{err.args[0]} - {additional_info}"
                        err.args = (new_err,) + err.args[1:]
                except ValueError:
                    pass

                raise err

        d = r.json()
        return d["url"]

    @_deprecate_positional_args
    def delete_repo(
        self,
<<<<<<< HEAD
        *,
        name: str,
=======
        repo_id: str = None,
>>>>>>> adde29a5
        token: Optional[str] = None,
        organization: Optional[str] = None,
        repo_type: Optional[str] = None,
        name: str = None,
    ):
        """Delete a repo from the HuggingFace Hub.

        CAUTION(this is irreversible).

        Args:
            repo_id: A namespace (user or an organization) and a repo name
                seperated by a ``/``.

                .. versionadded: 0.4.0

            token: An authentication token [1]_.

            repo_type: Set to :obj:`"dataset"` or :obj:`"space"` if uploading
                to a dataset or space, :obj:`None` or :obj:`"model"` if
                uploading to a model. Default is :obj:`None`.

        Returns:
            None

        References:
            .. [1] https://huggingface.co/settings/tokens
        """
        name, organization = _validate_repo_id_deprecation(repo_id, name, organization)

        path = f"{self.endpoint}/api/repos/delete"
        if token is None:
            token = self._validate_or_retrieve_token()
        elif not self._is_valid_token(token):
            if self._is_valid_token(name):
                warnings.warn(
                    "`delete_repo` now takes `token` as an optional positional argument. "
                    "Be sure to adapt your code!",
                    FutureWarning,
                )
                token, name = name, token
            else:
                raise ValueError("Invalid token passed!")

        checked_name = repo_type_and_id_from_hf_id(name)

        if (
            repo_type is not None
            and checked_name[0] is not None
            and repo_type != checked_name[0]
        ):
            raise ValueError(
                f"""Passed `repo_type` and found `repo_type` are not the same ({repo_type}, {checked_name[0]}).
            Please make sure you are expecting the right type of repository to exist."""
            )

        if (
            organization is not None
            and checked_name[1] is not None
            and organization != checked_name[1]
        ):
            raise ValueError(
                f"""Passed `organization` and `name` organization are not the same ({organization}, {checked_name[1]}).
            Please either include the organization in only `name` or the `organization` parameter, such as `api.create_repo({checked_name[0]}, organization={organization})` or `api.create_repo({checked_name[1]}/{checked_name[2]})`"""
            )

        repo_type = repo_type or checked_name[0]
        organization = organization or checked_name[1]
        name = checked_name[2]

        if repo_type not in REPO_TYPES:
            raise ValueError("Invalid repo type")

        json = {"name": name, "organization": organization}
        if repo_type is not None:
            json["type"] = repo_type

        r = requests.delete(
            path,
            headers={"authorization": f"Bearer {token}"},
            json=json,
        )
        r.raise_for_status()

    @_deprecate_positional_args
    def update_repo_visibility(
        self,
<<<<<<< HEAD
        *,
        name: str,
        private: bool,
=======
        repo_id: str = None,
        private: bool = False,
>>>>>>> adde29a5
        token: Optional[str] = None,
        organization: Optional[str] = None,
        repo_type: Optional[str] = None,
        name: str = None,
    ) -> Dict[str, bool]:
        """Update the visibility setting of a repository.

        Args:
            repo_id: A namespace (user or an organization) and a repo name
                seperated by a ``/``.

                .. versionadded: 0.4.0

            private: Whether the model repo should be private.

            token: An authentication token [1]_.

            repo_type: Set to :obj:`"dataset"` or :obj:`"space"` if uploading
                to a dataset or space, :obj:`None` or :obj:`"model"` if
                uploading to a model. Default is :obj:`None`.

        Returns:
            The HTTP response in json.

        References:
            .. [1] https://huggingface.co/settings/tokens
        """
        if repo_type not in REPO_TYPES:
            raise ValueError("Invalid repo type")

        name, organization = _validate_repo_id_deprecation(repo_id, name, organization)

        if token is None:
            token = self._validate_or_retrieve_token()
        elif not self._is_valid_token(token):
            if self._is_valid_token(name):
                warnings.warn(
                    "`update_repo_visibility` now takes `token` as an optional positional argument. "
                    "Be sure to adapt your code!",
                    FutureWarning,
                )
                token, name, private = name, private, token
            else:
                raise ValueError("Invalid token passed!")

        if organization is None:
            namespace = self.whoami(token)["name"]
        else:
            namespace = organization

        path_prefix = f"{self.endpoint}/api/"
        if repo_type in REPO_TYPES_URL_PREFIXES:
            path_prefix += REPO_TYPES_URL_PREFIXES[repo_type]

        path = f"{path_prefix}{namespace}/{name}/settings"

        json = {"private": private}

        r = requests.put(
            path,
            headers={"authorization": f"Bearer {token}"},
            json=json,
        )
        r.raise_for_status()
        return r.json()

    @_deprecate_positional_args
    def move_repo(
        self,
        *,
        from_id: str,
        to_id: str,
        repo_type: Optional[str] = None,
        token: Optional[str] = None,
    ):
        """
        Moving a repository from namespace1/repo_name1 to namespace2/repo_name2

        Note there are certain limitations. For more information about moving repositories, please
        see https://hf.co/docs/hub/main#how-can-i-rename-or-transfer-a-repo.
        """
        token = self._validate_or_retrieve_token(token)

        if len(from_id.split("/")) != 2:
            raise ValueError(
                f"Invalid repo_id: {from_id}. It should have a namespace (:namespace:/:repo_name:)"
            )

        if len(to_id.split("/")) != 2:
            raise ValueError(
                f"Invalid repo_id: {to_id}. It should have a namespace (:namespace:/:repo_name:)"
            )

        json = {"fromRepo": from_id, "toRepo": to_id, "type": repo_type}

        path = f"{self.endpoint}/api/repos/move"
        r = requests.post(
            path,
            headers={"authorization": f"Bearer {token}"},
            json=json,
        )
        try:
            r.raise_for_status()
        except HTTPError as e:
            if r.text:
                raise HTTPError(
                    f"{r.status_code} Error Message: {r.text}. For additional documentation please see https://hf.co/docs/hub/main#how-can-i-rename-or-transfer-a-repo."
                )
            else:
                raise e
        logger.info(
            "Accepted transfer request. You will get an email once this is successfully completed."
        )

    @_deprecate_positional_args
    def upload_file(
        self,
        *,
        path_or_fileobj: Union[str, bytes, IO],
        path_in_repo: str,
        repo_id: str,
        token: Optional[str] = None,
        repo_type: Optional[str] = None,
        revision: Optional[str] = None,
        identical_ok: bool = True,
    ) -> str:
        """
                Upload a local file (up to 5GB) to the given repo. The upload is done through a HTTP post request, and
                doesn't require git or git-lfs to be installed.
        upload_fileth_or_fileobj (``str``, ``bytes``, or ``IO``):
                        Path to a file on the local machine or binary data stream / fileobj / buffer.

                    path_in_repo (``str``):
                        Relative filepath in the repo, for example: :obj:`"checkpoints/1fec34a/weights.bin"`

                    repo_id (``str``):
                        The repository to which the file will be uploaded, for example: :obj:`"username/custom_transformers"`

                    token (``str``):
                        Authentication token, obtained with :function:`HfApi.login` method. Will default to the stored token.

                    repo_type (``str``, Optional):
                        Set to :obj:`"dataset"` or :obj:`"space"` if uploading to a dataset or space, :obj:`None` or :obj:`"model"` if uploading to a model. Default is :obj:`None`.

                    revision (``str``, Optional):
                        The git revision to commit from. Defaults to the :obj:`"main"` branch.

                    identical_ok (``bool``, defaults to ``True``):
                        When set to false, will raise an HTTPError when the file you're trying to upload already exists on the hub
                        and its content did not change.

                Returns:
                    ``str``: The URL to visualize the uploaded file on the hub

                Raises:
                    :class:`ValueError`: if some parameter value is invalid

                    :class:`requests.HTTPError`: if the HuggingFace API returned an error

                Examples:
                    >>> with open("./local/filepath", "rb") as fobj:
                    ...     upload_file(
                    ...         path_or_fileobj=fileobj,
                    ...         path_in_repo="remote/file/path.h5",
                    ...         repo_id="username/my-dataset",
                    ...         repo_type="datasets",
                    ...         token="my_token",
                    ...    )
                    "https://huggingface.co/datasets/username/my-dataset/blob/main/remote/file/path.h5"

                    >>> upload_file(
                    ...     path_or_fileobj=".\\\\local\\\\file\\\\path",
                    ...     path_in_repo="remote/file/path.h5",
                    ...     repo_id="username/my-model",
                    ...     token="my_token",
                    ... )
                    "https://huggingface.co/username/my-model/blob/main/remote/file/path.h5"


        """
        if repo_type not in REPO_TYPES:
            raise ValueError(f"Invalid repo type, must be one of {REPO_TYPES}")

        if token is None:
            token = self._validate_or_retrieve_token()
        elif not self._is_valid_token(token):
            if self._is_valid_token(path_or_fileobj):
                warnings.warn(
                    "`upload_file` now takes `token` as an optional positional argument. "
                    "Be sure to adapt your code!",
                    FutureWarning,
                )
                token, path_or_fileobj, path_in_repo, repo_id = (
                    path_or_fileobj,
                    path_in_repo,
                    repo_id,
                    token,
                )
            else:
                raise ValueError("Invalid token passed!")

        # Validate path_or_fileobj
        if isinstance(path_or_fileobj, str):
            path_or_fileobj = os.path.normpath(os.path.expanduser(path_or_fileobj))
            if not os.path.isfile(path_or_fileobj):
                raise ValueError(f"Provided path: '{path_or_fileobj}' is not a file")
        elif not isinstance(path_or_fileobj, (RawIOBase, BufferedIOBase, bytes)):
            # ^^ Test from: https://stackoverflow.com/questions/44584829/how-to-determine-if-file-is-opened-in-binary-or-text-mode
            raise ValueError(
                "path_or_fileobj must be either an instance of str or BinaryIO. "
                "If you passed a fileobj, make sure you've opened the file in binary mode."
            )

        if repo_type in REPO_TYPES_URL_PREFIXES:
            repo_id = REPO_TYPES_URL_PREFIXES[repo_type] + repo_id

        revision = revision if revision is not None else "main"

        path = f"{self.endpoint}/api/{repo_id}/upload/{revision}/{path_in_repo}"

        headers = {"authorization": f"Bearer {token}"} if token is not None else None

        if isinstance(path_or_fileobj, str):
            with open(path_or_fileobj, "rb") as bytestream:
                r = requests.post(path, headers=headers, data=bytestream)
        else:
            r = requests.post(path, headers=headers, data=path_or_fileobj)

        try:
            r.raise_for_status()
        except HTTPError as err:
            if identical_ok and err.response.status_code == 409:
                from .file_download import hf_hub_url

                return hf_hub_url(
                    repo_id, path_in_repo, revision=revision, repo_type=repo_type
                )
            else:
                raise err

        d = r.json()
        return d["url"]

    @_deprecate_positional_args
    def delete_file(
        self,
        *,
        path_in_repo: str,
        repo_id: str,
        token: Optional[str] = None,
        repo_type: Optional[str] = None,
        revision: Optional[str] = None,
    ):
        """
        Deletes a file in the given repo.

        Params:
            path_in_repo (``str``):
                Relative filepath in the repo, for example: :obj:`"checkpoints/1fec34a/weights.bin"`

            repo_id (``str``):
                The repository from which the file will be deleted, for example: :obj:`"username/custom_transformers"`

            token (``str``):
                Authentication token, obtained with :function:`HfApi.login` method. Will default to the stored token.

            repo_type (``str``, Optional):
                Set to :obj:`"dataset"` or :obj:`"space"` if the file is in a dataset or space, :obj:`None` or :obj:`"model"` if in a model. Default is :obj:`None`.

            revision (``str``, Optional):
                The git revision to commit from. Defaults to the :obj:`"main"` branch.

        Raises:
            :class:`ValueError`: if some parameter value is invalid

            :class:`requests.HTTPError`: if the HuggingFace API returned an error

        """
        if repo_type not in REPO_TYPES:
            raise ValueError(f"Invalid repo type, must be one of {REPO_TYPES}")

        if token is None:
            token = self._validate_or_retrieve_token()

        if repo_type in REPO_TYPES_URL_PREFIXES:
            repo_id = REPO_TYPES_URL_PREFIXES[repo_type] + repo_id

        revision = revision if revision is not None else "main"

        path = f"{self.endpoint}/api/{repo_id}/delete/{revision}/{path_in_repo}"

        headers = {"authorization": f"Bearer {token}"}
        r = requests.delete(path, headers=headers)

        r.raise_for_status()

    @_deprecate_positional_args
    def get_full_repo_name(
        self,
        *,
        model_id: str,
        organization: Optional[str] = None,
        token: Optional[str] = None,
    ):
        """
        Returns the repository name for a given model ID and optional organization.

        Args:
            model_id (``str``):
                The name of the model.
            organization (``str``, `optional`):
                If passed, the repository name will be in the organization namespace instead of the
                user namespace.
            token (``str``, `optional`):
                The Hugging Face authentication token

        Returns:
            ``str``: The repository name in the user's namespace ({username}/{model_id}) if no
            organization is passed, and under the organization namespace ({organization}/{model_id})
            otherwise.
        """
        if organization is None:
            if "/" in model_id:
                username = model_id.split("/")[0]
            else:
                username = self.whoami(token=token)["name"]
            return f"{username}/{model_id}"
        else:
            return f"{organization}/{model_id}"


class HfFolder:
    path_token = expanduser("~/.huggingface/token")

    @classmethod
    def save_token(cls, token):
        """
        Save token, creating folder as needed.
        """
        os.makedirs(os.path.dirname(cls.path_token), exist_ok=True)
        with open(cls.path_token, "w+") as f:
            f.write(token)

    @classmethod
    def get_token(cls):
        """
        Get token or None if not existent.
        """
        try:
            with open(cls.path_token, "r") as f:
                return f.read()
        except FileNotFoundError:
            pass

    @classmethod
    def delete_token(cls):
        """
        Delete token. Do not fail if token does not exist.
        """
        try:
            os.remove(cls.path_token)
        except FileNotFoundError:
            pass


api = HfApi()

login = api.login
logout = api.logout
whoami = api.whoami

list_models = api.list_models
model_info = api.model_info
list_repo_files = api.list_repo_files

list_datasets = api.list_datasets
dataset_info = api.dataset_info

list_metrics = api.list_metrics

get_model_tags = api.get_model_tags
get_dataset_tags = api.get_dataset_tags

create_repo = api.create_repo
delete_repo = api.delete_repo
update_repo_visibility = api.update_repo_visibility
move_repo = api.move_repo
upload_file = api.upload_file
delete_file = api.delete_file
get_full_repo_name = api.get_full_repo_name<|MERGE_RESOLUTION|>--- conflicted
+++ resolved
@@ -30,11 +30,8 @@
     REPO_TYPES_URL_PREFIXES,
     SPACES_SDK_TYPES,
 )
-<<<<<<< HEAD
 from .utils._deprecation import _deprecate_positional_args
-=======
 from .utils import logging
->>>>>>> adde29a5
 from .utils.endpoint_helpers import (
     AttributeDictionary,
     DatasetFilter,
@@ -461,14 +458,10 @@
 
         Throws: requests.exceptions.HTTPError if credentials are invalid
         """
-<<<<<<< HEAD
-        logging.error(
-            "HfApi.login: This method is deprecated in favor of ``set_access_token``."
-=======
         warnings.warn(
-            "HfApi.login: This method is deprecated in favor of `set_access_token` and will be removed in v0.7.",
+            "HfApi.login: This method is deprecated in favor of `set_access_token`"
+            " and will be removed in v0.7.",
             FutureWarning,
->>>>>>> adde29a5
         )
         path = f"{self.endpoint}/api/login"
         r = requests.post(path, json={"username": username, "password": password})
@@ -1051,12 +1044,8 @@
     @_deprecate_positional_args
     def create_repo(
         self,
-<<<<<<< HEAD
+        repo_id: str = None,
         *,
-        name: str,
-=======
-        repo_id: str = None,
->>>>>>> adde29a5
         token: Optional[str] = None,
         organization: Optional[str] = None,
         private: Optional[bool] = None,
@@ -1187,12 +1176,8 @@
     @_deprecate_positional_args
     def delete_repo(
         self,
-<<<<<<< HEAD
+        repo_id: str = None,
         *,
-        name: str,
-=======
-        repo_id: str = None,
->>>>>>> adde29a5
         token: Optional[str] = None,
         organization: Optional[str] = None,
         repo_type: Optional[str] = None,
@@ -1279,14 +1264,9 @@
     @_deprecate_positional_args
     def update_repo_visibility(
         self,
-<<<<<<< HEAD
-        *,
-        name: str,
-        private: bool,
-=======
         repo_id: str = None,
         private: bool = False,
->>>>>>> adde29a5
+        *,
         token: Optional[str] = None,
         organization: Optional[str] = None,
         repo_type: Optional[str] = None,
