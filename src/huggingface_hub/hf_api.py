--- conflicted
+++ resolved
@@ -1953,16 +1953,6 @@
         )
         commit_url = f"{self.endpoint}/api/{repo_type}s/{repo_id}/commit/{revision}"
 
-<<<<<<< HEAD
-        headers = self._build_hf_headers(token=token, is_write_action=True)
-        commit_resp = requests.post(
-            url=commit_url,
-            headers=headers,
-            json=commit_payload,
-            params={"create_pr": "1"} if create_pr else None,
-        )
-        hf_raise_for_status(commit_resp, endpoint_name="commit")
-=======
         def _payload_as_ndjson() -> Iterable[bytes]:
             for item in commit_payload:
                 yield json.dumps(item).encode()
@@ -1971,7 +1961,7 @@
         headers = {
             # See https://github.com/huggingface/huggingface_hub/issues/1085#issuecomment-1265208073
             "Content-Type": "application/x-ndjson",
-            **self._build_hf_headers(use_auth_token=token, is_write_action=True),
+            **self._build_hf_headers(token=token, is_write_action=True),
         }
 
         try:
@@ -1986,7 +1976,6 @@
             e.append_to_message(_CREATE_COMMIT_NO_REPO_ERROR_MESSAGE)
             raise
 
->>>>>>> 53ee96d5
         commit_data = commit_resp.json()
         return CommitInfo(
             commit_url=commit_data["commitUrl"],
