--- conflicted
+++ resolved
@@ -559,7 +559,6 @@
         function_name: Optional[str] = None,
     ):
         """
-<<<<<<< HEAD
         Retrieves and validates stored token or validates passed token.
         Args:
             token (``str``, `optional`):
@@ -568,19 +567,6 @@
                 Name of the repository.
             function_name (``str``, `optional`):
                 If called from a function, name of that function for deprecation warning.
-=======
-        Either retrieves stored token or validates passed token.
-
-        Args:
-            token (`str`, *optional*):
-                The token to check for validity
-
-        Returns:
-            `str`: The valid token
-
-        Raises:
-            `ValueError`: if the token is invalid.
->>>>>>> 3e72bc87
         """
         if token is None or token is True:
             token = HfFolder.get_token()
