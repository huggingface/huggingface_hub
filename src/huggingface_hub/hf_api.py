--- conflicted
+++ resolved
@@ -1943,12 +1943,9 @@
         repo_type: Optional[str] = None,
         revision: Optional[str] = None,
         identical_ok: Optional[bool] = None,
-<<<<<<< HEAD
         commit_message: Optional[str] = None,
         commit_description: Optional[str] = None,
         create_pr: Optional[bool] = None,
-=======
->>>>>>> 532625ad
     ) -> str:
         """
         Upload a local file (up to 50 GB) to the given repo. The upload is done
@@ -1976,11 +1973,8 @@
                 The git revision to commit from. Defaults to the head of the
                 `"main"` branch.
             identical_ok (`bool`, *optional*, defaults to `True`):
-<<<<<<< HEAD
-                (Deprecated, will be removed in v0.10.0) When set to false, will
-                raise an [HTTPError](https://requests.readthedocs.io/en/latest/api/#requests.HTTPError)
-                when the file you're trying to upload already exists on the hub
-                and its content did not change.
+                Deprecated: will be removed in 0.11.0.
+                Changing this value has no effect.
             commit_message (`str`, *optional*):
                 The summary / title / first line of the generated commit
             commit_description (`str` *optional*)
@@ -1988,10 +1982,6 @@
             create_pr (`boolean`, *optional*):
                 Whether or not to create a Pull Request from `revision` with that commit.
                 Defaults to `False`.
-=======
-                Deprecated: will be removed in 0.11.0.
-                Changing this value has no effect.
->>>>>>> 532625ad
 
         Returns:
             `str`: The URL to visualize the uploaded file on the hub
@@ -2036,9 +2026,8 @@
         """
         if identical_ok is not None:
             warnings.warn(
-<<<<<<< HEAD
-                "`identical_ok` input argument is deprecated and "
-                "will be removed in v0.10.0.",
+                "`identical_ok` has no effect and is deprecated. It will be removed in"
+                " 0.11.0.",
                 FutureWarning,
             )
         identical_ok = identical_ok if identical_ok is not None else True
@@ -2102,12 +2091,6 @@
 
         Uploads a file to the hub using the old and deprecated HTTP API
         """
-=======
-                "`identical_ok` has no effect and is deprecated. It will be removed in"
-                " 0.11.0.",
-                FutureWarning,
-            )
->>>>>>> 532625ad
         if repo_type not in REPO_TYPES:
             raise ValueError(f"Invalid repo type, must be one of {REPO_TYPES}")
 
