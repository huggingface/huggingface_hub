--- conflicted
+++ resolved
@@ -16,12 +16,9 @@
 import os
 import pprint
 import re
-<<<<<<< HEAD
 import subprocess
 import sys
 import textwrap
-=======
->>>>>>> c0a683d9
 import warnings
 from dataclasses import dataclass, field
 from datetime import datetime
