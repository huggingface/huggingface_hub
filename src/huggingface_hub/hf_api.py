# coding=utf-8
# Copyright 2019-present, the HuggingFace Inc. team.
#
# Licensed under the Apache License, Version 2.0 (the "License");
# you may not use this file except in compliance with the License.
# You may obtain a copy of the License at
#
#     http://www.apache.org/licenses/LICENSE-2.0
#
# Unless required by applicable law or agreed to in writing, software
# distributed under the License is distributed on an "AS IS" BASIS,
# WITHOUT WARRANTIES OR CONDITIONS OF ANY KIND, either express or implied.
# See the License for the specific language governing permissions and
# limitations under the License.
import os
import re
import subprocess
import sys
import warnings
from io import BufferedIOBase, RawIOBase
from os.path import expanduser
from typing import IO, Dict, Iterable, List, Optional, Tuple, Union

import requests
from requests.exceptions import HTTPError, JSONDecodeError

from .constants import (
    ENDPOINT,
    REPO_TYPES,
    REPO_TYPES_MAPPING,
    REPO_TYPES_URL_PREFIXES,
    SPACES_SDK_TYPES,
)
from .utils import logging
from .utils._deprecation import _deprecate_positional_args
from .utils.endpoint_helpers import (
    AttributeDictionary,
    DatasetFilter,
    DatasetTags,
    ModelFilter,
    ModelTags,
    _filter_emissions,
)


if sys.version_info >= (3, 8):
    from typing import Literal
else:
    from typing_extensions import Literal


USERNAME_PLACEHOLDER = "hf_user"

logger = logging.get_logger(__name__)


# TODO: remove after deprecation period is over (v0.7)
def _validate_repo_id_deprecation(repo_id, name, organization):
    """Returns (name, organization) from the input."""
    if not (repo_id or name):
        raise ValueError(
            "No name provided. Please pass `repo_id` with a valid repository name."
        )

    if repo_id and (name or organization):
        raise ValueError(
            "Only pass `repo_id` and leave deprecated `name` and "
            "`organization` to be None."
        )
    elif name or organization:
        warnings.warn(
            "`name` and `organization` input arguments are deprecated and "
            "will be removed in v0.7. Pass `repo_id` instead.",
            FutureWarning,
        )
    else:
        if "/" in repo_id:
            organization, name = repo_id.split("/")
        else:
            organization, name = None, repo_id
    return name, organization


def repo_type_and_id_from_hf_id(hf_id: str, hub_url: Optional[str] = None):
    """
    Returns the repo type and ID from a huggingface.co URL linking to a
    repository

    Args:
        hf_id (`str`):
            An URL or ID of a repository on the HF hub. Accepted values are:

            - https://huggingface.co/<repo_type>/<namespace>/<repo_id>
            - https://huggingface.co/<namespace>/<repo_id>
            - <repo_type>/<namespace>/<repo_id>
            - <namespace>/<repo_id>
            - <repo_id>
        hub_url (`str`, *optional*):
            The URL of the HuggingFace Hub, defaults to https://huggingface.co
    """
    hub_url = re.sub(r"https?://", "", hub_url if hub_url is not None else ENDPOINT)
    is_hf_url = hub_url in hf_id and "@" not in hf_id
    url_segments = hf_id.split("/")
    is_hf_id = len(url_segments) <= 3

    if is_hf_url:
        namespace, repo_id = url_segments[-2:]
        if namespace == hub_url:
            namespace = None
        if len(url_segments) > 2 and hub_url not in url_segments[-3]:
            repo_type = url_segments[-3]
        else:
            repo_type = None
    elif is_hf_id:
        if len(url_segments) == 3:
            # Passed <repo_type>/<user>/<model_id> or <repo_type>/<org>/<model_id>
            repo_type, namespace, repo_id = url_segments[-3:]
        elif len(url_segments) == 2:
            # Passed <user>/<model_id> or <org>/<model_id>
            namespace, repo_id = hf_id.split("/")[-2:]
            repo_type = None
        else:
            # Passed <model_id>
            repo_id = url_segments[0]
            namespace, repo_type = None, None
    else:
        raise ValueError(
            f"Unable to retrieve user and repo ID from the passed HF ID: {hf_id}"
        )

    repo_type = (
        repo_type if repo_type in REPO_TYPES else REPO_TYPES_MAPPING.get(repo_type)
    )

    return repo_type, namespace, repo_id


class RepoObj:
    """
    HuggingFace git-based system, data structure that represents a file
    belonging to the current user.
    """

    def __init__(self, **kwargs):
        for k, v in kwargs.items():
            setattr(self, k, v)

    def __repr__(self):
        items = (f"{k}='{v}'" for k, v in self.__dict__.items())
        return f"{self.__class__.__name__}({', '.join(items)})"


class ModelFile:
    """
    Data structure that represents a public file inside a model, accessible from
    huggingface.co
    """

    def __init__(self, rfilename: str, **kwargs):
        self.rfilename = rfilename  # filename relative to the model root
        for k, v in kwargs.items():
            setattr(self, k, v)

    def __repr__(self):
        items = (f"{k}='{v}'" for k, v in self.__dict__.items())
        return f"{self.__class__.__name__}({', '.join(items)})"


class DatasetFile:
    """
    Data structure that represents a public file inside a dataset, accessible
    from huggingface.co
    """

    def __init__(self, rfilename: str, **kwargs):
        self.rfilename = rfilename  # filename relative to the dataset root
        for k, v in kwargs.items():
            setattr(self, k, v)

    def __repr__(self):
        items = (f"{k}='{v}'" for k, v in self.__dict__.items())
        return f"{self.__class__.__name__}({', '.join(items)})"


class ModelInfo:
    """
    Info about a public model accessible from huggingface.co
    """

    @_deprecate_positional_args
    def __init__(
        self,
        *,
        modelId: Optional[str] = None,  # id of model
        sha: Optional[str] = None,  # commit sha at the specified revision
        lastModified: Optional[str] = None,  # date of last commit to repo
        tags: List[str] = [],
        pipeline_tag: Optional[str] = None,
        siblings: Optional[
            List[Dict]
        ] = None,  # list of files that constitute the model
        config: Optional[Dict] = None,  # information about model configuration
        **kwargs,
    ):
        self.modelId = modelId
        self.sha = sha
        self.lastModified = lastModified
        self.tags = tags
        self.pipeline_tag = pipeline_tag
        self.siblings = (
            [ModelFile(**x) for x in siblings] if siblings is not None else None
        )
        self.config = config
        for k, v in kwargs.items():
            setattr(self, k, v)

    def __repr__(self):
        s = f"{self.__class__.__name__}:" + " {"
        for key, val in self.__dict__.items():
            s += f"\n\t{key}: {val}"
        return s + "\n}"

    def __str__(self):
        r = f"Model Name: {self.modelId}, Tags: {self.tags}"
        if self.pipeline_tag:
            r += f", Task: {self.pipeline_tag}"
        return r


class DatasetInfo:
    """
    Info about a public dataset accessible from huggingface.co
    """

    @_deprecate_positional_args
    def __init__(
        self,
        *,
        id: Optional[str] = None,  # id of dataset
        lastModified: Optional[str] = None,  # date of last commit to repo
        tags: List[str] = [],  # tags of the dataset
        siblings: Optional[
            List[Dict]
        ] = None,  # list of files that constitute the dataset
        private: Optional[bool] = None,  # community datasets only
        author: Optional[str] = None,  # community datasets only
        description: Optional[str] = None,
        citation: Optional[str] = None,
        cardData: Optional[dict] = None,
        **kwargs,
    ):
        self.id = id
        self.lastModified = lastModified
        self.tags = tags
        self.private = private
        self.author = author
        self.description = description
        self.citation = citation
        self.cardData = cardData
        self.siblings = (
            [DatasetFile(**x) for x in siblings] if siblings is not None else None
        )
        # Legacy stuff, "key" is always returned with an empty string
        # because of old versions of the datasets lib that need this field
        kwargs.pop("key", None)
        # Store all the other fields returned by the API
        for k, v in kwargs.items():
            setattr(self, k, v)

    def __repr__(self):
        s = f"{self.__class__.__name__}:" + " {"
        for key, val in self.__dict__.items():
            s += f"\n\t{key}: {val}"
        return s + "\n}"

    def __str__(self):
        r = f"Dataset Name: {self.id}, Tags: {self.tags}"
        return r


class MetricInfo:
    """
    Info about a public metric accessible from huggingface.co
    """

    @_deprecate_positional_args
    def __init__(
        self,
        *,
        id: Optional[str] = None,  # id of metric
        description: Optional[str] = None,
        citation: Optional[str] = None,
        **kwargs,
    ):
        self.id = id
        self.description = description
        self.citation = citation
        # Legacy stuff, "key" is always returned with an empty string
        # because of old versions of the datasets lib that need this field
        kwargs.pop("key", None)
        # Store all the other fields returned by the API
        for k, v in kwargs.items():
            setattr(self, k, v)

    def __repr__(self):
        s = f"{self.__class__.__name__}:" + " {"
        for key, val in self.__dict__.items():
            s += f"\n\t{key}: {val}"
        return s + "\n}"

    def __str__(self):
        r = f"Metric Name: {self.id}"
        return r


class ModelSearchArguments(AttributeDictionary):
    """
    A nested namespace object holding all possible values for properties of
    models currently hosted in the Hub with tab-completion. If a value starts
    with a number, it will only exist in the dictionary

    Example:

    ```python
    >>> args = ModelSearchArguments()
    >>> args.author_or_organization.huggingface
    >>> args.language.en
    ```
    """

    def __init__(self):
        self._api = HfApi()
        tags = self._api.get_model_tags()
        super().__init__(tags)
        self._process_models()

    def _process_models(self):
        def clean(s: str):
            return s.replace(" ", "").replace("-", "_").replace(".", "_")

        models = self._api.list_models()
        author_dict, model_name_dict = AttributeDictionary(), AttributeDictionary()
        for model in models:
            if "/" in model.modelId:
                author, name = model.modelId.split("/")
                author_dict[author] = clean(author)
            else:
                name = model.modelId
            model_name_dict[name] = clean(name)
        self["model_name"] = model_name_dict
        self["author"] = author_dict


class DatasetSearchArguments(AttributeDictionary):
    """
    A nested namespace object holding all possible values for properties of
    datasets currently hosted in the Hub with tab-completion. If a value starts
    with a number, it will only exist in the dictionary

    Example:

    ```python
    >>> args = DatasetSearchArguments()
    >>> args.author_or_organization.huggingface
    >>> args.language.en
    ```
    """

    def __init__(self):
        self._api = HfApi()
        tags = self._api.get_dataset_tags()
        super().__init__(tags)
        self._process_models()

    def _process_models(self):
        def clean(s: str):
            return s.replace(" ", "").replace("-", "_").replace(".", "_")

        datasets = self._api.list_datasets()
        author_dict, dataset_name_dict = AttributeDictionary(), AttributeDictionary()
        for dataset in datasets:
            if "/" in dataset.id:
                author, name = dataset.id.split("/")
                author_dict[author] = clean(author)
            else:
                name = dataset.id
            dataset_name_dict[name] = clean(name)
        self["dataset_name"] = dataset_name_dict
        self["author"] = author_dict


def write_to_credential_store(username: str, password: str):
    with subprocess.Popen(
        "git credential-store store".split(),
        stdin=subprocess.PIPE,
        stdout=subprocess.PIPE,
        stderr=subprocess.STDOUT,
    ) as process:
        input_username = f"username={username.lower()}"
        input_password = f"password={password}"

        process.stdin.write(
            f"url={ENDPOINT}\n{input_username}\n{input_password}\n\n".encode("utf-8")
        )
        process.stdin.flush()


def read_from_credential_store(
    username=None,
) -> Tuple[Union[str, None], Union[str, None]]:
    """
    Reads the credential store relative to huggingface.co. If no `username` is
    specified, will read the first entry for huggingface.co, otherwise will read
    the entry corresponding to the username specified.

    The username returned will be all lowercase.
    """
    with subprocess.Popen(
        "git credential-store get".split(),
        stdin=subprocess.PIPE,
        stdout=subprocess.PIPE,
        stderr=subprocess.STDOUT,
    ) as process:
        standard_input = f"url={ENDPOINT}\n"

        if username is not None:
            standard_input += f"username={username.lower()}\n"

        standard_input += "\n"

        process.stdin.write(standard_input.encode("utf-8"))
        process.stdin.flush()
        output = process.stdout.read()
        output = output.decode("utf-8")

    if len(output) == 0:
        return None, None

    username, password = [line for line in output.split("\n") if len(line) != 0]
    return username.split("=")[1], password.split("=")[1]


def erase_from_credential_store(username=None):
    """
    Erases the credential store relative to huggingface.co. If no `username` is
    specified, will erase the first entry for huggingface.co, otherwise will
    erase the entry corresponding to the username specified.
    """
    with subprocess.Popen(
        "git credential-store erase".split(),
        stdin=subprocess.PIPE,
        stdout=subprocess.PIPE,
        stderr=subprocess.STDOUT,
    ) as process:
        standard_input = f"url={ENDPOINT}\n"

        if username is not None:
            standard_input += f"username={username.lower()}\n"

        standard_input += "\n"

        process.stdin.write(standard_input.encode("utf-8"))
        process.stdin.flush()


class HfApi:
    def __init__(self, endpoint=None):
        self.endpoint = (
            endpoint if endpoint is not None else os.getenv("HF_ENDPOINT", ENDPOINT)
        )

    def login(self, username: str, password: str) -> str:
        """
        Call HF API to sign in a user and get a token if credentials are valid.

        <Tip>

        Warning: Deprecated, will be removed in v0.7. Please use
        [`HfApi.set_access_token`] instead.

        </Tip>

        Args:
            username (`str`):
                The username of the account with which to login.
            password (`str`):
                The password of the account with which to login.

        Returns:
            `str`: token if credentials are valid

        <Tip>

        Raises the following errors:

        - [`HTTPError`](https://2.python-requests.org/en/master/api/#requests.HTTPError)
          if credentials are invalid

        </Tip>
        """
        warnings.warn(
            "HfApi.login: This method is deprecated in favor of `set_access_token`"
            " and will be removed in v0.7.",
            FutureWarning,
        )
        path = f"{self.endpoint}/api/login"
        r = requests.post(path, json={"username": username, "password": password})
        r.raise_for_status()
        d = r.json()

        write_to_credential_store(username, password)
        return d["token"]

    def whoami(self, token: Optional[str] = None) -> Dict:
        """
        Call HF API to know "whoami".

        Args:
            token (`str`, *optional*):
                Hugging Face token. Will default to the locally saved token if
                not provided.
        """
        if token is None:
            token = HfFolder.get_token()
        if token is None:
            raise ValueError(
                "You need to pass a valid `token` or login by using `huggingface-cli "
                "login`"
            )
        path = f"{self.endpoint}/api/whoami-v2"
        r = requests.get(path, headers={"authorization": f"Bearer {token}"})
        try:
            r.raise_for_status()
        except HTTPError as e:
            raise HTTPError(
                "Invalid user token. If you didn't pass a user token, make sure you "
                "are properly logged in by executing `huggingface-cli login`, and "
                "if you did pass a user token, double-check it's correct."
            ) from e
        return r.json()

    def _is_valid_token(self, token: str):
        """
        Determines whether `token` is a valid token or not.

        Args:
            token (`str`):
                The token to check for validity.

        Returns:
            `bool`: `True` if valid, `False` otherwise.
        """
        try:
            self.whoami(token=token)
            return True
        except HTTPError:
            return False

    def _validate_or_retrieve_token(
        self,
        token: Optional[str] = None,
        name: Optional[str] = None,
        function_name: Optional[str] = None,
    ):
        """
        Retrieves and validates stored token or validates passed token.
        Args:
            token (``str``, `optional`):
                Hugging Face token. Will default to the locally saved token if not provided.
            name (``str``, `optional`):
                Name of the repository. This is deprecated in favor of repo_id and will be removed in v0.7.
            function_name (``str``, `optional`):
                If _validate_or_retrieve_token is called from a function, name of that function to be passed inside deprecation warning.
        Returns:
            Validated token and the name of the repository.
        Raises:
            :class:`EnvironmentError`: If the token is not passed and there's no token saved locally.
            :class:`ValueError`: If organization token or invalid token is passed.
        """
        if token is None or token is True:
            token = HfFolder.get_token()
            if token is None:
                raise EnvironmentError(
                    "You need to provide a `token` or be logged in to Hugging "
                    "Face with `huggingface-cli login`."
                )
        if name is not None:
            if self._is_valid_token(name):
                # TODO(0.6) REMOVE
                warnings.warn(
                    f"`{function_name}` now takes `token` as an optional positional argument. "
                    "Be sure to adapt your code!",
                    FutureWarning,
                )
                token, name = name, token
        if isinstance(token, str):
            if token.startswith("api_org"):
                raise ValueError("You must use your personal account token.")
            if not self._is_valid_token(token):
                raise ValueError("Invalid token passed!")

        return token, name

    def logout(self, token: Optional[str] = None) -> None:
        """
        Call HF API to log out.

        <Tip>

        Warning: Deprecated, will be removed in v0.7. Please use
        [`HfApi.unset_access_token`] instead.

        </Tip>

        Args:
            token (`str`, *optional*):
                Hugging Face token. Will default to the locally saved token if
                not provided.
        """
        warnings.warn(
            "HfApi.logout: This method is deprecated in favor of `unset_access_token` "
            "and will be removed in v0.7.",
            FutureWarning,
        )
        if token is None:
            token = HfFolder.get_token()
        if token is None:
            raise ValueError(
                "You need to pass a valid `token` or login by using `huggingface-cli "
                "login`"
            )

        username = self.whoami(token)["name"]
        erase_from_credential_store(username)

        path = f"{self.endpoint}/api/logout"
        r = requests.post(path, headers={"authorization": f"Bearer {token}"})
        r.raise_for_status()

    @staticmethod
    def set_access_token(access_token: str):
        """
        Saves the passed access token so git can correctly authenticate the
        user.

        Args:
            access_token (`str`):
                The access token to save.
        """
        write_to_credential_store(USERNAME_PLACEHOLDER, access_token)

    @staticmethod
    def unset_access_token():
        """
        Resets the user's access token.
        """
        erase_from_credential_store(USERNAME_PLACEHOLDER)

    def get_model_tags(self) -> ModelTags:
        "Gets all valid model tags as a nested namespace object"
        path = f"{self.endpoint}/api/models-tags-by-type"
        r = requests.get(path)
        r.raise_for_status()
        d = r.json()
        return ModelTags(d)

    def get_dataset_tags(self) -> DatasetTags:
        """
        Gets all valid dataset tags as a nested namespace object.
        """
        path = f"{self.endpoint}/api/datasets-tags-by-type"
        r = requests.get(path)
        r.raise_for_status()
        d = r.json()
        return DatasetTags(d)

    @_deprecate_positional_args
    def list_models(
        self,
        *,
        filter: Union[ModelFilter, str, Iterable[str], None] = None,
        author: Optional[str] = None,
        search: Optional[str] = None,
        emissions_thresholds: Optional[Tuple[float, float]] = None,
        sort: Union[Literal["lastModified"], str, None] = None,
        direction: Optional[Literal[-1]] = None,
        limit: Optional[int] = None,
        full: Optional[bool] = None,
        cardData: Optional[bool] = None,
        fetch_config: Optional[bool] = None,
        use_auth_token: Optional[Union[bool, str]] = None,
    ) -> List[ModelInfo]:
        """
        Get the public list of all the models on huggingface.co

        Args:
            filter ([`ModelFilter`] or `str` or `Iterable`, *optional*):
                A string or [`ModelFilter`] which can be used to identify models
                on the Hub.
            author (`str`, *optional*):
                A string which identify the author (user or organization) of the
                returned models
            search (`str`, *optional*):
                A string that will be contained in the returned models Example
                usage:
            emissions_thresholds (`Tuple`, *optional*):
                A tuple of two ints or floats representing a minimum and maximum
                carbon footprint to filter the resulting models with in grams.
            sort (`Literal["lastModified"]` or `str`, *optional*):
                The key with which to sort the resulting models. Possible values
                are the properties of the `ModelInfo` class.
            direction (`Literal[-1]` or `int`, *optional*):
                Direction in which to sort. The value `-1` sorts by descending
                order while all other values sort by ascending order.
            limit (`int`, *optional*):
                The limit on the number of models fetched. Leaving this option
                to `None` fetches all models.
            full (`bool`, *optional*):
                Whether to fetch all model data, including the `lastModified`,
                the `sha`, the files and the `tags`. This is set to `True` by
                default when using a filter.
            cardData (`bool`, *optional*):
                Whether to grab the metadata for the model as well. Can contain
                useful information such as carbon emissions, metrics, and
                datasets trained on.
            fetch_config (`bool`, *optional*):
                Whether to fetch the model configs as well. This is not included
                in `full` due to its size.
            use_auth_token (`bool` or `str`, *optional*):
                Whether to use the `auth_token` provided from the
                `huggingface_hub` cli. If not logged in, a valid `auth_token`
                can be passed in as a string.

        Example usage with the `filter` argument:

        ```python
        >>> from huggingface_hub import HfApi

        >>> api = HfApi()

        >>> # List all models
        >>> api.list_models()

        >>> # Get all valid search arguments
        >>> args = ModelSearchArguments()

        >>> # List only the text classification models
        >>> api.list_models(filter="text-classification")
        >>> # Using the `ModelFilter`
        >>> filt = ModelFilter(task="text-classification")
        >>> # With `ModelSearchArguments`
        >>> filt = ModelFilter(task=args.pipeline_tags.TextClassification)
        >>> api.list_models(filter=filt)

        >>> # Using `ModelFilter` and `ModelSearchArguments` to find text classification in both PyTorch and TensorFlow
        >>> filt = ModelFilter(
        ...     task=args.pipeline_tags.TextClassification,
        ...     library=[args.library.PyTorch, args.library.TensorFlow],
        ... )
        >>> api.list_models(filter=filt)

        >>> # List only models from the AllenNLP library
        >>> api.list_models(filter="allennlp")
        >>> # Using `ModelFilter` and `ModelSearchArguments`
        >>> filt = ModelFilter(library=args.library.allennlp)
        ```

        Example usage with the `search` argument:

        ```python
        >>> from huggingface_hub import HfApi

        >>> api = HfApi()

        >>> # List all models with "bert" in their name
        >>> api.list_models(search="bert")

        >>> # List all models with "bert" in their name made by google
        >>> api.list_models(search="bert", author="google")
        ```
        """
        path = f"{self.endpoint}/api/models"
        if use_auth_token:
            token, name = self._validate_or_retrieve_token(use_auth_token)
        headers = {"authorization": f"Bearer {token}"} if use_auth_token else None
        params = {}
        if filter is not None:
            if isinstance(filter, ModelFilter):
                params = self._unpack_model_filter(filter)
            else:
                params.update({"filter": filter})
            params.update({"full": True})
        if author is not None:
            params.update({"author": author})
        if search is not None:
            params.update({"search": search})
        if sort is not None:
            params.update({"sort": sort})
        if direction is not None:
            params.update({"direction": direction})
        if limit is not None:
            params.update({"limit": limit})
        if full is not None:
            if full:
                params.update({"full": True})
            elif "full" in params:
                del params["full"]
        if fetch_config is not None:
            params.update({"config": fetch_config})
        if cardData is not None:
            params.update({"cardData": cardData})
        r = requests.get(path, params=params, headers=headers)
        r.raise_for_status()
        d = r.json()
        res = [ModelInfo(**x) for x in d]
        if emissions_thresholds is not None:
            if cardData is None:
                raise ValueError(
                    "`emissions_thresholds` were passed without setting `cardData=True`."
                )
            else:
                return _filter_emissions(res, *emissions_thresholds)
        return res

    def _unpack_model_filter(self, model_filter: ModelFilter):
        """
        Unpacks a [`ModelFilter`] into something readable for `list_models`
        """
        model_str = ""
        tags = []

        # Handling author
        if model_filter.author is not None:
            model_str = f"{model_filter.author}/"

        # Handling model_name
        if model_filter.model_name is not None:
            model_str += model_filter.model_name

        filter_tuple = []

        # Handling tasks
        if model_filter.task is not None:
            filter_tuple.extend(
                [model_filter.task]
                if isinstance(model_filter.task, str)
                else model_filter.task
            )

        # Handling dataset
        if model_filter.trained_dataset is not None:
            if not isinstance(model_filter.trained_dataset, (list, tuple)):
                model_filter.trained_dataset = [model_filter.trained_dataset]
            for dataset in model_filter.trained_dataset:
                if "dataset:" not in dataset:
                    dataset = f"dataset:{dataset}"
                filter_tuple.append(dataset)

        # Handling library
        if model_filter.library:
            filter_tuple.extend(
                [model_filter.library]
                if isinstance(model_filter.library, str)
                else model_filter.library
            )

        # Handling tags
        if model_filter.tags:
            tags.extend(
                [model_filter.tags]
                if isinstance(model_filter.tags, str)
                else model_filter.tags
            )

        query_dict = {}
        if model_str is not None:
            query_dict["search"] = model_str
        if len(tags) > 0:
            query_dict["tags"] = tags
        if model_filter.language is not None:
            filter_tuple.append(model_filter.language)
        query_dict["filter"] = tuple(filter_tuple)
        return query_dict

    @_deprecate_positional_args
    def list_datasets(
        self,
        *,
        filter: Union[DatasetFilter, str, Iterable[str], None] = None,
        author: Optional[str] = None,
        search: Optional[str] = None,
        sort: Union[Literal["lastModified"], str, None] = None,
        direction: Optional[Literal[-1]] = None,
        limit: Optional[int] = None,
        cardData: Optional[bool] = None,
        full: Optional[bool] = None,
        use_auth_token: Optional[str] = None,
    ) -> List[DatasetInfo]:
        """
        Get the public list of all the datasets on huggingface.co

        Args:
            filter ([`DatasetFilter`] or `str` or `Iterable`, *optional*):
                A string or [`DatasetFilter`] which can be used to identify
                datasets on the hub.
            author (`str`, *optional*):
                A string which identify the author of the returned models
            search (`str`, *optional*):
                A string that will be contained in the returned models.
            sort (`Literal["lastModified"]` or `str`, *optional*):
                The key with which to sort the resulting datasets. Possible
                values are the properties of the `DatasetInfo` class.
            direction (`Literal[-1]` or `int`, *optional*):
                Direction in which to sort. The value `-1` sorts by descending
                order while all other values sort by ascending order.
            limit (`int`, *optional*):
                The limit on the number of datasets fetched. Leaving this option
                to `None` fetches all datasets.
            cardData (`bool`, *optional*):
                Whether to grab the metadata for the dataset as well. Can
                contain useful information such as the PapersWithCode ID.
            full (`bool`, *optional*):
                Whether to fetch all dataset data, including the `lastModified`
                and the `cardData`.
            use_auth_token (`bool` or `str`, *optional*):
                Whether to use the `auth_token` provided from the
                `huggingface_hub` cli. If not logged in, a valid `auth_token`
                can be passed in as a string.

        Example usage with the `filter` argument:

        ```python
        >>> from huggingface_hub import HfApi

        >>> api = HfApi()

        >>> # List all datasets
        >>> api.list_datasets()

        >>> # Get all valid search arguments
        >>> args = DatasetSearchArguments()

        >>> # List only the text classification datasets
        >>> api.list_datasets(filter="task_categories:text-classification")
        >>> # Using the `DatasetFilter`
        >>> filt = DatasetFilter(task_categories="text-classification")
        >>> # With `DatasetSearchArguments`
        >>> filt = DatasetFilter(task=args.task_categories.text_classification)
        >>> api.list_models(filter=filt)

        >>> # List only the datasets in russian for language modeling
        >>> api.list_datasets(
        ...     filter=("languages:ru", "task_ids:language-modeling")
        ... )
        >>> # Using the `DatasetFilter`
        >>> filt = DatasetFilter(languages="ru", task_ids="language-modeling")
        >>> # With `DatasetSearchArguments`
        >>> filt = DatasetFilter(
        ...     languages=args.languages.ru,
        ...     task_ids=args.task_ids.language_modeling,
        ... )
        >>> api.list_datasets(filter=filt)
        ```

        Example usage with the `search` argument:

        ```python
        >>> from huggingface_hub import HfApi

        >>> api = HfApi()

        >>> # List all datasets with "text" in their name
        >>> api.list_datasets(search="text")

        >>> # List all datasets with "text" in their name made by google
        >>> api.list_datasets(search="text", author="google")
        ```
        """
        path = f"{self.endpoint}/api/datasets"
        if use_auth_token:
            token, name = self._validate_or_retrieve_token(use_auth_token)
        headers = {"authorization": f"Bearer {token}"} if use_auth_token else None
        params = {}
        if filter is not None:
            if isinstance(filter, DatasetFilter):
                params = self._unpack_dataset_filter(filter)
            else:
                params.update({"filter": filter})
        if author is not None:
            params.update({"author": author})
        if search is not None:
            params.update({"search": search})
        if sort is not None:
            params.update({"sort": sort})
        if direction is not None:
            params.update({"direction": direction})
        if limit is not None:
            params.update({"limit": limit})
        if full is not None:
            if full:
                params.update({"full": True})
        if cardData is not None:
            if cardData:
                params.update({"full": True})
        r = requests.get(path, params=params, headers=headers)
        r.raise_for_status()
        d = r.json()
        return [DatasetInfo(**x) for x in d]

    def _unpack_dataset_filter(self, dataset_filter: DatasetFilter):
        """
        Unpacks a [`DatasetFilter`] into something readable for `list_datasets`
        """
        dataset_str = ""

        # Handling author
        if dataset_filter.author is not None:
            dataset_str = f"{dataset_filter.author}/"

        # Handling dataset_name
        if dataset_filter.dataset_name is not None:
            dataset_str += dataset_filter.dataset_name

        filter_tuple = []
        data_attributes = [
            "benchmark",
            "language_creators",
            "languages",
            "multilinguality",
            "size_categories",
            "task_categories",
            "task_ids",
        ]

        for attr in data_attributes:
            curr_attr = getattr(dataset_filter, attr)
            if curr_attr is not None:
                if not isinstance(curr_attr, (list, tuple)):
                    curr_attr = [curr_attr]
                for data in curr_attr:
                    if f"{attr}:" not in data:
                        data = f"{attr}:{data}"
                    filter_tuple.append(data)

        query_dict = {}
        if dataset_str is not None:
            query_dict["search"] = dataset_str
        query_dict["filter"] = tuple(filter_tuple)
        return query_dict

    def list_metrics(self) -> List[MetricInfo]:
        """
        Get the public list of all the metrics on huggingface.co

        Returns:
            `List[MetricInfo]`: a list of [`MetricInfo`] objects which.
        """
        path = f"{self.endpoint}/api/metrics"
        params = {}
        r = requests.get(path, params=params)
        r.raise_for_status()
        d = r.json()
        return [MetricInfo(**x) for x in d]

    @_deprecate_positional_args
    def model_info(
        self,
        repo_id: str,
        *,
        revision: Optional[str] = None,
        token: Optional[str] = None,
        timeout: Optional[float] = None,
        securityStatus: Optional[bool] = None,
    ) -> ModelInfo:
        """
        Get info on one specific model on huggingface.co

        Model can be private if you pass an acceptable token or are logged in.

        Args:
            repo_id (`str`):
                A namespace (user or an organization) and a repo name separated
                by a `/`.
            revision (`str`, *optional*):
                The revision of the model repository from which to get the
                information.
            token (`str`, *optional*):
                An authentication token [1]_.
            timeout (`float`, *optional*):
                Whether to set a timeout for the request to the Hub.
            securityStatus (`bool`, *optional*):
                Whether to retrieve the security status from the model
                repository as well.

        Returns:
            [`ModelInfo`]: The model repository information.

        References:

        - [1] https://huggingface.co/settings/tokens
        """
        if token is None:
            token = HfFolder.get_token()

        path = (
            f"{self.endpoint}/api/models/{repo_id}"
            if revision is None
            else f"{self.endpoint}/api/models/{repo_id}/revision/{revision}"
        )
        headers = {"authorization": f"Bearer {token}"} if token is not None else None
        status_query_param = {"securityStatus": True} if securityStatus else None
        r = requests.get(
            path, headers=headers, timeout=timeout, params=status_query_param
        )
        r.raise_for_status()
        d = r.json()
        return ModelInfo(**d)

    @_deprecate_positional_args
    def list_repo_files(
        self,
        repo_id: str,
        *,
        revision: Optional[str] = None,
        repo_type: Optional[str] = None,
        token: Optional[str] = None,
        timeout: Optional[float] = None,
    ) -> List[str]:
        """
        Get the list of files in a given repo.

        Args:
            repo_id (`str`):
                A namespace (user or an organization) and a repo name separated
                by a `/`.
            revision (`str`, *optional*):
                The revision of the model repository from which to get the
                information.
            repo_type (`str`, *optional*):
                Set to `"dataset"` or `"space"` if uploading to a dataset or
                space, `None` or `"model"` if uploading to a model. Default is
                `None`.
            token (`str`, *optional*):
                An authentication token [1]_.
            timeout (`float`, *optional*):
                Whether to set a timeout for the request to the Hub.

        Returns:
            `List[str]`: the list of files in a given repository.

        References:

        - [1] https://huggingface.co/settings/tokens
        """
        if repo_type is None or repo_type == "model":
            info = self.model_info(
                repo_id=repo_id, revision=revision, token=token, timeout=timeout
            )
        elif repo_type == "dataset":
            info = self.dataset_info(
                repo_id=repo_id, revision=revision, token=token, timeout=timeout
            )
        else:
            raise ValueError("Spaces are not available yet.")

        return [f.rfilename for f in info.siblings]

    @_deprecate_positional_args
    def dataset_info(
        self,
        repo_id: str,
        *,
        revision: Optional[str] = None,
        token: Optional[str] = None,
        timeout: Optional[float] = None,
    ) -> DatasetInfo:
        """
        Get info on one specific dataset on huggingface.co

        Dataset can be private if you pass an acceptable token.

        Args:
            repo_id (`str`):
                A namespace (user or an organization) and a repo name separated
                by a `/`.
            revision (`str`, *optional*):
                The revision of the dataset repository from which to get the
                information.
            token (`str`, *optional*):
                An authentication token [1]_.
            timeout (`float`, *optional*):
                Whether to set a timeout for the request to the Hub.

        Returns:
            [`DatasetInfo`]: The dataset repository information.

        References:

        - [1] https://huggingface.co/settings/tokens
        """
        if token is None:
            token = HfFolder.get_token()

        path = (
            f"{self.endpoint}/api/datasets/{repo_id}"
            if revision is None
            else f"{self.endpoint}/api/datasets/{repo_id}/revision/{revision}"
        )
        headers = {"authorization": f"Bearer {token}"} if token is not None else None
        params = {"full": "true"}
        r = requests.get(path, headers=headers, params=params, timeout=timeout)
        r.raise_for_status()
        d = r.json()
        return DatasetInfo(**d)

    @_deprecate_positional_args
    def create_repo(
        self,
        repo_id: str = None,
        *,
        token: Optional[str] = None,
        organization: Optional[str] = None,
        private: Optional[bool] = None,
        repo_type: Optional[str] = None,
        exist_ok: Optional[bool] = False,
        space_sdk: Optional[str] = None,
        name: Optional[str] = None,
    ) -> str:
        """Create an empty repo on the HuggingFace Hub.

        Args:
            repo_id (`str`):
                A namespace (user or an organization) and a repo name separated
                by a `/`.

                <Tip>

                Version added: 0.5

                </Tip>

            token (`str`, *optional*):
                An authentication token [1]_.
            private (`bool`, *optional*):
                Whether the model repo should be private.
            repo_type (`str`, *optional*):
                Set to `"dataset"` or `"space"` if uploading to a dataset or
                space, `None` or `"model"` if uploading to a model. Default is
                `None`.
            exist_ok (`bool`, *optional*, defaults to `False`):
                If `True`, do not raise an error if repo already exists.
            space_sdk (`str`, *optional*):
                Choice of SDK to use if repo_type is "space". Can be
                "streamlit", "gradio", or "static".

        Returns:
            `str`: URL to the newly created repo.

        References:

        - [1] https://huggingface.co/settings/tokens
        """
        name, organization = _validate_repo_id_deprecation(repo_id, name, organization)

        path = f"{self.endpoint}/api/repos/create"

        token, name = self._validate_or_retrieve_token(
            token, name, function_name="create_repo"
        )

        checked_name = repo_type_and_id_from_hf_id(name)

        if (
            repo_type is not None
            and checked_name[0] is not None
            and repo_type != checked_name[0]
        ):
            raise ValueError(
                f"""Passed `repo_type` and found `repo_type` are not the same ({repo_type},
{checked_name[0]}).
            Please make sure you are expecting the right type of repository to
            exist."""
            )

        if (
            organization is not None
            and checked_name[1] is not None
            and organization != checked_name[1]
        ):
            raise ValueError(
                f"""Passed `organization` and `name` organization are not the same ({organization},
{checked_name[1]}).
            Please either include the organization in only `name` or the
            `organization` parameter, such as
            `api.create_repo({checked_name[0]}, organization={organization})` or
            `api.create_repo({checked_name[1]}/{checked_name[2]})`"""
            )

        repo_type = repo_type or checked_name[0]
        organization = organization or checked_name[1]
        name = checked_name[2]

        if repo_type not in REPO_TYPES:
            raise ValueError("Invalid repo type")

        json = {"name": name, "organization": organization, "private": private}
        if repo_type is not None:
            json["type"] = repo_type
        if repo_type == "space":
            if space_sdk is None:
                raise ValueError(
                    "No space_sdk provided. `create_repo` expects space_sdk to be one of "
                    f"{SPACES_SDK_TYPES} when repo_type is 'space'`"
                )
            if space_sdk not in SPACES_SDK_TYPES:
                raise ValueError(
                    f"Invalid space_sdk. Please choose one of {SPACES_SDK_TYPES}."
                )
            json["sdk"] = space_sdk
        if space_sdk is not None and repo_type != "space":
            warnings.warn(
                "Ignoring provided space_sdk because repo_type is not 'space'."
            )

        if getattr(self, "_lfsmultipartthresh", None):
            json["lfsmultipartthresh"] = self._lfsmultipartthresh
        r = requests.post(
            path,
            headers={"authorization": f"Bearer {token}"},
            json=json,
        )

        try:
            r.raise_for_status()
        except HTTPError as err:
            if not (exist_ok and err.response.status_code == 409):
                try:
                    additional_info = r.json().get("error", None)
                    if additional_info:
                        new_err = f"{err.args[0]} - {additional_info}"
                        err.args = (new_err,) + err.args[1:]
                except ValueError:
                    pass

                raise err

        d = r.json()
        return d["url"]

    @_deprecate_positional_args
    def delete_repo(
        self,
        repo_id: str = None,
        *,
        token: Optional[str] = None,
        organization: Optional[str] = None,
        repo_type: Optional[str] = None,
        name: str = None,
    ):
        """
        Delete a repo from the HuggingFace Hub. CAUTION: this is irreversible.

        Args:
            repo_id (`str`):
                A namespace (user or an organization) and a repo name separated
                by a `/`.

                <Tip>

                Version added: 0.5

                </Tip>

            token (`str`, *optional*):
                An authentication token [1]_.
            repo_type (`str`, *optional*):
                Set to `"dataset"` or `"space"` if uploading to a dataset or
                space, `None` or `"model"` if uploading to a model.

        References:

        - [1] https://huggingface.co/settings/tokens
        """
        name, organization = _validate_repo_id_deprecation(repo_id, name, organization)

        path = f"{self.endpoint}/api/repos/delete"

        token, name = self._validate_or_retrieve_token(
            token, name, function_name="delete_repo"
        )

        checked_name = repo_type_and_id_from_hf_id(name)

        if (
            repo_type is not None
            and checked_name[0] is not None
            and repo_type != checked_name[0]
        ):
            raise ValueError(
                f"""Passed `repo_type` and found `repo_type` are not the same ({repo_type},
{checked_name[0]}).
            Please make sure you are expecting the right type of repository to
            exist."""
            )

        if (
            organization is not None
            and checked_name[1] is not None
            and organization != checked_name[1]
        ):
            raise ValueError(
                "Passed `organization` and `name` organization are not the same"
                f" ({organization}, {checked_name[1]})."
                "\nPlease either include the organization in only `name` or the"
                " `organization` parameter, such as "
                f"`api.create_repo({checked_name[0]}, organization={organization})` "
                f"or `api.create_repo({checked_name[1]}/{checked_name[2]})`"
            )

        repo_type = repo_type or checked_name[0]
        organization = organization or checked_name[1]
        name = checked_name[2]

        if repo_type not in REPO_TYPES:
            raise ValueError("Invalid repo type")

        json = {"name": name, "organization": organization}
        if repo_type is not None:
            json["type"] = repo_type

        r = requests.delete(
            path,
            headers={"authorization": f"Bearer {token}"},
            json=json,
        )
        try:
            r.raise_for_status()
        except requests.exceptions.RequestException as e:
            try:
                message = e.response.json()["error"]
            except JSONDecodeError:
                message = e.response.text
            raise type(e)(message) from e

    @_deprecate_positional_args
    def update_repo_visibility(
        self,
        repo_id: str = None,
        private: bool = False,
        *,
        token: Optional[str] = None,
        organization: Optional[str] = None,
        repo_type: Optional[str] = None,
        name: str = None,
    ) -> Dict[str, bool]:
        """Update the visibility setting of a repository.

        Args:
            repo_id (`str`, *optional*):
                A namespace (user or an organization) and a repo name separated
                by a `/`.

                <Tip>

                Version added: 0.5

                </Tip>

            private (`bool`, *optional*, defaults to `False`):
                Whether the model repo should be private.
            token (`str`, *optional*):
                An authentication token [1]_.
            repo_type (`str`, *optional*):
                Set to `"dataset"` or `"space"` if uploading to a dataset or
                space, `None` or `"model"` if uploading to a model. Default is
                `None`.

        Returns:
            The HTTP response in json.

        References:

        - [1] https://huggingface.co/settings/tokens
        """
        if repo_type not in REPO_TYPES:
            raise ValueError("Invalid repo type")

        name, organization = _validate_repo_id_deprecation(repo_id, name, organization)

        token, name = self._validate_or_retrieve_token(
            token, name, function_name="update_repo_visibility"
        )

        if organization is None:
            namespace = self.whoami(token)["name"]
        else:
            namespace = organization

        path_prefix = f"{self.endpoint}/api/"
        if repo_type in REPO_TYPES_URL_PREFIXES:
            path_prefix += REPO_TYPES_URL_PREFIXES[repo_type]

        path = f"{path_prefix}{namespace}/{name}/settings"

        json = {"private": private}

        r = requests.put(
            path,
            headers={"authorization": f"Bearer {token}"},
            json=json,
        )
        r.raise_for_status()
        return r.json()

    @_deprecate_positional_args
    def move_repo(
        self,
        from_id: str,
        to_id: str,
        *,
        repo_type: Optional[str] = None,
        token: Optional[str] = None,
    ):
        """
        Moving a repository from namespace1/repo_name1 to namespace2/repo_name2

        Note there are certain limitations. For more information about moving
        repositories, please see
        https://hf.co/docs/hub/main#how-can-i-rename-or-transfer-a-repo.

        Args:
            from_id (`str`):
                A namespace (user or an organization) and a repo name separated
                by a `/`. Original repository identifier.
            to_id (`str`):
                A namespace (user or an organization) and a repo name separated
                by a `/`. Final repository identifier.
            repo_type (`str`, *optional*):
                Set to `"dataset"` or `"space"` if uploading to a dataset or
                space, `None` or `"model"` if uploading to a model. Default is
                `None`.
            token (`str`, *optional*):
                An authentication token [1]_.

        References:

        - [1] https://huggingface.co/settings/tokens
        """

        token, name = self._validate_or_retrieve_token(token)

        if len(from_id.split("/")) != 2:
            raise ValueError(
                f"Invalid repo_id: {from_id}. It should have a namespace (:namespace:/:repo_name:)"
            )

        if len(to_id.split("/")) != 2:
            raise ValueError(
                f"Invalid repo_id: {to_id}. It should have a namespace (:namespace:/:repo_name:)"
            )

        json = {"fromRepo": from_id, "toRepo": to_id, "type": repo_type}

        path = f"{self.endpoint}/api/repos/move"
        r = requests.post(
            path,
            headers={"authorization": f"Bearer {token}"},
            json=json,
        )
        try:
            r.raise_for_status()
        except HTTPError as e:
            if r.text:
                raise HTTPError(
                    f"{r.status_code} Error Message: {r.text}. For additional documentation "
                    "please see https://hf.co/docs/hub/main#how-can-i-rename-or-transfer-a-repo."
                ) from e
            else:
                raise e
        logger.info(
            "Accepted transfer request. You will get an email once this is successfully completed."
        )

    @_deprecate_positional_args
    def upload_file(
        self,
        *,
        path_or_fileobj: Union[str, bytes, IO],
        path_in_repo: str,
        repo_id: str,
        token: Optional[str] = None,
        repo_type: Optional[str] = None,
        revision: Optional[str] = None,
        identical_ok: bool = True,
    ) -> str:
        """
        Upload a local file (up to 5GB) to the given repo. The upload is done
        through a HTTP post request, and doesn't require git or git-lfs to be
        installed.

        Args:
            path_or_fileobj (`str`, `bytes`, or `IO`):
                Path to a file on the local machine or binary data stream /
                fileobj / buffer.
            path_in_repo (`str`):
                Relative filepath in the repo, for example:
                `"checkpoints/1fec34a/weights.bin"`
            repo_id (`str`):
                The repository to which the file will be uploaded, for example:
                `"username/custom_transformers"`
            token (`str`, *optional*):
                Authentication token, obtained with `HfApi.login` method. Will
                default to the stored token.
            repo_type (`str`, *optional*):
                Set to `"dataset"` or `"space"` if uploading to a dataset or
                space, `None` or `"model"` if uploading to a model. Default is
                `None`.
            revision (`str`, *optional*):
                The git revision to commit from. Defaults to the head of the
                `"main"` branch.
            identical_ok (`bool`, *optional*, defaults to `True`):
                When set to false, will raise an [HTTPError](
                https://2.python-requests.org/en/master/api/#requests.HTTPError)
                when the file you're trying to upload already exists on the hub
                and its content did not change.

        Returns:
            `str`: The URL to visualize the uploaded file on the hub

        <Tip>

        Raises the following errors:

            - [`HTTPError`](https://2.python-requests.org/en/master/api/#requests.HTTPError)
              if the HuggingFace API returned an error
            - [`ValueError`](https://docs.python.org/3/library/exceptions.html#ValueError)
              if some parameter value is invalid

        </Tip>

        Example usage:

        ```python
        >>> with open("./local/filepath", "rb") as fobj:
        ...     upload_file(
        ...         path_or_fileobj=fileobj,
        ...         path_in_repo="remote/file/path.h5",
        ...         repo_id="username/my-dataset",
        ...         repo_type="datasets",
        ...         token="my_token",
        ...     )
        "https://huggingface.co/datasets/username/my-dataset/blob/main/remote/file/path.h5"

        >>> upload_file(
        ...     path_or_fileobj=".\\\\local\\\\file\\\\path",
        ...     path_in_repo="remote/file/path.h5",
        ...     repo_id="username/my-model",
        ...     token="my_token",
        ... )
        "https://huggingface.co/username/my-model/blob/main/remote/file/path.h5"
        ```
        """
        if repo_type not in REPO_TYPES:
            raise ValueError(f"Invalid repo type, must be one of {REPO_TYPES}")

        try:
            token, name = self._validate_or_retrieve_token(
                token, function_name="upload_file"
            )
        except ValueError:  # if token is invalid or organization token
            if self._is_valid_token(path_or_fileobj):
                warnings.warn(
                    "`upload_file` now takes `token` as an optional positional argument. "
                    "Be sure to adapt your code!",
                    FutureWarning,
                )
                token, path_or_fileobj, path_in_repo, repo_id = (
                    path_or_fileobj,
                    path_in_repo,
                    repo_id,
                    token,
                )
            else:
                raise ValueError("Invalid token passed!")

        # Validate path_or_fileobj
        if isinstance(path_or_fileobj, str):
            path_or_fileobj = os.path.normpath(os.path.expanduser(path_or_fileobj))
            if not os.path.isfile(path_or_fileobj):
                raise ValueError(f"Provided path: '{path_or_fileobj}' is not a file")
        elif not isinstance(path_or_fileobj, (RawIOBase, BufferedIOBase, bytes)):
            # ^^ Test from: https://stackoverflow.com/questions/44584829/how-to-determine-if-file-is-opened-in-binary-or-text-mode
            raise ValueError(
                "path_or_fileobj must be either an instance of str or BinaryIO. "
                "If you passed a fileobj, make sure you've opened the file in binary mode."
            )

        if repo_type in REPO_TYPES_URL_PREFIXES:
            repo_id = REPO_TYPES_URL_PREFIXES[repo_type] + repo_id

        revision = revision if revision is not None else "main"

        path = f"{self.endpoint}/api/{repo_id}/upload/{revision}/{path_in_repo}"

        headers = {"authorization": f"Bearer {token}"} if token is not None else None

        if isinstance(path_or_fileobj, str):
            with open(path_or_fileobj, "rb") as bytestream:
                r = requests.post(path, headers=headers, data=bytestream)
        else:
            r = requests.post(path, headers=headers, data=path_or_fileobj)

        try:
            r.raise_for_status()
        except HTTPError as err:
            if identical_ok and err.response.status_code == 409:
                from .file_download import hf_hub_url

                return hf_hub_url(
                    repo_id, path_in_repo, revision=revision, repo_type=repo_type
                )
            else:
                raise err

        d = r.json()
        return d["url"]

    @_deprecate_positional_args
    def delete_file(
        self,
        path_in_repo: str,
        repo_id: str,
        *,
        token: Optional[str] = None,
        repo_type: Optional[str] = None,
        revision: Optional[str] = None,
    ):
        """
        Deletes a file in the given repo.

        Args:
            path_in_repo (`str`):
                Relative filepath in the repo, for example:
                `"checkpoints/1fec34a/weights.bin"`
            repo_id (`str`):
                The repository from which the file will be deleted, for example:
                `"username/custom_transformers"`
            token (`str`, *optional*):
                Authentication token, obtained with `HfApi.login` method. Will
                default to the stored token.
            repo_type (`str`, *optional*):
                Set to `"dataset"` or `"space"` if the file is in a dataset or
                space, `None` or `"model"` if in a model. Default is `None`.
            revision (`str`, *optional*):
                The git revision to commit from. Defaults to the head of the
                `"main"` branch.

        <Tip>

        Raises the following errors:

            - [`HTTPError`](https://2.python-requests.org/en/master/api/#requests.HTTPError)
              if the HuggingFace API returned an error
            - [`ValueError`](https://docs.python.org/3/library/exceptions.html#ValueError)
              if some parameter value is invalid

        </Tip>

        """
        if repo_type not in REPO_TYPES:
            raise ValueError(f"Invalid repo type, must be one of {REPO_TYPES}")

        token, name = self._validate_or_retrieve_token(token)

        if repo_type in REPO_TYPES_URL_PREFIXES:
            repo_id = REPO_TYPES_URL_PREFIXES[repo_type] + repo_id

        revision = revision if revision is not None else "main"

        path = f"{self.endpoint}/api/{repo_id}/delete/{revision}/{path_in_repo}"

        headers = {"authorization": f"Bearer {token}"}
        r = requests.delete(path, headers=headers)

        r.raise_for_status()

    @_deprecate_positional_args
    def get_full_repo_name(
        self,
        model_id: str,
        *,
        organization: Optional[str] = None,
        token: Optional[str] = None,
    ):
        """
        Returns the repository name for a given model ID and optional
        organization.

        Args:
            model_id (`str`):
                The name of the model.
            organization (`str`, *optional*):
                If passed, the repository name will be in the organization
                namespace instead of the user namespace.
            token (`str`, *optional*):
                The Hugging Face authentication token

        Returns:
            `str`: The repository name in the user's namespace
            ({username}/{model_id}) if no organization is passed, and under the
            organization namespace ({organization}/{model_id}) otherwise.
        """
        if organization is None:
            if "/" in model_id:
                username = model_id.split("/")[0]
            else:
                username = self.whoami(token=token)["name"]
            return f"{username}/{model_id}"
        else:
            return f"{organization}/{model_id}"


class HfFolder:
    path_token = expanduser("~/.huggingface/token")

    @classmethod
    def save_token(cls, token):
        """
        Save token, creating folder as needed.

        Args:
            token (`str`):
                The token to save to the [`HfFolder`]
        """
        os.makedirs(os.path.dirname(cls.path_token), exist_ok=True)
        with open(cls.path_token, "w+") as f:
            f.write(token)

    @classmethod
    def get_token(cls) -> Optional[str]:
        """
<<<<<<< HEAD
        Get token or None if not existent.

        Note that a token can be also provided using the `HUGGING_FACE_HUB_TOKEN`
        environment variable.
=======
        Retrieves the token

        Returns:
            `str` or `None`: The token, `None` if it doesn't exist.

>>>>>>> 9edcb307
        """
        token: Optional[str] = os.environ.get("HUGGING_FACE_HUB_TOKEN")
        if token is None:
            try:
                with open(cls.path_token, "r") as f:
                    token = f.read()
            except FileNotFoundError:
                pass
        return token

    @classmethod
    def delete_token(cls):
        """
        Deletes the token from storage. Does not fail if token does not exist.
        """
        try:
            os.remove(cls.path_token)
        except FileNotFoundError:
            pass


api = HfApi()

login = api.login
logout = api.logout

set_access_token = api.set_access_token
unset_access_token = api.unset_access_token

whoami = api.whoami

list_models = api.list_models
model_info = api.model_info
list_repo_files = api.list_repo_files

list_datasets = api.list_datasets
dataset_info = api.dataset_info

list_metrics = api.list_metrics

get_model_tags = api.get_model_tags
get_dataset_tags = api.get_dataset_tags

create_repo = api.create_repo
delete_repo = api.delete_repo
update_repo_visibility = api.update_repo_visibility
move_repo = api.move_repo
upload_file = api.upload_file
delete_file = api.delete_file
get_full_repo_name = api.get_full_repo_name<|MERGE_RESOLUTION|>--- conflicted
+++ resolved
@@ -1839,18 +1839,14 @@
     @classmethod
     def get_token(cls) -> Optional[str]:
         """
-<<<<<<< HEAD
         Get token or None if not existent.
 
         Note that a token can be also provided using the `HUGGING_FACE_HUB_TOKEN`
         environment variable.
-=======
-        Retrieves the token
 
         Returns:
             `str` or `None`: The token, `None` if it doesn't exist.
 
->>>>>>> 9edcb307
         """
         token: Optional[str] = os.environ.get("HUGGING_FACE_HUB_TOKEN")
         if token is None:
