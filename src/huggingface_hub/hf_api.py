--- conflicted
+++ resolved
@@ -1308,23 +1308,13 @@
         if isinstance(path_or_fileobj, str):
             path_or_fileobj = os.path.normpath(os.path.expanduser(path_or_fileobj))
             if not os.path.isfile(path_or_fileobj):
-<<<<<<< HEAD
-                raise ValueError(
-                    "Provided path: '{}' is not a file".format(path_or_fileobj)
-                )
-=======
                 raise ValueError(f"Provided path: '{path_or_fileobj}' is not a file")
->>>>>>> dffd4720
             if os.stat(path_or_fileobj).st_size // 1_000_000_000 >= 5:
                 raise ValueError(
                     f"The file {path_or_fileobj} is larger than 5GB and cannot be uploaded "
                     "with `upload_file`. Please use the `Repository` object instead."
                 )
-<<<<<<< HEAD
-        elif not isinstance(path_or_fileobj, (RawIOBase, BufferedIOBase)):
-=======
         elif not isinstance(path_or_fileobj, (RawIOBase, BufferedIOBase, bytes)):
->>>>>>> dffd4720
             # ^^ Test from: https://stackoverflow.com/questions/44584829/how-to-determine-if-file-is-opened-in-binary-or-text-mode
             raise ValueError(
                 "path_or_fileobj must be either an instance of str or BinaryIO. "
@@ -1373,11 +1363,7 @@
         d = r.json()
 
         if "error" in d:
-<<<<<<< HEAD
-            logging.error(d["error"])
-=======
             logger.error(d["error"])
->>>>>>> dffd4720
 
         return d.get("url", None)
 
