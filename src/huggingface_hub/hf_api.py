--- conflicted
+++ resolved
@@ -102,18 +102,8 @@
     validate_hf_hub_args,
 )
 from .utils import tqdm as hf_tqdm
-<<<<<<< HEAD
-from .utils._auth import (
-    _get_token_from_environment,
-    _get_token_from_file,
-    _get_token_from_google_colab,
-)
-from .utils._deprecation import _deprecate_arguments
-from .utils._runtime import is_xet_available
-=======
 from .utils._auth import _get_token_from_environment, _get_token_from_file, _get_token_from_google_colab
 from .utils._deprecation import _deprecate_arguments
->>>>>>> c727e9eb
 from .utils._typing import CallableT
 from .utils.endpoint_helpers import _is_emission_within_threshold
 
