--- conflicted
+++ resolved
@@ -1685,7 +1685,6 @@
             " completed."
         )
 
-<<<<<<< HEAD
     def create_commit(
         self,
         repo_id: str,
@@ -1801,9 +1800,6 @@
         _raise_for_status(commit_resp)
         return commit_resp.json().get("pullRequestUrl", None)
 
-    @_deprecate_positional_args
-=======
->>>>>>> 06a6536f
     def upload_file(
         self,
         *,
@@ -2027,7 +2023,6 @@
         d = r.json()
         return d["url"]
 
-<<<<<<< HEAD
     def upload_folder(
         self,
         *,
@@ -2143,9 +2138,6 @@
             create_pr=create_pr,
         )
 
-    @_deprecate_positional_args
-=======
->>>>>>> 06a6536f
     def delete_file(
         self,
         path_in_repo: str,
