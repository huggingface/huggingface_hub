# coding=utf-8
# Copyright 2019-present, the HuggingFace Inc. team.
#
# Licensed under the Apache License, Version 2.0 (the "License");
# you may not use this file except in compliance with the License.
# You may obtain a copy of the License at
#
#     http://www.apache.org/licenses/LICENSE-2.0
#
# Unless required by applicable law or agreed to in writing, software
# distributed under the License is distributed on an "AS IS" BASIS,
# WITHOUT WARRANTIES OR CONDITIONS OF ANY KIND, either express or implied.
# See the License for the specific language governing permissions and
# limitations under the License.
from __future__ import annotations

import inspect
import json
import re
import struct
import time
import warnings
from collections import defaultdict
from concurrent.futures import Future, ThreadPoolExecutor
from dataclasses import asdict, dataclass, field
from datetime import datetime
from functools import wraps
from itertools import islice
from pathlib import Path
from textwrap import dedent
from typing import (
    TYPE_CHECKING,
    Any,
    BinaryIO,
    Callable,
    Iterable,
    Iterator,
    Literal,
    Optional,
    TypeVar,
    Union,
    overload,
)
from urllib.parse import quote

import httpx
from tqdm.auto import tqdm as base_tqdm
from tqdm.contrib.concurrent import thread_map

from . import constants
from ._commit_api import (
    CommitOperation,
    CommitOperationAdd,
    CommitOperationCopy,
    CommitOperationDelete,
    _fetch_files_to_copy,
    _fetch_upload_modes,
    _prepare_commit_payload,
    _upload_files,
    _warn_on_overwriting_operations,
)
from ._inference_endpoints import InferenceEndpoint, InferenceEndpointType
from ._jobs_api import JobInfo, JobSpec, ScheduledJobInfo, _create_job_spec
from ._space_api import SpaceHardware, SpaceRuntime, SpaceStorage, SpaceVariable
from ._upload_large_folder import upload_large_folder_internal
from .community import (
    Discussion,
    DiscussionComment,
    DiscussionStatusChange,
    DiscussionTitleChange,
    DiscussionWithDetails,
    deserialize_event,
)
from .errors import (
    BadRequestError,
    GatedRepoError,
    HfHubHTTPError,
    RemoteEntryNotFoundError,
    RepositoryNotFoundError,
    RevisionNotFoundError,
)
from .file_download import DryRunFileInfo, HfFileMetadata, get_hf_file_metadata, hf_hub_url
from .repocard_data import DatasetCardData, ModelCardData, SpaceCardData
from .utils import (
    DEFAULT_IGNORE_PATTERNS,
    NotASafetensorsRepoError,
    SafetensorsFileMetadata,
    SafetensorsParsingError,
    SafetensorsRepoMetadata,
    TensorInfo,
    build_hf_headers,
    chunk_iterable,
    experimental,
    filter_repo_objects,
    fix_hf_endpoint_in_url,
    get_session,
    get_token,
    hf_raise_for_status,
    logging,
    paginate,
    parse_datetime,
    validate_hf_hub_args,
)
from .utils import tqdm as hf_tqdm
from .utils._auth import _get_token_from_environment, _get_token_from_file, _get_token_from_google_colab
from .utils._deprecation import _deprecate_arguments
from .utils._typing import CallableT
from .utils.endpoint_helpers import _is_emission_within_threshold


if TYPE_CHECKING:
    from .inference._providers import PROVIDER_T

R = TypeVar("R")  # Return type
CollectionItemType_T = Literal["model", "dataset", "space", "paper", "collection"]

ExpandModelProperty_T = Literal[
    "author",
    "baseModels",
    "cardData",
    "childrenModelCount",
    "config",
    "createdAt",
    "disabled",
    "downloads",
    "downloadsAllTime",
    "gated",
    "gguf",
    "inference",
    "inferenceProviderMapping",
    "lastModified",
    "library_name",
    "likes",
    "mask_token",
    "model-index",
    "pipeline_tag",
    "private",
    "resourceGroup",
    "safetensors",
    "sha",
    "siblings",
    "spaces",
    "tags",
    "transformersInfo",
    "trendingScore",
    "usedStorage",
    "widgetData",
    "xetEnabled",
]

ExpandDatasetProperty_T = Literal[
    "author",
    "cardData",
    "citation",
    "createdAt",
    "description",
    "disabled",
    "downloads",
    "downloadsAllTime",
    "gated",
    "lastModified",
    "likes",
    "paperswithcode_id",
    "private",
    "resourceGroup",
    "sha",
    "siblings",
    "tags",
    "trendingScore",
    "usedStorage",
    "xetEnabled",
]

ExpandSpaceProperty_T = Literal[
    "author",
    "cardData",
    "createdAt",
    "datasets",
    "disabled",
    "lastModified",
    "likes",
    "models",
    "private",
    "resourceGroup",
    "runtime",
    "sdk",
    "sha",
    "siblings",
    "subdomain",
    "tags",
    "trendingScore",
    "usedStorage",
    "xetEnabled",
]

USERNAME_PLACEHOLDER = "hf_user"
_REGEX_DISCUSSION_URL = re.compile(r".*/discussions/(\d+)$")

_CREATE_COMMIT_NO_REPO_ERROR_MESSAGE = (
    "\nNote: Creating a commit assumes that the repo already exists on the"
    " Huggingface Hub. Please use `create_repo` if it's not the case."
)
_AUTH_CHECK_NO_REPO_ERROR_MESSAGE = (
    "\nNote: The repository either does not exist or you do not have access rights."
    " Please check the repository ID and your access permissions."
    " If this is a private repository, ensure that your token is correct."
)
logger = logging.get_logger(__name__)


def repo_type_and_id_from_hf_id(hf_id: str, hub_url: Optional[str] = None) -> tuple[Optional[str], Optional[str], str]:
    """
    Returns the repo type and ID from a huggingface.co URL linking to a
    repository

    Args:
        hf_id (`str`):
            An URL or ID of a repository on the HF hub. Accepted values are:

            - https://huggingface.co/<repo_type>/<namespace>/<repo_id>
            - https://huggingface.co/<namespace>/<repo_id>
            - hf://<repo_type>/<namespace>/<repo_id>
            - hf://<namespace>/<repo_id>
            - <repo_type>/<namespace>/<repo_id>
            - <namespace>/<repo_id>
            - <repo_id>
        hub_url (`str`, *optional*):
            The URL of the HuggingFace Hub, defaults to https://huggingface.co

    Returns:
        A tuple with three items: repo_type (`str` or `None`), namespace (`str` or
        `None`) and repo_id (`str`).

    Raises:
        [`ValueError`](https://docs.python.org/3/library/exceptions.html#ValueError)
            If URL cannot be parsed.
        [`ValueError`](https://docs.python.org/3/library/exceptions.html#ValueError)
            If `repo_type` is unknown.
    """
    input_hf_id = hf_id

    hub_url = re.sub(r"https?://", "", hub_url if hub_url is not None else constants.ENDPOINT)
    is_hf_url = hub_url in hf_id and "@" not in hf_id

    HFFS_PREFIX = "hf://"
    if hf_id.startswith(HFFS_PREFIX):  # Remove "hf://" prefix if exists
        hf_id = hf_id[len(HFFS_PREFIX) :]

    url_segments = hf_id.split("/")
    is_hf_id = len(url_segments) <= 3

    namespace: Optional[str]
    if is_hf_url:
        namespace, repo_id = url_segments[-2:]
        if namespace == hub_url:
            namespace = None
        if len(url_segments) > 2 and hub_url not in url_segments[-3]:
            repo_type = url_segments[-3]
        elif namespace in constants.REPO_TYPES_MAPPING:
            # Mean canonical dataset or model
            repo_type = constants.REPO_TYPES_MAPPING[namespace]
            namespace = None
        else:
            repo_type = None
    elif is_hf_id:
        if len(url_segments) == 3:
            # Passed <repo_type>/<user>/<model_id> or <repo_type>/<org>/<model_id>
            repo_type, namespace, repo_id = url_segments[-3:]
        elif len(url_segments) == 2:
            if url_segments[0] in constants.REPO_TYPES_MAPPING:
                # Passed '<model_id>' or 'datasets/<dataset_id>' for a canonical model or dataset
                repo_type = constants.REPO_TYPES_MAPPING[url_segments[0]]
                namespace = None
                repo_id = hf_id.split("/")[-1]
            else:
                # Passed <user>/<model_id> or <org>/<model_id>
                namespace, repo_id = hf_id.split("/")[-2:]
                repo_type = None
        else:
            # Passed <model_id>
            repo_id = url_segments[0]
            namespace, repo_type = None, None
    else:
        raise ValueError(f"Unable to retrieve user and repo ID from the passed HF ID: {hf_id}")

    # Check if repo type is known (mapping "spaces" => "space" + empty value => `None`)
    if repo_type in constants.REPO_TYPES_MAPPING:
        repo_type = constants.REPO_TYPES_MAPPING[repo_type]
    if repo_type == "":
        repo_type = None
    if repo_type not in constants.REPO_TYPES:
        raise ValueError(f"Unknown `repo_type`: '{repo_type}' ('{input_hf_id}')")

    return repo_type, namespace, repo_id


@dataclass
class LastCommitInfo(dict):
    oid: str
    title: str
    date: datetime

    def __post_init__(self):  # hack to make LastCommitInfo backward compatible
        self.update(asdict(self))


@dataclass
class BlobLfsInfo(dict):
    size: int
    sha256: str
    pointer_size: int

    def __post_init__(self):  # hack to make BlobLfsInfo backward compatible
        self.update(asdict(self))


@dataclass
class BlobSecurityInfo(dict):
    safe: bool  # duplicate information with "status" field, keeping it for backward compatibility
    status: str
    av_scan: Optional[dict]
    pickle_import_scan: Optional[dict]

    def __post_init__(self):  # hack to make BlogSecurityInfo backward compatible
        self.update(asdict(self))


@dataclass
class TransformersInfo(dict):
    auto_model: str
    custom_class: Optional[str] = None
    # possible `pipeline_tag` values: https://github.com/huggingface/huggingface.js/blob/3ee32554b8620644a6287e786b2a83bf5caf559c/packages/tasks/src/pipelines.ts#L72
    pipeline_tag: Optional[str] = None
    processor: Optional[str] = None

    def __post_init__(self):  # hack to make TransformersInfo backward compatible
        self.update(asdict(self))


@dataclass
class SafeTensorsInfo(dict):
    parameters: dict[str, int]
    total: int

    def __post_init__(self):  # hack to make SafeTensorsInfo backward compatible
        self.update(asdict(self))


@dataclass
class CommitInfo(str):
    """Data structure containing information about a newly created commit.

    Returned by any method that creates a commit on the Hub: [`create_commit`], [`upload_file`], [`upload_folder`],
    [`delete_file`], [`delete_folder`]. It inherits from `str` for backward compatibility but using methods specific
    to `str` is deprecated.

    Attributes:
        commit_url (`str`):
            Url where to find the commit.

        commit_message (`str`):
            The summary (first line) of the commit that has been created.

        commit_description (`str`):
            Description of the commit that has been created. Can be empty.

        oid (`str`):
            Commit hash id. Example: `"91c54ad1727ee830252e457677f467be0bfd8a57"`.

        pr_url (`str`, *optional*):
            Url to the PR that has been created, if any. Populated when `create_pr=True`
            is passed.

        pr_revision (`str`, *optional*):
            Revision of the PR that has been created, if any. Populated when
            `create_pr=True` is passed. Example: `"refs/pr/1"`.

        pr_num (`int`, *optional*):
            Number of the PR discussion that has been created, if any. Populated when
            `create_pr=True` is passed. Can be passed as `discussion_num` in
            [`get_discussion_details`]. Example: `1`.

        repo_url (`RepoUrl`):
            Repo URL of the commit containing info like repo_id, repo_type, etc.
    """

    commit_url: str
    commit_message: str
    commit_description: str
    oid: str
    pr_url: Optional[str] = None

    # Computed from `commit_url` in `__post_init__`
    repo_url: RepoUrl = field(init=False)

    # Computed from `pr_url` in `__post_init__`
    pr_revision: Optional[str] = field(init=False)
    pr_num: Optional[str] = field(init=False)

    def __new__(cls, *args, commit_url: str, **kwargs):
        return str.__new__(cls, commit_url)

    def __post_init__(self):
        """Populate pr-related fields after initialization.

        See https://docs.python.org/3.10/library/dataclasses.html#post-init-processing.
        """
        # Repo info
        self.repo_url = RepoUrl(self.commit_url.split("/commit/")[0])

        # PR info
        if self.pr_url is not None:
            self.pr_revision = _parse_revision_from_pr_url(self.pr_url)
            self.pr_num = int(self.pr_revision.split("/")[-1])
        else:
            self.pr_revision = None
            self.pr_num = None


@dataclass
class AccessRequest:
    """Data structure containing information about a user access request.

    Attributes:
        username (`str`):
            Username of the user who requested access.
        fullname (`str`):
            Fullname of the user who requested access.
        email (`Optional[str]`):
            Email of the user who requested access.
            Can only be `None` in the /accepted list if the user was granted access manually.
        timestamp (`datetime`):
            Timestamp of the request.
        status (`Literal["pending", "accepted", "rejected"]`):
            Status of the request. Can be one of `["pending", "accepted", "rejected"]`.
        fields (`dict[str, Any]`, *optional*):
            Additional fields filled by the user in the gate form.
    """

    username: str
    fullname: str
    email: Optional[str]
    timestamp: datetime
    status: Literal["pending", "accepted", "rejected"]

    # Additional fields filled by the user in the gate form
    fields: Optional[dict[str, Any]] = None


@dataclass
class WebhookWatchedItem:
    """Data structure containing information about the items watched by a webhook.

    Attributes:
        type (`Literal["dataset", "model", "org", "space", "user"]`):
            Type of the item to be watched. Can be one of `["dataset", "model", "org", "space", "user"]`.
        name (`str`):
            Name of the item to be watched. Can be the username, organization name, model name, dataset name or space name.
    """

    type: Literal["dataset", "model", "org", "space", "user"]
    name: str


@dataclass
class WebhookInfo:
    """Data structure containing information about a webhook.

    One of `url` or `job` is specified, but not both.

    Attributes:
        id (`str`):
            ID of the webhook.
        url (`str`, *optional*):
            URL of the webhook.
        job (`JobSpec`, *optional*):
            Specifications of the Job to trigger.
        watched (`list[WebhookWatchedItem]`):
            List of items watched by the webhook, see [`WebhookWatchedItem`].
        domains (`list[WEBHOOK_DOMAIN_T]`):
            List of domains the webhook is watching. Can be one of `["repo", "discussions"]`.
        secret (`str`, *optional*):
            Secret of the webhook.
        disabled (`bool`):
            Whether the webhook is disabled or not.
    """

    id: str
    url: Optional[str]
    job: Optional[JobSpec]
    watched: list[WebhookWatchedItem]
    domains: list[constants.WEBHOOK_DOMAIN_T]
    secret: Optional[str]
    disabled: bool


class RepoUrl(str):
    """Subclass of `str` describing a repo URL on the Hub.

    `RepoUrl` is returned by `HfApi.create_repo`. It inherits from `str` for backward
    compatibility. At initialization, the URL is parsed to populate properties:
    - endpoint (`str`)
    - namespace (`Optional[str]`)
    - repo_name (`str`)
    - repo_id (`str`)
    - repo_type (`Literal["model", "dataset", "space"]`)
    - url (`str`)

    Args:
        url (`Any`):
            String value of the repo url.
        endpoint (`str`, *optional*):
            Endpoint of the Hub. Defaults to <https://huggingface.co>.

    Example:
    ```py
    >>> RepoUrl('https://huggingface.co/gpt2')
    RepoUrl('https://huggingface.co/gpt2', endpoint='https://huggingface.co', repo_type='model', repo_id='gpt2')

    >>> RepoUrl('https://hub-ci.huggingface.co/datasets/dummy_user/dummy_dataset', endpoint='https://hub-ci.huggingface.co')
    RepoUrl('https://hub-ci.huggingface.co/datasets/dummy_user/dummy_dataset', endpoint='https://hub-ci.huggingface.co', repo_type='dataset', repo_id='dummy_user/dummy_dataset')

    >>> RepoUrl('hf://datasets/my-user/my-dataset')
    RepoUrl('hf://datasets/my-user/my-dataset', endpoint='https://huggingface.co', repo_type='dataset', repo_id='user/dataset')

    >>> HfApi.create_repo("dummy_model")
    RepoUrl('https://huggingface.co/Wauplin/dummy_model', endpoint='https://huggingface.co', repo_type='model', repo_id='Wauplin/dummy_model')
    ```

    Raises:
        [`ValueError`](https://docs.python.org/3/library/exceptions.html#ValueError)
            If URL cannot be parsed.
        [`ValueError`](https://docs.python.org/3/library/exceptions.html#ValueError)
            If `repo_type` is unknown.
    """

    def __new__(cls, url: Any, endpoint: Optional[str] = None):
        url = fix_hf_endpoint_in_url(url, endpoint=endpoint)
        return super(RepoUrl, cls).__new__(cls, url)

    def __init__(self, url: Any, endpoint: Optional[str] = None) -> None:
        super().__init__()
        # Parse URL
        self.endpoint = endpoint or constants.ENDPOINT
        repo_type, namespace, repo_name = repo_type_and_id_from_hf_id(self, hub_url=self.endpoint)

        # Populate fields
        self.namespace = namespace
        self.repo_name = repo_name
        self.repo_id = repo_name if namespace is None else f"{namespace}/{repo_name}"
        self.repo_type = repo_type or constants.REPO_TYPE_MODEL
        self.url = str(self)  # just in case it's needed

    def __repr__(self) -> str:
        return f"RepoUrl('{self}', endpoint='{self.endpoint}', repo_type='{self.repo_type}', repo_id='{self.repo_id}')"


@dataclass
class RepoSibling:
    """
    Contains basic information about a repo file inside a repo on the Hub.

    > [!TIP]
    > All attributes of this class are optional except `rfilename`. This is because only the file names are returned when
    > listing repositories on the Hub (with [`list_models`], [`list_datasets`] or [`list_spaces`]). If you need more
    > information like file size, blob id or lfs details, you must request them specifically from one repo at a time
    > (using [`model_info`], [`dataset_info`] or [`space_info`]) as it adds more constraints on the backend server to
    > retrieve these.

    Attributes:
        rfilename (str):
            file name, relative to the repo root.
        size (`int`, *optional*):
            The file's size, in bytes. This attribute is defined when `files_metadata` argument of [`repo_info`] is set
            to `True`. It's `None` otherwise.
        blob_id (`str`, *optional*):
            The file's git OID. This attribute is defined when `files_metadata` argument of [`repo_info`] is set to
            `True`. It's `None` otherwise.
        lfs (`BlobLfsInfo`, *optional*):
            The file's LFS metadata. This attribute is defined when`files_metadata` argument of [`repo_info`] is set to
            `True` and the file is stored with Git LFS. It's `None` otherwise.
    """

    rfilename: str
    size: Optional[int] = None
    blob_id: Optional[str] = None
    lfs: Optional[BlobLfsInfo] = None


@dataclass
class RepoFile:
    """
    Contains information about a file on the Hub.

    Attributes:
        path (str):
            file path relative to the repo root.
        size (`int`):
            The file's size, in bytes.
        blob_id (`str`):
            The file's git OID.
        lfs (`BlobLfsInfo`):
            The file's LFS metadata.
        last_commit (`LastCommitInfo`, *optional*):
            The file's last commit metadata. Only defined if [`list_repo_tree`] and [`get_paths_info`]
            are called with `expand=True`.
        security (`BlobSecurityInfo`, *optional*):
            The file's security scan metadata. Only defined if [`list_repo_tree`] and [`get_paths_info`]
            are called with `expand=True`.
    """

    path: str
    size: int
    blob_id: str
    lfs: Optional[BlobLfsInfo] = None
    last_commit: Optional[LastCommitInfo] = None
    security: Optional[BlobSecurityInfo] = None

    def __init__(self, **kwargs):
        self.path = kwargs.pop("path")
        self.size = kwargs.pop("size")
        self.blob_id = kwargs.pop("oid")
        lfs = kwargs.pop("lfs", None)
        if lfs is not None:
            lfs = BlobLfsInfo(size=lfs["size"], sha256=lfs["oid"], pointer_size=lfs["pointerSize"])
        self.lfs = lfs
        last_commit = kwargs.pop("lastCommit", None) or kwargs.pop("last_commit", None)
        if last_commit is not None:
            last_commit = LastCommitInfo(
                oid=last_commit["id"], title=last_commit["title"], date=parse_datetime(last_commit["date"])
            )
        self.last_commit = last_commit
        security = kwargs.pop("securityFileStatus", None)
        if security is not None:
            safe = security["status"] == "safe"
            security = BlobSecurityInfo(
                safe=safe,
                status=security["status"],
                av_scan=security["avScan"],
                pickle_import_scan=security["pickleImportScan"],
            )
        self.security = security

        # backwards compatibility
        self.rfilename = self.path
        self.lastCommit = self.last_commit


@dataclass
class RepoFolder:
    """
    Contains information about a folder on the Hub.

    Attributes:
        path (str):
            folder path relative to the repo root.
        tree_id (`str`):
            The folder's git OID.
        last_commit (`LastCommitInfo`, *optional*):
            The folder's last commit metadata. Only defined if [`list_repo_tree`] and [`get_paths_info`]
            are called with `expand=True`.
    """

    path: str
    tree_id: str
    last_commit: Optional[LastCommitInfo] = None

    def __init__(self, **kwargs):
        self.path = kwargs.pop("path")
        self.tree_id = kwargs.pop("oid")
        last_commit = kwargs.pop("lastCommit", None) or kwargs.pop("last_commit", None)
        if last_commit is not None:
            last_commit = LastCommitInfo(
                oid=last_commit["id"], title=last_commit["title"], date=parse_datetime(last_commit["date"])
            )
        self.last_commit = last_commit


@dataclass
class InferenceProviderMapping:
    provider: "PROVIDER_T"  # Provider name
    hf_model_id: str  # ID of the model on the Hugging Face Hub
    provider_id: str  # ID of the model on the provider's side
    status: Literal["error", "live", "staging"]
    task: str

    adapter: Optional[str] = None
    adapter_weights_path: Optional[str] = None
    type: Optional[Literal["single-model", "tag-filter"]] = None

    def __init__(self, **kwargs):
        self.provider = kwargs.pop("provider")
        self.hf_model_id = kwargs.pop("hf_model_id")
        self.provider_id = kwargs.pop("providerId")
        self.status = kwargs.pop("status")
        self.task = kwargs.pop("task")

        self.adapter = kwargs.pop("adapter", None)
        self.adapter_weights_path = kwargs.pop("adapterWeightsPath", None)
        self.type = kwargs.pop("type", None)
        self.__dict__.update(**kwargs)


@dataclass
class ModelInfo:
    """
    Contains information about a model on the Hub. This object is returned by [`model_info`] and [`list_models`].

    > [!TIP]
    > Most attributes of this class are optional. This is because the data returned by the Hub depends on the query made.
    > In general, the more specific the query, the more information is returned. On the contrary, when listing models
    > using [`list_models`] only a subset of the attributes are returned.

    Attributes:
        id (`str`):
            ID of model.
        author (`str`, *optional*):
            Author of the model.
        sha (`str`, *optional*):
            Repo SHA at this particular revision.
        created_at (`datetime`, *optional*):
            Date of creation of the repo on the Hub. Note that the lowest value is `2022-03-02T23:29:04.000Z`,
            corresponding to the date when we began to store creation dates.
        last_modified (`datetime`, *optional*):
            Date of last commit to the repo.
        private (`bool`):
            Is the repo private.
        disabled (`bool`, *optional*):
            Is the repo disabled.
        downloads (`int`):
            Number of downloads of the model over the last 30 days.
        downloads_all_time (`int`):
            Cumulated number of downloads of the model since its creation.
        gated (`Literal["auto", "manual", False]`, *optional*):
            Is the repo gated.
            If so, whether there is manual or automatic approval.
        gguf (`dict`, *optional*):
            GGUF information of the model.
        inference (`Literal["warm"]`, *optional*):
            Status of the model on Inference Providers. Warm if the model is served by at least one provider.
        inference_provider_mapping (`list[InferenceProviderMapping]`, *optional*):
            A list of [`InferenceProviderMapping`] ordered after the user's provider order.
        likes (`int`):
            Number of likes of the model.
        library_name (`str`, *optional*):
            Library associated with the model.
        tags (`list[str]`):
            List of tags of the model. Compared to `card_data.tags`, contains extra tags computed by the Hub
            (e.g. supported libraries, model's arXiv).
        pipeline_tag (`str`, *optional*):
            Pipeline tag associated with the model.
        mask_token (`str`, *optional*):
            Mask token used by the model.
        widget_data (`Any`, *optional*):
            Widget data associated with the model.
        model_index (`dict`, *optional*):
            Model index for evaluation.
        config (`dict`, *optional*):
            Model configuration.
        transformers_info (`TransformersInfo`, *optional*):
            Transformers-specific info (auto class, processor, etc.) associated with the model.
        trending_score (`int`, *optional*):
            Trending score of the model.
        card_data (`ModelCardData`, *optional*):
            Model Card Metadata  as a [`huggingface_hub.repocard_data.ModelCardData`] object.
        siblings (`list[RepoSibling]`):
            List of [`huggingface_hub.hf_api.RepoSibling`] objects that constitute the model.
        spaces (`list[str]`, *optional*):
            List of spaces using the model.
        safetensors (`SafeTensorsInfo`, *optional*):
            Model's safetensors information.
        security_repo_status (`dict`, *optional*):
            Model's security scan status.
    """

    id: str
    author: Optional[str]
    sha: Optional[str]
    created_at: Optional[datetime]
    last_modified: Optional[datetime]
    private: Optional[bool]
    disabled: Optional[bool]
    downloads: Optional[int]
    downloads_all_time: Optional[int]
    gated: Optional[Literal["auto", "manual", False]]
    gguf: Optional[dict]
    inference: Optional[Literal["warm"]]
    inference_provider_mapping: Optional[list[InferenceProviderMapping]]
    likes: Optional[int]
    library_name: Optional[str]
    tags: Optional[list[str]]
    pipeline_tag: Optional[str]
    mask_token: Optional[str]
    card_data: Optional[ModelCardData]
    widget_data: Optional[Any]
    model_index: Optional[dict]
    config: Optional[dict]
    transformers_info: Optional[TransformersInfo]
    trending_score: Optional[int]
    siblings: Optional[list[RepoSibling]]
    spaces: Optional[list[str]]
    safetensors: Optional[SafeTensorsInfo]
    security_repo_status: Optional[dict]
    xet_enabled: Optional[bool]

    def __init__(self, **kwargs):
        self.id = kwargs.pop("id")
        self.author = kwargs.pop("author", None)
        self.sha = kwargs.pop("sha", None)
        last_modified = kwargs.pop("lastModified", None) or kwargs.pop("last_modified", None)
        self.last_modified = parse_datetime(last_modified) if last_modified else None
        created_at = kwargs.pop("createdAt", None) or kwargs.pop("created_at", None)
        self.created_at = parse_datetime(created_at) if created_at else None
        self.private = kwargs.pop("private", None)
        self.gated = kwargs.pop("gated", None)
        self.disabled = kwargs.pop("disabled", None)
        self.downloads = kwargs.pop("downloads", None)
        self.downloads_all_time = kwargs.pop("downloadsAllTime", None)
        self.likes = kwargs.pop("likes", None)
        self.library_name = kwargs.pop("library_name", None)
        self.gguf = kwargs.pop("gguf", None)

        self.inference = kwargs.pop("inference", None)

        # little hack to simplify Inference Providers logic and make it backward and forward compatible
        # right now, API returns a dict on model_info and a list on list_models. Let's harmonize to list.
        mapping = kwargs.pop("inferenceProviderMapping", None)
        if isinstance(mapping, list):
            self.inference_provider_mapping = [
                InferenceProviderMapping(**{**value, "hf_model_id": self.id}) for value in mapping
            ]
        elif isinstance(mapping, dict):
            self.inference_provider_mapping = [
                InferenceProviderMapping(**{**value, "hf_model_id": self.id, "provider": provider})
                for provider, value in mapping.items()
            ]
        elif mapping is None:
            self.inference_provider_mapping = None
        else:
            raise ValueError(
                f"Unexpected type for `inferenceProviderMapping`. Expecting `dict` or `list`. Got {mapping}."
            )

        self.tags = kwargs.pop("tags", None)
        self.pipeline_tag = kwargs.pop("pipeline_tag", None)
        self.mask_token = kwargs.pop("mask_token", None)
        self.trending_score = kwargs.pop("trendingScore", None)

        card_data = kwargs.pop("cardData", None) or kwargs.pop("card_data", None)
        self.card_data = (
            ModelCardData(**card_data, ignore_metadata_errors=True) if isinstance(card_data, dict) else card_data
        )

        self.widget_data = kwargs.pop("widgetData", None)
        self.model_index = kwargs.pop("model-index", None) or kwargs.pop("model_index", None)
        self.config = kwargs.pop("config", None)
        transformers_info = kwargs.pop("transformersInfo", None) or kwargs.pop("transformers_info", None)
        self.transformers_info = TransformersInfo(**transformers_info) if transformers_info else None
        siblings = kwargs.pop("siblings", None)
        self.siblings = (
            [
                RepoSibling(
                    rfilename=sibling["rfilename"],
                    size=sibling.get("size"),
                    blob_id=sibling.get("blobId"),
                    lfs=(
                        BlobLfsInfo(
                            size=sibling["lfs"]["size"],
                            sha256=sibling["lfs"]["sha256"],
                            pointer_size=sibling["lfs"]["pointerSize"],
                        )
                        if sibling.get("lfs")
                        else None
                    ),
                )
                for sibling in siblings
            ]
            if siblings is not None
            else None
        )
        self.spaces = kwargs.pop("spaces", None)
        safetensors = kwargs.pop("safetensors", None)
        self.safetensors = (
            SafeTensorsInfo(
                parameters=safetensors["parameters"],
                total=safetensors["total"],
            )
            if safetensors
            else None
        )
        self.security_repo_status = kwargs.pop("securityRepoStatus", None)
        self.xet_enabled = kwargs.pop("xetEnabled", None)
        # backwards compatibility
        self.lastModified = self.last_modified
        self.cardData = self.card_data
        self.transformersInfo = self.transformers_info
        self.__dict__.update(**kwargs)


@dataclass
class DatasetInfo:
    """
    Contains information about a dataset on the Hub. This object is returned by [`dataset_info`] and [`list_datasets`].

    > [!TIP]
    > Most attributes of this class are optional. This is because the data returned by the Hub depends on the query made.
    > In general, the more specific the query, the more information is returned. On the contrary, when listing datasets
    > using [`list_datasets`] only a subset of the attributes are returned.

    Attributes:
        id (`str`):
            ID of dataset.
        author (`str`):
            Author of the dataset.
        sha (`str`):
            Repo SHA at this particular revision.
        created_at (`datetime`, *optional*):
            Date of creation of the repo on the Hub. Note that the lowest value is `2022-03-02T23:29:04.000Z`,
            corresponding to the date when we began to store creation dates.
        last_modified (`datetime`, *optional*):
            Date of last commit to the repo.
        private (`bool`):
            Is the repo private.
        disabled (`bool`, *optional*):
            Is the repo disabled.
        gated (`Literal["auto", "manual", False]`, *optional*):
            Is the repo gated.
            If so, whether there is manual or automatic approval.
        downloads (`int`):
            Number of downloads of the dataset over the last 30 days.
        downloads_all_time (`int`):
            Cumulated number of downloads of the model since its creation.
        likes (`int`):
            Number of likes of the dataset.
        tags (`list[str]`):
            List of tags of the dataset.
        card_data (`DatasetCardData`, *optional*):
            Model Card Metadata  as a [`huggingface_hub.repocard_data.DatasetCardData`] object.
        siblings (`list[RepoSibling]`):
            List of [`huggingface_hub.hf_api.RepoSibling`] objects that constitute the dataset.
        paperswithcode_id (`str`, *optional*):
            Papers with code ID of the dataset.
        trending_score (`int`, *optional*):
            Trending score of the dataset.
    """

    id: str
    author: Optional[str]
    sha: Optional[str]
    created_at: Optional[datetime]
    last_modified: Optional[datetime]
    private: Optional[bool]
    gated: Optional[Literal["auto", "manual", False]]
    disabled: Optional[bool]
    downloads: Optional[int]
    downloads_all_time: Optional[int]
    likes: Optional[int]
    paperswithcode_id: Optional[str]
    tags: Optional[list[str]]
    trending_score: Optional[int]
    card_data: Optional[DatasetCardData]
    siblings: Optional[list[RepoSibling]]
    xet_enabled: Optional[bool]

    def __init__(self, **kwargs):
        self.id = kwargs.pop("id")
        self.author = kwargs.pop("author", None)
        self.sha = kwargs.pop("sha", None)
        created_at = kwargs.pop("createdAt", None) or kwargs.pop("created_at", None)
        self.created_at = parse_datetime(created_at) if created_at else None
        last_modified = kwargs.pop("lastModified", None) or kwargs.pop("last_modified", None)
        self.last_modified = parse_datetime(last_modified) if last_modified else None
        self.private = kwargs.pop("private", None)
        self.gated = kwargs.pop("gated", None)
        self.disabled = kwargs.pop("disabled", None)
        self.downloads = kwargs.pop("downloads", None)
        self.downloads_all_time = kwargs.pop("downloadsAllTime", None)
        self.likes = kwargs.pop("likes", None)
        self.paperswithcode_id = kwargs.pop("paperswithcode_id", None)
        self.tags = kwargs.pop("tags", None)
        self.trending_score = kwargs.pop("trendingScore", None)

        card_data = kwargs.pop("cardData", None) or kwargs.pop("card_data", None)
        self.card_data = (
            DatasetCardData(**card_data, ignore_metadata_errors=True) if isinstance(card_data, dict) else card_data
        )
        siblings = kwargs.pop("siblings", None)
        self.siblings = (
            [
                RepoSibling(
                    rfilename=sibling["rfilename"],
                    size=sibling.get("size"),
                    blob_id=sibling.get("blobId"),
                    lfs=(
                        BlobLfsInfo(
                            size=sibling["lfs"]["size"],
                            sha256=sibling["lfs"]["sha256"],
                            pointer_size=sibling["lfs"]["pointerSize"],
                        )
                        if sibling.get("lfs")
                        else None
                    ),
                )
                for sibling in siblings
            ]
            if siblings is not None
            else None
        )
        self.xet_enabled = kwargs.pop("xetEnabled", None)
        # backwards compatibility
        self.lastModified = self.last_modified
        self.cardData = self.card_data
        self.__dict__.update(**kwargs)


@dataclass
class SpaceInfo:
    """
    Contains information about a Space on the Hub. This object is returned by [`space_info`] and [`list_spaces`].

    > [!TIP]
    > Most attributes of this class are optional. This is because the data returned by the Hub depends on the query made.
    > In general, the more specific the query, the more information is returned. On the contrary, when listing spaces
    > using [`list_spaces`] only a subset of the attributes are returned.

    Attributes:
        id (`str`):
            ID of the Space.
        author (`str`, *optional*):
            Author of the Space.
        sha (`str`, *optional*):
            Repo SHA at this particular revision.
        created_at (`datetime`, *optional*):
            Date of creation of the repo on the Hub. Note that the lowest value is `2022-03-02T23:29:04.000Z`,
            corresponding to the date when we began to store creation dates.
        last_modified (`datetime`, *optional*):
            Date of last commit to the repo.
        private (`bool`):
            Is the repo private.
        gated (`Literal["auto", "manual", False]`, *optional*):
            Is the repo gated.
            If so, whether there is manual or automatic approval.
        disabled (`bool`, *optional*):
            Is the Space disabled.
        host (`str`, *optional*):
            Host URL of the Space.
        subdomain (`str`, *optional*):
            Subdomain of the Space.
        likes (`int`):
            Number of likes of the Space.
        tags (`list[str]`):
            List of tags of the Space.
        siblings (`list[RepoSibling]`):
            List of [`huggingface_hub.hf_api.RepoSibling`] objects that constitute the Space.
        card_data (`SpaceCardData`, *optional*):
            Space Card Metadata  as a [`huggingface_hub.repocard_data.SpaceCardData`] object.
        runtime (`SpaceRuntime`, *optional*):
            Space runtime information as a [`huggingface_hub.hf_api.SpaceRuntime`] object.
        sdk (`str`, *optional*):
            SDK used by the Space.
        models (`list[str]`, *optional*):
            List of models used by the Space.
        datasets (`list[str]`, *optional*):
            List of datasets used by the Space.
        trending_score (`int`, *optional*):
            Trending score of the Space.
    """

    id: str
    author: Optional[str]
    sha: Optional[str]
    created_at: Optional[datetime]
    last_modified: Optional[datetime]
    private: Optional[bool]
    gated: Optional[Literal["auto", "manual", False]]
    disabled: Optional[bool]
    host: Optional[str]
    subdomain: Optional[str]
    likes: Optional[int]
    sdk: Optional[str]
    tags: Optional[list[str]]
    siblings: Optional[list[RepoSibling]]
    trending_score: Optional[int]
    card_data: Optional[SpaceCardData]
    runtime: Optional[SpaceRuntime]
    models: Optional[list[str]]
    datasets: Optional[list[str]]
    xet_enabled: Optional[bool]

    def __init__(self, **kwargs):
        self.id = kwargs.pop("id")
        self.author = kwargs.pop("author", None)
        self.sha = kwargs.pop("sha", None)
        created_at = kwargs.pop("createdAt", None) or kwargs.pop("created_at", None)
        self.created_at = parse_datetime(created_at) if created_at else None
        last_modified = kwargs.pop("lastModified", None) or kwargs.pop("last_modified", None)
        self.last_modified = parse_datetime(last_modified) if last_modified else None
        self.private = kwargs.pop("private", None)
        self.gated = kwargs.pop("gated", None)
        self.disabled = kwargs.pop("disabled", None)
        self.host = kwargs.pop("host", None)
        self.subdomain = kwargs.pop("subdomain", None)
        self.likes = kwargs.pop("likes", None)
        self.sdk = kwargs.pop("sdk", None)
        self.tags = kwargs.pop("tags", None)
        self.trending_score = kwargs.pop("trendingScore", None)
        card_data = kwargs.pop("cardData", None) or kwargs.pop("card_data", None)
        self.card_data = (
            SpaceCardData(**card_data, ignore_metadata_errors=True) if isinstance(card_data, dict) else card_data
        )
        siblings = kwargs.pop("siblings", None)
        self.siblings = (
            [
                RepoSibling(
                    rfilename=sibling["rfilename"],
                    size=sibling.get("size"),
                    blob_id=sibling.get("blobId"),
                    lfs=(
                        BlobLfsInfo(
                            size=sibling["lfs"]["size"],
                            sha256=sibling["lfs"]["sha256"],
                            pointer_size=sibling["lfs"]["pointerSize"],
                        )
                        if sibling.get("lfs")
                        else None
                    ),
                )
                for sibling in siblings
            ]
            if siblings is not None
            else None
        )
        runtime = kwargs.pop("runtime", None)
        self.runtime = SpaceRuntime(runtime) if runtime else None
        self.models = kwargs.pop("models", None)
        self.datasets = kwargs.pop("datasets", None)
        self.xet_enabled = kwargs.pop("xetEnabled", None)
        # backwards compatibility
        self.lastModified = self.last_modified
        self.cardData = self.card_data
        self.__dict__.update(**kwargs)


@dataclass
class CollectionItem:
    """
    Contains information about an item of a Collection (model, dataset, Space, paper or collection).

    Attributes:
        item_object_id (`str`):
            Unique ID of the item in the collection.
        item_id (`str`):
            ID of the underlying object on the Hub. Can be either a repo_id, a paper id or a collection slug.
            e.g. `"jbilcke-hf/ai-comic-factory"`, `"2307.09288"`, `"celinah/cerebras-function-calling-682607169c35fbfa98b30b9a"`.
        item_type (`str`):
            Type of the underlying object. Can be one of `"model"`, `"dataset"`, `"space"`, `"paper"` or `"collection"`.
        position (`int`):
            Position of the item in the collection.
        note (`str`, *optional*):
            Note associated with the item, as plain text.
    """

    item_object_id: str  # id in database
    item_id: str  # repo_id or paper id
    item_type: str
    position: int
    note: Optional[str] = None

    def __init__(
        self,
        _id: str,
        id: str,
        type: CollectionItemType_T,
        position: int,
        note: Optional[dict] = None,
        **kwargs,
    ) -> None:
        self.item_object_id: str = _id  # id in database
        self.item_id: str = id  # repo_id or paper id
        # if the item is a collection, override item_id with the slug
        slug = kwargs.get("slug")
        if slug is not None:
            self.item_id = slug  # collection slug
        self.item_type: CollectionItemType_T = type
        self.position: int = position
        self.note: str = note["text"] if note is not None else None


@dataclass
class Collection:
    """
    Contains information about a Collection on the Hub.

    Attributes:
        slug (`str`):
            Slug of the collection. E.g. `"TheBloke/recent-models-64f9a55bb3115b4f513ec026"`.
        title (`str`):
            Title of the collection. E.g. `"Recent models"`.
        owner (`str`):
            Owner of the collection. E.g. `"TheBloke"`.
        items (`list[CollectionItem]`):
            List of items in the collection.
        last_updated (`datetime`):
            Date of the last update of the collection.
        position (`int`):
            Position of the collection in the list of collections of the owner.
        private (`bool`):
            Whether the collection is private or not.
        theme (`str`):
            Theme of the collection. E.g. `"green"`.
        upvotes (`int`):
            Number of upvotes of the collection.
        description (`str`, *optional*):
            Description of the collection, as plain text.
        url (`str`):
            (property) URL of the collection on the Hub.
    """

    slug: str
    title: str
    owner: str
    items: list[CollectionItem]
    last_updated: datetime
    position: int
    private: bool
    theme: str
    upvotes: int
    description: Optional[str] = None

    def __init__(self, **kwargs) -> None:
        self.slug = kwargs.pop("slug")
        self.title = kwargs.pop("title")
        self.owner = kwargs.pop("owner")
        self.items = [CollectionItem(**item) for item in kwargs.pop("items")]
        self.last_updated = parse_datetime(kwargs.pop("lastUpdated"))
        self.position = kwargs.pop("position")
        self.private = kwargs.pop("private")
        self.theme = kwargs.pop("theme")
        self.upvotes = kwargs.pop("upvotes")
        self.description = kwargs.pop("description", None)
        endpoint = kwargs.pop("endpoint", None)
        if endpoint is None:
            endpoint = constants.ENDPOINT
        self._url = f"{endpoint}/collections/{self.slug}"

    @property
    def url(self) -> str:
        """Returns the URL of the collection on the Hub."""
        return self._url


@dataclass
class GitRefInfo:
    """
    Contains information about a git reference for a repo on the Hub.

    Attributes:
        name (`str`):
            Name of the reference (e.g. tag name or branch name).
        ref (`str`):
            Full git ref on the Hub (e.g. `"refs/heads/main"` or `"refs/tags/v1.0"`).
        target_commit (`str`):
            OID of the target commit for the ref (e.g. `"e7da7f221d5bf496a48136c0cd264e630fe9fcc8"`)
    """

    name: str
    ref: str
    target_commit: str


@dataclass
class GitRefs:
    """
    Contains information about all git references for a repo on the Hub.

    Object is returned by [`list_repo_refs`].

    Attributes:
        branches (`list[GitRefInfo]`):
            A list of [`GitRefInfo`] containing information about branches on the repo.
        converts (`list[GitRefInfo]`):
            A list of [`GitRefInfo`] containing information about "convert" refs on the repo.
            Converts are refs used (internally) to push preprocessed data in Dataset repos.
        tags (`list[GitRefInfo]`):
            A list of [`GitRefInfo`] containing information about tags on the repo.
        pull_requests (`list[GitRefInfo]`, *optional*):
            A list of [`GitRefInfo`] containing information about pull requests on the repo.
            Only returned if `include_prs=True` is set.
    """

    branches: list[GitRefInfo]
    converts: list[GitRefInfo]
    tags: list[GitRefInfo]
    pull_requests: Optional[list[GitRefInfo]] = None


@dataclass
class GitCommitInfo:
    """
    Contains information about a git commit for a repo on the Hub. Check out [`list_repo_commits`] for more details.

    Attributes:
        commit_id (`str`):
            OID of the commit (e.g. `"e7da7f221d5bf496a48136c0cd264e630fe9fcc8"`)
        authors (`list[str]`):
            List of authors of the commit.
        created_at (`datetime`):
            Datetime when the commit was created.
        title (`str`):
            Title of the commit. This is a free-text value entered by the authors.
        message (`str`):
            Description of the commit. This is a free-text value entered by the authors.
        formatted_title (`str`):
            Title of the commit formatted as HTML. Only returned if `formatted=True` is set.
        formatted_message (`str`):
            Description of the commit formatted as HTML. Only returned if `formatted=True` is set.
    """

    commit_id: str

    authors: list[str]
    created_at: datetime
    title: str
    message: str

    formatted_title: Optional[str]
    formatted_message: Optional[str]


@dataclass
class UserLikes:
    """
    Contains information about a user likes on the Hub.

    Attributes:
        user (`str`):
            Name of the user for which we fetched the likes.
        total (`int`):
            Total number of likes.
        datasets (`list[str]`):
            List of datasets liked by the user (as repo_ids).
        models (`list[str]`):
            List of models liked by the user (as repo_ids).
        spaces (`list[str]`):
            List of spaces liked by the user (as repo_ids).
    """

    # Metadata
    user: str
    total: int

    # User likes
    datasets: list[str]
    models: list[str]
    spaces: list[str]


@dataclass
class Organization:
    """
    Contains information about an organization on the Hub.

    Attributes:
        avatar_url (`str`):
            URL of the organization's avatar.
        name (`str`):
            Name of the organization on the Hub (unique).
        fullname (`str`):
            Organization's full name.
    """

    avatar_url: str
    name: str
    fullname: str

    def __init__(self, **kwargs) -> None:
        self.avatar_url = kwargs.pop("avatarUrl", "")
        self.name = kwargs.pop("name", "")
        self.fullname = kwargs.pop("fullname", "")

        # forward compatibility
        self.__dict__.update(**kwargs)


@dataclass
class User:
    """
    Contains information about a user on the Hub.

    Attributes:
        username (`str`):
            Name of the user on the Hub (unique).
        fullname (`str`):
            User's full name.
        avatar_url (`str`):
            URL of the user's avatar.
        details (`str`, *optional*):
            User's details.
        is_following (`bool`, *optional*):
            Whether the authenticated user is following this user.
        is_pro (`bool`, *optional*):
            Whether the user is a pro user.
        num_models (`int`, *optional*):
            Number of models created by the user.
        num_datasets (`int`, *optional*):
            Number of datasets created by the user.
        num_spaces (`int`, *optional*):
            Number of spaces created by the user.
        num_discussions (`int`, *optional*):
            Number of discussions initiated by the user.
        num_papers (`int`, *optional*):
            Number of papers authored by the user.
        num_upvotes (`int`, *optional*):
            Number of upvotes received by the user.
        num_likes (`int`, *optional*):
            Number of likes given by the user.
        num_following (`int`, *optional*):
            Number of users this user is following.
        num_followers (`int`, *optional*):
            Number of users following this user.
        orgs (list of [`Organization`]):
            List of organizations the user is part of.
    """

    # Metadata
    username: str
    fullname: str
    avatar_url: str
    details: Optional[str] = None
    is_following: Optional[bool] = None
    is_pro: Optional[bool] = None
    num_models: Optional[int] = None
    num_datasets: Optional[int] = None
    num_spaces: Optional[int] = None
    num_discussions: Optional[int] = None
    num_papers: Optional[int] = None
    num_upvotes: Optional[int] = None
    num_likes: Optional[int] = None
    num_following: Optional[int] = None
    num_followers: Optional[int] = None
    orgs: list[Organization] = field(default_factory=list)

    def __init__(self, **kwargs) -> None:
        self.username = kwargs.pop("user", "")
        self.fullname = kwargs.pop("fullname", "")
        self.avatar_url = kwargs.pop("avatarUrl", "")
        self.is_following = kwargs.pop("isFollowing", None)
        self.is_pro = kwargs.pop("isPro", None)
        self.details = kwargs.pop("details", None)
        self.num_models = kwargs.pop("numModels", None)
        self.num_datasets = kwargs.pop("numDatasets", None)
        self.num_spaces = kwargs.pop("numSpaces", None)
        self.num_discussions = kwargs.pop("numDiscussions", None)
        self.num_papers = kwargs.pop("numPapers", None)
        self.num_upvotes = kwargs.pop("numUpvotes", None)
        self.num_likes = kwargs.pop("numLikes", None)
        self.num_following = kwargs.pop("numFollowing", None)
        self.num_followers = kwargs.pop("numFollowers", None)
        self.user_type = kwargs.pop("type", None)
        self.orgs = [Organization(**org) for org in kwargs.pop("orgs", [])]

        # forward compatibility
        self.__dict__.update(**kwargs)


@dataclass
class PaperInfo:
    """
    Contains information about a paper on the Hub.

    Attributes:
        id (`str`):
            arXiv paper ID.
        authors (`list[str]`, **optional**):
            Names of paper authors
        published_at (`datetime`, **optional**):
            Date paper published.
        title (`str`, **optional**):
            Title of the paper.
        summary (`str`, **optional**):
            Summary of the paper.
        upvotes (`int`, **optional**):
            Number of upvotes for the paper on the Hub.
        discussion_id (`str`, **optional**):
            Discussion ID for the paper on the Hub.
        source (`str`, **optional**):
            Source of the paper.
        comments (`int`, **optional**):
            Number of comments for the paper on the Hub.
        submitted_at (`datetime`, **optional**):
            Date paper appeared in daily papers on the Hub.
        submitted_by (`User`, **optional**):
            Information about who submitted the daily paper.
    """

    id: str
    authors: Optional[list[str]]
    published_at: Optional[datetime]
    title: Optional[str]
    summary: Optional[str]
    upvotes: Optional[int]
    discussion_id: Optional[str]
    source: Optional[str]
    comments: Optional[int]
    submitted_at: Optional[datetime]
    submitted_by: Optional[User]

    def __init__(self, **kwargs) -> None:
        paper = kwargs.pop("paper", {})
        self.id = kwargs.pop("id", None) or paper.pop("id", None)
        authors = paper.pop("authors", None) or kwargs.pop("authors", None)
        self.authors = [author.pop("name", None) for author in authors] if authors else None
        published_at = paper.pop("publishedAt", None) or kwargs.pop("publishedAt", None)
        self.published_at = parse_datetime(published_at) if published_at else None
        self.title = kwargs.pop("title", None)
        self.source = kwargs.pop("source", None)
        self.summary = paper.pop("summary", None) or kwargs.pop("summary", None)
        self.upvotes = paper.pop("upvotes", None) or kwargs.pop("upvotes", None)
        self.discussion_id = paper.pop("discussionId", None) or kwargs.pop("discussionId", None)
        self.comments = kwargs.pop("numComments", 0)
        submitted_at = kwargs.pop("publishedAt", None) or kwargs.pop("submittedOnDailyAt", None)
        self.submitted_at = parse_datetime(submitted_at) if submitted_at else None
        submitted_by = kwargs.pop("submittedBy", None) or kwargs.pop("submittedOnDailyBy", None)
        self.submitted_by = User(**submitted_by) if submitted_by else None

        # forward compatibility
        self.__dict__.update(**kwargs)


@dataclass
class LFSFileInfo:
    """
    Contains information about a file stored as LFS on a repo on the Hub.

    Used in the context of listing and permanently deleting LFS files from a repo to free-up space.
    See [`list_lfs_files`] and [`permanently_delete_lfs_files`] for more details.

    Git LFS files are tracked using SHA-256 object IDs, rather than file paths, to optimize performance
    This approach is necessary because a single object can be referenced by multiple paths across different commits,
    making it impractical to search and resolve these connections. Check out [our documentation](https://huggingface.co/docs/hub/storage-limits#advanced-track-lfs-file-references)
    to learn how to know which filename(s) is(are) associated with each SHA.

    Attributes:
        file_oid (`str`):
            SHA-256 object ID of the file. This is the identifier to pass when permanently deleting the file.
        filename (`str`):
            Possible filename for the LFS object. See the note above for more information.
        oid (`str`):
            OID of the LFS object.
        pushed_at (`datetime`):
            Date the LFS object was pushed to the repo.
        ref (`str`, *optional*):
            Ref where the LFS object has been pushed (if any).
        size (`int`):
            Size of the LFS object.

    Example:
        ```py
        >>> from huggingface_hub import HfApi
        >>> api = HfApi()
        >>> lfs_files = api.list_lfs_files("username/my-cool-repo")

        # Filter files files to delete based on a combination of `filename`, `pushed_at`, `ref` or `size`.
        # e.g. select only LFS files in the "checkpoints" folder
        >>> lfs_files_to_delete = (lfs_file for lfs_file in lfs_files if lfs_file.filename.startswith("checkpoints/"))

        # Permanently delete LFS files
        >>> api.permanently_delete_lfs_files("username/my-cool-repo", lfs_files_to_delete)
        ```
    """

    file_oid: str
    filename: str
    oid: str
    pushed_at: datetime
    ref: Optional[str]
    size: int

    def __init__(self, **kwargs) -> None:
        self.file_oid = kwargs.pop("fileOid")
        self.filename = kwargs.pop("filename")
        self.oid = kwargs.pop("oid")
        self.pushed_at = parse_datetime(kwargs.pop("pushedAt"))
        self.ref = kwargs.pop("ref", None)
        self.size = kwargs.pop("size")

        # forward compatibility
        self.__dict__.update(**kwargs)


def future_compatible(fn: CallableT) -> CallableT:
    """Wrap a method of `HfApi` to handle `run_as_future=True`.

    A method flagged as "future_compatible" will be called in a thread if `run_as_future=True` and return a
    `concurrent.futures.Future` instance. Otherwise, it will be called normally and return the result.
    """
    sig = inspect.signature(fn)
    args_params = list(sig.parameters)[1:]  # remove "self" from list

    @wraps(fn)
    def _inner(self, *args, **kwargs):
        # Get `run_as_future` value if provided (default to False)
        if "run_as_future" in kwargs:
            run_as_future = kwargs["run_as_future"]
            kwargs["run_as_future"] = False  # avoid recursion error
        else:
            run_as_future = False
            for param, value in zip(args_params, args):
                if param == "run_as_future":
                    run_as_future = value
                    break

        # Call the function in a thread if `run_as_future=True`
        if run_as_future:
            return self.run_as_future(fn, self, *args, **kwargs)

        # Otherwise, call the function normally
        return fn(self, *args, **kwargs)

    _inner.is_future_compatible = True  # type: ignore
    return _inner  # type: ignore


class HfApi:
    """
    Client to interact with the Hugging Face Hub via HTTP.

    The client is initialized with some high-level settings used in all requests
    made to the Hub (HF endpoint, authentication, user agents...). Using the `HfApi`
    client is preferred but not mandatory as all of its public methods are exposed
    directly at the root of `huggingface_hub`.

    Args:
        endpoint (`str`, *optional*):
            Endpoint of the Hub. Defaults to <https://huggingface.co>.
        token (Union[bool, str, None], optional):
            A valid user access token (string). Defaults to the locally saved
            token, which is the recommended method for authentication (see
            https://huggingface.co/docs/huggingface_hub/quick-start#authentication).
            To disable authentication, pass `False`.
        library_name (`str`, *optional*):
            The name of the library that is making the HTTP request. Will be added to
            the user-agent header. Example: `"transformers"`.
        library_version (`str`, *optional*):
            The version of the library that is making the HTTP request. Will be added
            to the user-agent header. Example: `"4.24.0"`.
        user_agent (`str`, `dict`, *optional*):
            The user agent info in the form of a dictionary or a single string. It will
            be completed with information about the installed packages.
        headers (`dict`, *optional*):
            Additional headers to be sent with each request. Example: `{"X-My-Header": "value"}`.
            Headers passed here are taking precedence over the default headers.
    """

    def __init__(
        self,
        endpoint: Optional[str] = None,
        token: Union[str, bool, None] = None,
        library_name: Optional[str] = None,
        library_version: Optional[str] = None,
        user_agent: Union[dict, str, None] = None,
        headers: Optional[dict[str, str]] = None,
    ) -> None:
        self.endpoint = endpoint if endpoint is not None else constants.ENDPOINT
        self.token = token
        self.library_name = library_name
        self.library_version = library_version
        self.user_agent = user_agent
        self.headers = headers
        self._thread_pool: Optional[ThreadPoolExecutor] = None

    def run_as_future(self, fn: Callable[..., R], *args, **kwargs) -> Future[R]:
        """
        Run a method in the background and return a Future instance.

        The main goal is to run methods without blocking the main thread (e.g. to push data during a training).
        Background jobs are queued to preserve order but are not ran in parallel. If you need to speed-up your scripts
        by parallelizing lots of call to the API, you must setup and use your own [ThreadPoolExecutor](https://docs.python.org/3/library/concurrent.futures.html#threadpoolexecutor).

        Note: Most-used methods like [`upload_file`], [`upload_folder`] and [`create_commit`] have a `run_as_future: bool`
        argument to directly call them in the background. This is equivalent to calling `api.run_as_future(...)` on them
        but less verbose.

        Args:
            fn (`Callable`):
                The method to run in the background.
            *args, **kwargs:
                Arguments with which the method will be called.

        Return:
            `Future`: a [Future](https://docs.python.org/3/library/concurrent.futures.html#future-objects) instance to
            get the result of the task.

        Example:
            ```py
            >>> from huggingface_hub import HfApi
            >>> api = HfApi()
            >>> future = api.run_as_future(api.whoami) # instant
            >>> future.done()
            False
            >>> future.result() # wait until complete and return result
            (...)
            >>> future.done()
            True
            ```
        """
        if self._thread_pool is None:
            self._thread_pool = ThreadPoolExecutor(max_workers=1)
        self._thread_pool
        return self._thread_pool.submit(fn, *args, **kwargs)

    @validate_hf_hub_args
    def whoami(self, token: Union[bool, str, None] = None) -> dict:
        """
        Call HF API to know "whoami".

        Args:
            token (Union[bool, str, None], optional):
                A valid user access token (string). Defaults to the locally saved
                token, which is the recommended method for authentication (see
                https://huggingface.co/docs/huggingface_hub/quick-start#authentication).
                To disable authentication, pass `False`.
        """
        # Get the effective token using the helper function get_token
        effective_token = token or self.token or get_token() or True
        r = get_session().get(
            f"{self.endpoint}/api/whoami-v2",
            headers=self._build_hf_headers(token=effective_token),
        )
        try:
            hf_raise_for_status(r)
        except HfHubHTTPError as e:
            if e.response.status_code == 401:
                error_message = "Invalid user token."
                # Check which token is the effective one and generate the error message accordingly
                if effective_token == _get_token_from_google_colab():
                    error_message += " The token from Google Colab vault is invalid. Please update it from the UI."
                elif effective_token == _get_token_from_environment():
                    error_message += (
                        " The token from HF_TOKEN environment variable is invalid. "
                        "Note that HF_TOKEN takes precedence over `hf auth login`."
                    )
                elif effective_token == _get_token_from_file():
                    error_message += " The token stored is invalid. Please run `hf auth login` to update it."
                raise HfHubHTTPError(error_message, response=e.response) from e
            raise
        return r.json()

    def get_model_tags(self) -> dict:
        """
        List all valid model tags as a nested namespace object
        """
        path = f"{self.endpoint}/api/models-tags-by-type"
        r = get_session().get(path)
        hf_raise_for_status(r)
        return r.json()

    def get_dataset_tags(self) -> dict:
        """
        List all valid dataset tags as a nested namespace object.
        """
        path = f"{self.endpoint}/api/datasets-tags-by-type"
        r = get_session().get(path)
        hf_raise_for_status(r)
        return r.json()

    @validate_hf_hub_args
    def list_models(
        self,
        *,
        # Search-query parameter
        filter: Union[str, Iterable[str], None] = None,
        author: Optional[str] = None,
        apps: Optional[Union[str, list[str]]] = None,
        gated: Optional[bool] = None,
        inference: Optional[Literal["warm"]] = None,
        inference_provider: Optional[Union[Literal["all"], "PROVIDER_T", list["PROVIDER_T"]]] = None,
        model_name: Optional[str] = None,
        trained_dataset: Optional[Union[str, list[str]]] = None,
        search: Optional[str] = None,
        pipeline_tag: Optional[str] = None,
        emissions_thresholds: Optional[tuple[float, float]] = None,
        # Sorting and pagination parameters
        sort: Union[Literal["last_modified"], str, None] = None,
        direction: Optional[Literal[-1]] = None,
        limit: Optional[int] = None,
        # Additional data to fetch
        expand: Optional[list[ExpandModelProperty_T]] = None,
        full: Optional[bool] = None,
        cardData: bool = False,
        fetch_config: bool = False,
        token: Union[bool, str, None] = None,
    ) -> Iterable[ModelInfo]:
        """
        List models hosted on the Huggingface Hub, given some filters.

        Args:
            filter (`str` or `Iterable[str]`, *optional*):
                A string or list of string to filter models on the Hub.
                Models can be filtered by library, language, task, tags, and more.
            author (`str`, *optional*):
                A string which identify the author (user or organization) of the
                returned models.
            apps (`str` or `List`, *optional*):
                A string or list of strings to filter models on the Hub that
                support the specified apps. Example values include `"ollama"` or `["ollama", "vllm"]`.
            gated (`bool`, *optional*):
                A boolean to filter models on the Hub that are gated or not. By default, all models are returned.
                If `gated=True` is passed, only gated models are returned.
                If `gated=False` is passed, only non-gated models are returned.
            inference (`Literal["warm"]`, *optional*):
                If "warm", filter models on the Hub currently served by at least one provider.
            inference_provider (`Literal["all"]` or `str`, *optional*):
                A string to filter models on the Hub that are served by a specific provider.
                Pass `"all"` to get all models served by at least one provider.
            model_name (`str`, *optional*):
                A string that contain complete or partial names for models on the
                Hub, such as "bert" or "bert-base-cased"
            trained_dataset (`str` or `List`, *optional*):
                A string tag or a list of string tags of the trained dataset for a
                model on the Hub.
            search (`str`, *optional*):
                A string that will be contained in the returned model ids.
            pipeline_tag (`str`, *optional*):
                A string pipeline tag to filter models on the Hub by, such as `summarization`.
            emissions_thresholds (`Tuple`, *optional*):
                A tuple of two ints or floats representing a minimum and maximum
                carbon footprint to filter the resulting models with in grams.
            sort (`Literal["last_modified"]` or `str`, *optional*):
                The key with which to sort the resulting models. Possible values are "last_modified", "trending_score",
                "created_at", "downloads" and "likes".
            direction (`Literal[-1]` or `int`, *optional*):
                Direction in which to sort. The value `-1` sorts by descending
                order while all other values sort by ascending order.
            limit (`int`, *optional*):
                The limit on the number of models fetched. Leaving this option
                to `None` fetches all models.
            expand (`list[ExpandModelProperty_T]`, *optional*):
                List properties to return in the response. When used, only the properties in the list will be returned.
                This parameter cannot be used if `full`, `cardData` or `fetch_config` are passed.
                Possible values are `"author"`, `"cardData"`, `"config"`, `"createdAt"`, `"disabled"`, `"downloads"`, `"downloadsAllTime"`, `"gated"`, `"gguf"`, `"inference"`, `"inferenceProviderMapping"`, `"lastModified"`, `"library_name"`, `"likes"`, `"mask_token"`, `"model-index"`, `"pipeline_tag"`, `"private"`, `"safetensors"`, `"sha"`, `"siblings"`, `"spaces"`, `"tags"`, `"transformersInfo"`, `"trendingScore"`, `"widgetData"`, `"resourceGroup"` and `"xetEnabled"`.
            full (`bool`, *optional*):
                Whether to fetch all model data, including the `last_modified`,
                the `sha`, the files and the `tags`. This is set to `True` by
                default when using a filter.
            cardData (`bool`, *optional*):
                Whether to grab the metadata for the model as well. Can contain
                useful information such as carbon emissions, metrics, and
                datasets trained on.
            fetch_config (`bool`, *optional*):
                Whether to fetch the model configs as well. This is not included
                in `full` due to its size.
            token (Union[bool, str, None], optional):
                A valid user access token (string). Defaults to the locally saved
                token, which is the recommended method for authentication (see
                https://huggingface.co/docs/huggingface_hub/quick-start#authentication).
                To disable authentication, pass `False`.


        Returns:
            `Iterable[ModelInfo]`: an iterable of [`huggingface_hub.hf_api.ModelInfo`] objects.

        Example:

        ```python
        >>> from huggingface_hub import HfApi

        >>> api = HfApi()

        # List all models
        >>> api.list_models()

        # List text classification models
        >>> api.list_models(filter="text-classification")

        # List models from the KerasHub library
        >>> api.list_models(filter="keras-hub")

        # List models served by Cohere
        >>> api.list_models(inference_provider="cohere")

        # List models with "bert" in their name
        >>> api.list_models(search="bert")

        # List models with "bert" in their name and pushed by google
        >>> api.list_models(search="bert", author="google")
        ```
        """
        if expand and (full or cardData or fetch_config):
            raise ValueError("`expand` cannot be used if `full`, `cardData` or `fetch_config` are passed.")

        if emissions_thresholds is not None and not cardData:
            raise ValueError("`emissions_thresholds` were passed without setting `cardData=True`.")

        path = f"{self.endpoint}/api/models"
        headers = self._build_hf_headers(token=token)
        params: dict[str, Any] = {}

        # Build the filter list
        filter_list: list[str] = []
        if filter:
            filter_list.extend([filter] if isinstance(filter, str) else filter)
        if trained_dataset:
            datasets = [trained_dataset] if isinstance(trained_dataset, str) else trained_dataset
            filter_list.extend(f"dataset:{d}" if not d.startswith("dataset:") else d for d in datasets)
        if len(filter_list) > 0:
            params["filter"] = filter_list

        # Handle other query params
        if author:
            params["author"] = author
        if apps:
            if isinstance(apps, str):
                apps = [apps]
            params["apps"] = apps
        if gated is not None:
            params["gated"] = gated
        if inference is not None:
            params["inference"] = inference
        if inference_provider is not None:
            params["inference_provider"] = inference_provider
        if pipeline_tag:
            params["pipeline_tag"] = pipeline_tag
        search_list = []
        if model_name:
            search_list.append(model_name)
        if search:
            search_list.append(search)
        if len(search_list) > 0:
            params["search"] = search_list
        if sort is not None:
            params["sort"] = (
                "lastModified"
                if sort == "last_modified"
                else "trendingScore"
                if sort == "trending_score"
                else "createdAt"
                if sort == "created_at"
                else sort
            )
        if direction is not None:
            params["direction"] = direction
        if limit is not None:
            params["limit"] = limit

        # Request additional data
        if full:
            params["full"] = True
        if fetch_config:
            params["config"] = True
        if cardData:
            params["cardData"] = True
        if expand:
            params["expand"] = expand

        # `items` is a generator
        items = paginate(path, params=params, headers=headers)
        if limit is not None:
            items = islice(items, limit)  # Do not iterate over all pages
        for item in items:
            if "siblings" not in item:
                item["siblings"] = None
            model_info = ModelInfo(**item)
            if emissions_thresholds is None or _is_emission_within_threshold(model_info, *emissions_thresholds):
                yield model_info

    @_deprecate_arguments(version="1.0", deprecated_args=["tags"], custom_message="Use `filter` instead.")
    @validate_hf_hub_args
    def list_datasets(
        self,
        *,
        # Search-query parameter
        filter: Union[str, Iterable[str], None] = None,
        author: Optional[str] = None,
        benchmark: Optional[Union[str, list[str]]] = None,
        dataset_name: Optional[str] = None,
        gated: Optional[bool] = None,
        language_creators: Optional[Union[str, list[str]]] = None,
        language: Optional[Union[str, list[str]]] = None,
        multilinguality: Optional[Union[str, list[str]]] = None,
        size_categories: Optional[Union[str, list[str]]] = None,
        task_categories: Optional[Union[str, list[str]]] = None,
        task_ids: Optional[Union[str, list[str]]] = None,
        search: Optional[str] = None,
        # Sorting and pagination parameters
        sort: Optional[Union[Literal["last_modified"], str]] = None,
        direction: Optional[Literal[-1]] = None,
        limit: Optional[int] = None,
        # Additional data to fetch
        expand: Optional[list[ExpandDatasetProperty_T]] = None,
        full: Optional[bool] = None,
        token: Union[bool, str, None] = None,
        # Deprecated arguments - use `filter` instead
        tags: Optional[Union[str, list[str]]] = None,
    ) -> Iterable[DatasetInfo]:
        """
        List datasets hosted on the Huggingface Hub, given some filters.

        Args:
            filter (`str` or `Iterable[str]`, *optional*):
                A string or list of string to filter datasets on the hub.
            author (`str`, *optional*):
                A string which identify the author of the returned datasets.
            benchmark (`str` or `List`, *optional*):
                A string or list of strings that can be used to identify datasets on
                the Hub by their official benchmark.
            dataset_name (`str`, *optional*):
                A string or list of strings that can be used to identify datasets on
                the Hub by its name, such as `SQAC` or `wikineural`
            gated (`bool`, *optional*):
                A boolean to filter datasets on the Hub that are gated or not. By default, all datasets are returned.
                If `gated=True` is passed, only gated datasets are returned.
                If `gated=False` is passed, only non-gated datasets are returned.
            language_creators (`str` or `List`, *optional*):
                A string or list of strings that can be used to identify datasets on
                the Hub with how the data was curated, such as `crowdsourced` or
                `machine_generated`.
            language (`str` or `List`, *optional*):
                A string or list of strings representing a two-character language to
                filter datasets by on the Hub.
            multilinguality (`str` or `List`, *optional*):
                A string or list of strings representing a filter for datasets that
                contain multiple languages.
            size_categories (`str` or `List`, *optional*):
                A string or list of strings that can be used to identify datasets on
                the Hub by the size of the dataset such as `100K<n<1M` or
                `1M<n<10M`.
            tags (`str` or `List`, *optional*):
                Deprecated. Pass tags in `filter` to filter datasets by tags.
            task_categories (`str` or `List`, *optional*):
                A string or list of strings that can be used to identify datasets on
                the Hub by the designed task, such as `audio_classification` or
                `named_entity_recognition`.
            task_ids (`str` or `List`, *optional*):
                A string or list of strings that can be used to identify datasets on
                the Hub by the specific task such as `speech_emotion_recognition` or
                `paraphrase`.
            search (`str`, *optional*):
                A string that will be contained in the returned datasets.
            sort (`Literal["last_modified"]` or `str`, *optional*):
                The key with which to sort the resulting models. Possible values are "last_modified", "trending_score",
                "created_at", "downloads" and "likes".
            direction (`Literal[-1]` or `int`, *optional*):
                Direction in which to sort. The value `-1` sorts by descending
                order while all other values sort by ascending order.
            limit (`int`, *optional*):
                The limit on the number of datasets fetched. Leaving this option
                to `None` fetches all datasets.
            expand (`list[ExpandDatasetProperty_T]`, *optional*):
                List properties to return in the response. When used, only the properties in the list will be returned.
                This parameter cannot be used if `full` is passed.
                Possible values are `"author"`, `"cardData"`, `"citation"`, `"createdAt"`, `"disabled"`, `"description"`, `"downloads"`, `"downloadsAllTime"`, `"gated"`, `"lastModified"`, `"likes"`, `"paperswithcode_id"`, `"private"`, `"siblings"`, `"sha"`, `"tags"`, `"trendingScore"`, `"usedStorage"`, `"resourceGroup"` and `"xetEnabled"`.
            full (`bool`, *optional*):
                Whether to fetch all dataset data, including the `last_modified`,
                the `card_data` and  the files. Can contain useful information such as the
                PapersWithCode ID.
            token (Union[bool, str, None], optional):
                A valid user access token (string). Defaults to the locally saved
                token, which is the recommended method for authentication (see
                https://huggingface.co/docs/huggingface_hub/quick-start#authentication).
                To disable authentication, pass `False`.

        Returns:
            `Iterable[DatasetInfo]`: an iterable of [`huggingface_hub.hf_api.DatasetInfo`] objects.

        Example usage with the `filter` argument:

        ```python
        >>> from huggingface_hub import HfApi

        >>> api = HfApi()

        # List all datasets
        >>> api.list_datasets()


        # List only the text classification datasets
        >>> api.list_datasets(filter="task_categories:text-classification")


        # List only the datasets in russian for language modeling
        >>> api.list_datasets(
        ...     filter=("language:ru", "task_ids:language-modeling")
        ... )

        # List FiftyOne datasets (identified by the tag "fiftyone" in dataset card)
        >>> api.list_datasets(tags="fiftyone")
        ```

        Example usage with the `search` argument:

        ```python
        >>> from huggingface_hub import HfApi

        >>> api = HfApi()

        # List all datasets with "text" in their name
        >>> api.list_datasets(search="text")

        # List all datasets with "text" in their name made by google
        >>> api.list_datasets(search="text", author="google")
        ```
        """
        if expand and full:
            raise ValueError("`expand` cannot be used if `full` is passed.")

        path = f"{self.endpoint}/api/datasets"
        headers = self._build_hf_headers(token=token)
        params: dict[str, Any] = {}

        # Build `filter` list
        filter_list = []
        if filter is not None:
            if isinstance(filter, str):
                filter_list.append(filter)
            else:
                filter_list.extend(filter)
        for key, value in (
            ("benchmark", benchmark),
            ("language_creators", language_creators),
            ("language", language),
            ("multilinguality", multilinguality),
            ("size_categories", size_categories),
            ("task_categories", task_categories),
            ("task_ids", task_ids),
        ):
            if value:
                if isinstance(value, str):
                    value = [value]
                for value_item in value:
                    if not value_item.startswith(f"{key}:"):
                        data = f"{key}:{value_item}"
                    filter_list.append(data)
        if tags is not None:
            filter_list.extend([tags] if isinstance(tags, str) else tags)
        if len(filter_list) > 0:
            params["filter"] = filter_list

        # Handle other query params
        if author:
            params["author"] = author
        if gated is not None:
            params["gated"] = gated
        search_list = []
        if dataset_name:
            search_list.append(dataset_name)
        if search:
            search_list.append(search)
        if len(search_list) > 0:
            params["search"] = search_list
        if sort is not None:
            params["sort"] = (
                "lastModified"
                if sort == "last_modified"
                else "trendingScore"
                if sort == "trending_score"
                else "createdAt"
                if sort == "created_at"
                else sort
            )
        if direction is not None:
            params["direction"] = direction
        if limit is not None:
            params["limit"] = limit

        # Request additional data
        if expand:
            params["expand"] = expand
        if full:
            params["full"] = True

        items = paginate(path, params=params, headers=headers)
        if limit is not None:
            items = islice(items, limit)  # Do not iterate over all pages
        for item in items:
            if "siblings" not in item:
                item["siblings"] = None
            yield DatasetInfo(**item)

    @validate_hf_hub_args
    def list_spaces(
        self,
        *,
        # Search-query parameter
        filter: Union[str, Iterable[str], None] = None,
        author: Optional[str] = None,
        search: Optional[str] = None,
        datasets: Union[str, Iterable[str], None] = None,
        models: Union[str, Iterable[str], None] = None,
        linked: bool = False,
        # Sorting and pagination parameters
        sort: Union[Literal["last_modified"], str, None] = None,
        direction: Optional[Literal[-1]] = None,
        limit: Optional[int] = None,
        # Additional data to fetch
        expand: Optional[list[ExpandSpaceProperty_T]] = None,
        full: Optional[bool] = None,
        token: Union[bool, str, None] = None,
    ) -> Iterable[SpaceInfo]:
        """
        List spaces hosted on the Huggingface Hub, given some filters.

        Args:
            filter (`str` or `Iterable`, *optional*):
                A string tag or list of tags that can be used to identify Spaces on the Hub.
            author (`str`, *optional*):
                A string which identify the author of the returned Spaces.
            search (`str`, *optional*):
                A string that will be contained in the returned Spaces.
            datasets (`str` or `Iterable`, *optional*):
                Whether to return Spaces that make use of a dataset.
                The name of a specific dataset can be passed as a string.
            models (`str` or `Iterable`, *optional*):
                Whether to return Spaces that make use of a model.
                The name of a specific model can be passed as a string.
            linked (`bool`, *optional*):
                Whether to return Spaces that make use of either a model or a dataset.
            sort (`Literal["last_modified"]` or `str`, *optional*):
                The key with which to sort the resulting models. Possible values are "last_modified", "trending_score",
                "created_at" and "likes".
            direction (`Literal[-1]` or `int`, *optional*):
                Direction in which to sort. The value `-1` sorts by descending
                order while all other values sort by ascending order.
            limit (`int`, *optional*):
                The limit on the number of Spaces fetched. Leaving this option
                to `None` fetches all Spaces.
            expand (`list[ExpandSpaceProperty_T]`, *optional*):
                List properties to return in the response. When used, only the properties in the list will be returned.
                This parameter cannot be used if `full` is passed.
                Possible values are `"author"`, `"cardData"`, `"datasets"`, `"disabled"`, `"lastModified"`, `"createdAt"`, `"likes"`, `"models"`, `"private"`, `"runtime"`, `"sdk"`, `"siblings"`, `"sha"`, `"subdomain"`, `"tags"`, `"trendingScore"`, `"usedStorage"`, `"resourceGroup"` and `"xetEnabled"`.
            full (`bool`, *optional*):
                Whether to fetch all Spaces data, including the `last_modified`, `siblings`
                and `card_data` fields.
            token (Union[bool, str, None], optional):
                A valid user access token (string). Defaults to the locally saved
                token, which is the recommended method for authentication (see
                https://huggingface.co/docs/huggingface_hub/quick-start#authentication).
                To disable authentication, pass `False`.

        Returns:
            `Iterable[SpaceInfo]`: an iterable of [`huggingface_hub.hf_api.SpaceInfo`] objects.
        """
        if expand and full:
            raise ValueError("`expand` cannot be used if `full` is passed.")

        path = f"{self.endpoint}/api/spaces"
        headers = self._build_hf_headers(token=token)
        params: dict[str, Any] = {}
        if filter is not None:
            params["filter"] = filter
        if author is not None:
            params["author"] = author
        if search is not None:
            params["search"] = search
        if sort is not None:
            params["sort"] = (
                "lastModified"
                if sort == "last_modified"
                else "trendingScore"
                if sort == "trending_score"
                else "createdAt"
                if sort == "created_at"
                else sort
            )
        if direction is not None:
            params["direction"] = direction
        if limit is not None:
            params["limit"] = limit
        if linked:
            params["linked"] = True
        if datasets is not None:
            params["datasets"] = datasets
        if models is not None:
            params["models"] = models

        # Request additional data
        if expand:
            params["expand"] = expand
        if full:
            params["full"] = True

        items = paginate(path, params=params, headers=headers)
        if limit is not None:
            items = islice(items, limit)  # Do not iterate over all pages
        for item in items:
            if "siblings" not in item:
                item["siblings"] = None
            yield SpaceInfo(**item)

    @validate_hf_hub_args
    def unlike(
        self,
        repo_id: str,
        *,
        token: Union[bool, str, None] = None,
        repo_type: Optional[str] = None,
    ) -> None:
        """
        Unlike a given repo on the Hub (e.g. remove from favorite list).

        To prevent spam usage, it is not possible to `like` a repository from a script.

        See also [`list_liked_repos`].

        Args:
            repo_id (`str`):
                The repository to unlike. Example: `"user/my-cool-model"`.

            token (Union[bool, str, None], optional):
                A valid user access token (string). Defaults to the locally saved
                token, which is the recommended method for authentication (see
                https://huggingface.co/docs/huggingface_hub/quick-start#authentication).
                To disable authentication, pass `False`.

            repo_type (`str`, *optional*):
                Set to `"dataset"` or `"space"` if unliking a dataset or space, `None` or
                `"model"` if unliking a model. Default is `None`.

        Raises:
            [`~utils.RepositoryNotFoundError`]:
                If repository is not found (error 404): wrong repo_id/repo_type, private
                but not authenticated or repo does not exist.

        Example:
        ```python
        >>> from huggingface_hub import list_liked_repos, unlike
        >>> "gpt2" in list_liked_repos().models # we assume you have already liked gpt2
        True
        >>> unlike("gpt2")
        >>> "gpt2" in list_liked_repos().models
        False
        ```
        """
        if repo_type is None:
            repo_type = constants.REPO_TYPE_MODEL
        response = get_session().delete(
            url=f"{self.endpoint}/api/{repo_type}s/{repo_id}/like", headers=self._build_hf_headers(token=token)
        )
        hf_raise_for_status(response)

    @validate_hf_hub_args
    def list_liked_repos(
        self,
        user: Optional[str] = None,
        *,
        token: Union[bool, str, None] = None,
    ) -> UserLikes:
        """
        List all public repos liked by a user on huggingface.co.

        This list is public so token is optional. If `user` is not passed, it defaults to
        the logged in user.

        See also [`unlike`].

        Args:
            user (`str`, *optional*):
                Name of the user for which you want to fetch the likes.
            token (Union[bool, str, None], optional):
                A valid user access token (string). Defaults to the locally saved
                token, which is the recommended method for authentication (see
                https://huggingface.co/docs/huggingface_hub/quick-start#authentication).
                To disable authentication, pass `False`.

        Returns:
            [`UserLikes`]: object containing the user name and 3 lists of repo ids (1 for
            models, 1 for datasets and 1 for Spaces).

        Raises:
            [`ValueError`](https://docs.python.org/3/library/exceptions.html#ValueError)
                If `user` is not passed and no token found (either from argument or from machine).

        Example:
        ```python
        >>> from huggingface_hub import list_liked_repos

        >>> likes = list_liked_repos("julien-c")

        >>> likes.user
        "julien-c"

        >>> likes.models
        ["osanseviero/streamlit_1.15", "Xhaheen/ChatGPT_HF", ...]
        ```
        """
        # User is either provided explicitly or retrieved from current token.
        if user is None:
            me = self.whoami(token=token)
            if me["type"] == "user":
                user = me["name"]
            else:
                raise ValueError(
                    "Cannot list liked repos. You must provide a 'user' as input or be logged in as a user."
                )

        path = f"{self.endpoint}/api/users/{user}/likes"
        headers = self._build_hf_headers(token=token)

        likes = list(paginate(path, params={}, headers=headers))
        # Looping over a list of items similar to:
        #   {
        #       'createdAt': '2021-09-09T21:53:27.000Z',
        #       'repo': {
        #           'name': 'PaddlePaddle/PaddleOCR',
        #           'type': 'space'
        #        }
        #   }
        # Let's loop 3 times over the received list. Less efficient but more straightforward to read.
        return UserLikes(
            user=user,
            total=len(likes),
            models=[like["repo"]["name"] for like in likes if like["repo"]["type"] == "model"],
            datasets=[like["repo"]["name"] for like in likes if like["repo"]["type"] == "dataset"],
            spaces=[like["repo"]["name"] for like in likes if like["repo"]["type"] == "space"],
        )

    @validate_hf_hub_args
    def list_repo_likers(
        self,
        repo_id: str,
        *,
        repo_type: Optional[str] = None,
        token: Union[bool, str, None] = None,
    ) -> Iterable[User]:
        """
        List all users who liked a given repo on the hugging Face Hub.

        See also [`list_liked_repos`].

        Args:
            repo_id (`str`):
                The repository to retrieve . Example: `"user/my-cool-model"`.

            token (Union[bool, str, None], optional):
                A valid user access token (string). Defaults to the locally saved
                token, which is the recommended method for authentication (see
                https://huggingface.co/docs/huggingface_hub/quick-start#authentication).
                To disable authentication, pass `False`.

            repo_type (`str`, *optional*):
                Set to `"dataset"` or `"space"` if uploading to a dataset or
                space, `None` or `"model"` if uploading to a model. Default is
                `None`.

        Returns:
            `Iterable[User]`: an iterable of [`huggingface_hub.hf_api.User`] objects.
        """

        # Construct the API endpoint
        if repo_type is None:
            repo_type = constants.REPO_TYPE_MODEL
        path = f"{self.endpoint}/api/{repo_type}s/{repo_id}/likers"
        for liker in paginate(path, params={}, headers=self._build_hf_headers(token=token)):
            yield User(username=liker["user"], fullname=liker["fullname"], avatar_url=liker["avatarUrl"])

    @validate_hf_hub_args
    def model_info(
        self,
        repo_id: str,
        *,
        revision: Optional[str] = None,
        timeout: Optional[float] = None,
        securityStatus: Optional[bool] = None,
        files_metadata: bool = False,
        expand: Optional[list[ExpandModelProperty_T]] = None,
        token: Union[bool, str, None] = None,
    ) -> ModelInfo:
        """
        Get info on one specific model on huggingface.co

        Model can be private if you pass an acceptable token or are logged in.

        Args:
            repo_id (`str`):
                A namespace (user or an organization) and a repo name separated
                by a `/`.
            revision (`str`, *optional*):
                The revision of the model repository from which to get the
                information.
            timeout (`float`, *optional*):
                Whether to set a timeout for the request to the Hub.
            securityStatus (`bool`, *optional*):
                Whether to retrieve the security status from the model
                repository as well. The security status will be returned in the `security_repo_status` field.
            files_metadata (`bool`, *optional*):
                Whether or not to retrieve metadata for files in the repository
                (size, LFS metadata, etc). Defaults to `False`.
            expand (`list[ExpandModelProperty_T]`, *optional*):
                List properties to return in the response. When used, only the properties in the list will be returned.
                This parameter cannot be used if `securityStatus` or `files_metadata` are passed.
                Possible values are `"author"`, `"baseModels"`, `"cardData"`, `"childrenModelCount"`, `"config"`, `"createdAt"`, `"disabled"`, `"downloads"`, `"downloadsAllTime"`, `"gated"`, `"gguf"`, `"inference"`, `"inferenceProviderMapping"`, `"lastModified"`, `"library_name"`, `"likes"`, `"mask_token"`, `"model-index"`, `"pipeline_tag"`, `"private"`, `"safetensors"`, `"sha"`, `"siblings"`, `"spaces"`, `"tags"`, `"transformersInfo"`, `"trendingScore"`, `"widgetData"`, `"usedStorage"`, `"resourceGroup"` and `"xetEnabled"`.
            token (Union[bool, str, None], optional):
                A valid user access token (string). Defaults to the locally saved
                token, which is the recommended method for authentication (see
                https://huggingface.co/docs/huggingface_hub/quick-start#authentication).
                To disable authentication, pass `False`.

        Returns:
            [`huggingface_hub.hf_api.ModelInfo`]: The model repository information.

        > [!TIP]
        > Raises the following errors:
        >
        >     - [`~utils.RepositoryNotFoundError`]
        >       If the repository to download from cannot be found. This may be because it doesn't exist,
        >       or because it is set to `private` and you do not have access.
        >     - [`~utils.RevisionNotFoundError`]
        >       If the revision to download from cannot be found.
        """
        if expand and (securityStatus or files_metadata):
            raise ValueError("`expand` cannot be used if `securityStatus` or `files_metadata` are set.")

        headers = self._build_hf_headers(token=token)
        path = (
            f"{self.endpoint}/api/models/{repo_id}"
            if revision is None
            else (f"{self.endpoint}/api/models/{repo_id}/revision/{quote(revision, safe='')}")
        )
        params: dict = {}
        if securityStatus:
            params["securityStatus"] = True
        if files_metadata:
            params["blobs"] = True
        if expand:
            params["expand"] = expand
        r = get_session().get(path, headers=headers, timeout=timeout, params=params)
        hf_raise_for_status(r)
        data = r.json()
        return ModelInfo(**data)

    @validate_hf_hub_args
    def dataset_info(
        self,
        repo_id: str,
        *,
        revision: Optional[str] = None,
        timeout: Optional[float] = None,
        files_metadata: bool = False,
        expand: Optional[list[ExpandDatasetProperty_T]] = None,
        token: Union[bool, str, None] = None,
    ) -> DatasetInfo:
        """
        Get info on one specific dataset on huggingface.co.

        Dataset can be private if you pass an acceptable token.

        Args:
            repo_id (`str`):
                A namespace (user or an organization) and a repo name separated
                by a `/`.
            revision (`str`, *optional*):
                The revision of the dataset repository from which to get the
                information.
            timeout (`float`, *optional*):
                Whether to set a timeout for the request to the Hub.
            files_metadata (`bool`, *optional*):
                Whether or not to retrieve metadata for files in the repository
                (size, LFS metadata, etc). Defaults to `False`.
            expand (`list[ExpandDatasetProperty_T]`, *optional*):
                List properties to return in the response. When used, only the properties in the list will be returned.
                This parameter cannot be used if `files_metadata` is passed.
                Possible values are `"author"`, `"cardData"`, `"citation"`, `"createdAt"`, `"disabled"`, `"description"`, `"downloads"`, `"downloadsAllTime"`, `"gated"`, `"lastModified"`, `"likes"`, `"paperswithcode_id"`, `"private"`, `"siblings"`, `"sha"`, `"tags"`, `"trendingScore"`,`"usedStorage"`, `"resourceGroup"` and `"xetEnabled"`.
            token (Union[bool, str, None], optional):
                A valid user access token (string). Defaults to the locally saved
                token, which is the recommended method for authentication (see
                https://huggingface.co/docs/huggingface_hub/quick-start#authentication).
                To disable authentication, pass `False`.

        Returns:
            [`hf_api.DatasetInfo`]: The dataset repository information.

        > [!TIP]
        > Raises the following errors:
        >
        >     - [`~utils.RepositoryNotFoundError`]
        >       If the repository to download from cannot be found. This may be because it doesn't exist,
        >       or because it is set to `private` and you do not have access.
        >     - [`~utils.RevisionNotFoundError`]
        >       If the revision to download from cannot be found.
        """
        if expand and files_metadata:
            raise ValueError("`expand` cannot be used if `files_metadata` is set.")

        headers = self._build_hf_headers(token=token)
        path = (
            f"{self.endpoint}/api/datasets/{repo_id}"
            if revision is None
            else (f"{self.endpoint}/api/datasets/{repo_id}/revision/{quote(revision, safe='')}")
        )
        params: dict = {}
        if files_metadata:
            params["blobs"] = True
        if expand:
            params["expand"] = expand

        r = get_session().get(path, headers=headers, timeout=timeout, params=params)
        hf_raise_for_status(r)
        data = r.json()
        return DatasetInfo(**data)

    @validate_hf_hub_args
    def space_info(
        self,
        repo_id: str,
        *,
        revision: Optional[str] = None,
        timeout: Optional[float] = None,
        files_metadata: bool = False,
        expand: Optional[list[ExpandSpaceProperty_T]] = None,
        token: Union[bool, str, None] = None,
    ) -> SpaceInfo:
        """
        Get info on one specific Space on huggingface.co.

        Space can be private if you pass an acceptable token.

        Args:
            repo_id (`str`):
                A namespace (user or an organization) and a repo name separated
                by a `/`.
            revision (`str`, *optional*):
                The revision of the space repository from which to get the
                information.
            timeout (`float`, *optional*):
                Whether to set a timeout for the request to the Hub.
            files_metadata (`bool`, *optional*):
                Whether or not to retrieve metadata for files in the repository
                (size, LFS metadata, etc). Defaults to `False`.
            expand (`list[ExpandSpaceProperty_T]`, *optional*):
                List properties to return in the response. When used, only the properties in the list will be returned.
                This parameter cannot be used if `full` is passed.
                Possible values are `"author"`, `"cardData"`, `"createdAt"`, `"datasets"`, `"disabled"`, `"lastModified"`, `"likes"`, `"models"`, `"private"`, `"runtime"`, `"sdk"`, `"siblings"`, `"sha"`, `"subdomain"`, `"tags"`, `"trendingScore"`, `"usedStorage"`, `"resourceGroup"` and `"xetEnabled"`.
            token (Union[bool, str, None], optional):
                A valid user access token (string). Defaults to the locally saved
                token, which is the recommended method for authentication (see
                https://huggingface.co/docs/huggingface_hub/quick-start#authentication).
                To disable authentication, pass `False`.

        Returns:
            [`~hf_api.SpaceInfo`]: The space repository information.

        > [!TIP]
        > Raises the following errors:
        >
        >     - [`~utils.RepositoryNotFoundError`]
        >       If the repository to download from cannot be found. This may be because it doesn't exist,
        >       or because it is set to `private` and you do not have access.
        >     - [`~utils.RevisionNotFoundError`]
        >       If the revision to download from cannot be found.
        """
        if expand and files_metadata:
            raise ValueError("`expand` cannot be used if `files_metadata` is set.")

        headers = self._build_hf_headers(token=token)
        path = (
            f"{self.endpoint}/api/spaces/{repo_id}"
            if revision is None
            else (f"{self.endpoint}/api/spaces/{repo_id}/revision/{quote(revision, safe='')}")
        )
        params: dict = {}
        if files_metadata:
            params["blobs"] = True
        if expand:
            params["expand"] = expand

        r = get_session().get(path, headers=headers, timeout=timeout, params=params)
        hf_raise_for_status(r)
        data = r.json()
        return SpaceInfo(**data)

    @validate_hf_hub_args
    def repo_info(
        self,
        repo_id: str,
        *,
        revision: Optional[str] = None,
        repo_type: Optional[str] = None,
        timeout: Optional[float] = None,
        files_metadata: bool = False,
        expand: Optional[Union[ExpandModelProperty_T, ExpandDatasetProperty_T, ExpandSpaceProperty_T]] = None,
        token: Union[bool, str, None] = None,
    ) -> Union[ModelInfo, DatasetInfo, SpaceInfo]:
        """
        Get the info object for a given repo of a given type.

        Args:
            repo_id (`str`):
                A namespace (user or an organization) and a repo name separated
                by a `/`.
            revision (`str`, *optional*):
                The revision of the repository from which to get the
                information.
            repo_type (`str`, *optional*):
                Set to `"dataset"` or `"space"` if getting repository info from a dataset or a space,
                `None` or `"model"` if getting repository info from a model. Default is `None`.
            timeout (`float`, *optional*):
                Whether to set a timeout for the request to the Hub.
            expand (`ExpandModelProperty_T` or `ExpandDatasetProperty_T` or `ExpandSpaceProperty_T`, *optional*):
                List properties to return in the response. When used, only the properties in the list will be returned.
                This parameter cannot be used if `files_metadata` is passed.
                For an exhaustive list of available properties, check out [`model_info`], [`dataset_info`] or [`space_info`].
            files_metadata (`bool`, *optional*):
                Whether or not to retrieve metadata for files in the repository
                (size, LFS metadata, etc). Defaults to `False`.
            token (Union[bool, str, None], optional):
                A valid user access token (string). Defaults to the locally saved
                token, which is the recommended method for authentication (see
                https://huggingface.co/docs/huggingface_hub/quick-start#authentication).
                To disable authentication, pass `False`.

        Returns:
            `Union[SpaceInfo, DatasetInfo, ModelInfo]`: The repository information, as a
            [`huggingface_hub.hf_api.DatasetInfo`], [`huggingface_hub.hf_api.ModelInfo`]
            or [`huggingface_hub.hf_api.SpaceInfo`] object.

        > [!TIP]
        > Raises the following errors:
        >
        >     - [`~utils.RepositoryNotFoundError`]
        >       If the repository to download from cannot be found. This may be because it doesn't exist,
        >       or because it is set to `private` and you do not have access.
        >     - [`~utils.RevisionNotFoundError`]
        >       If the revision to download from cannot be found.
        """
        if repo_type is None or repo_type == "model":
            method = self.model_info
        elif repo_type == "dataset":
            method = self.dataset_info  # type: ignore
        elif repo_type == "space":
            method = self.space_info  # type: ignore
        else:
            raise ValueError("Unsupported repo type.")
        return method(
            repo_id,
            revision=revision,
            token=token,
            timeout=timeout,
            expand=expand,  # type: ignore[arg-type]
            files_metadata=files_metadata,
        )

    @validate_hf_hub_args
    def repo_exists(
        self,
        repo_id: str,
        *,
        repo_type: Optional[str] = None,
        token: Union[str, bool, None] = None,
    ) -> bool:
        """
        Checks if a repository exists on the Hugging Face Hub.

        Args:
            repo_id (`str`):
                A namespace (user or an organization) and a repo name separated
                by a `/`.
            repo_type (`str`, *optional*):
                Set to `"dataset"` or `"space"` if getting repository info from a dataset or a space,
                `None` or `"model"` if getting repository info from a model. Default is `None`.
            token (Union[bool, str, None], optional):
                A valid user access token (string). Defaults to the locally saved
                token, which is the recommended method for authentication (see
                https://huggingface.co/docs/huggingface_hub/quick-start#authentication).
                To disable authentication, pass `False`.

        Returns:
            True if the repository exists, False otherwise.

        Examples:
            ```py
            >>> from huggingface_hub import repo_exists
            >>> repo_exists("google/gemma-7b")
            True
            >>> repo_exists("google/not-a-repo")
            False
            ```
        """
        try:
            self.repo_info(repo_id=repo_id, repo_type=repo_type, token=token)
            return True
        except GatedRepoError:
            return True  # we don't have access but it exists
        except RepositoryNotFoundError:
            return False

    @validate_hf_hub_args
    def revision_exists(
        self,
        repo_id: str,
        revision: str,
        *,
        repo_type: Optional[str] = None,
        token: Union[str, bool, None] = None,
    ) -> bool:
        """
        Checks if a specific revision exists on a repo on the Hugging Face Hub.

        Args:
            repo_id (`str`):
                A namespace (user or an organization) and a repo name separated
                by a `/`.
            revision (`str`):
                The revision of the repository to check.
            repo_type (`str`, *optional*):
                Set to `"dataset"` or `"space"` if getting repository info from a dataset or a space,
                `None` or `"model"` if getting repository info from a model. Default is `None`.
            token (Union[bool, str, None], optional):
                A valid user access token (string). Defaults to the locally saved
                token, which is the recommended method for authentication (see
                https://huggingface.co/docs/huggingface_hub/quick-start#authentication).
                To disable authentication, pass `False`.

        Returns:
            True if the repository and the revision exists, False otherwise.

        Examples:
            ```py
            >>> from huggingface_hub import revision_exists
            >>> revision_exists("google/gemma-7b", "float16")
            True
            >>> revision_exists("google/gemma-7b", "not-a-revision")
            False
            ```
        """
        try:
            self.repo_info(repo_id=repo_id, revision=revision, repo_type=repo_type, token=token)
            return True
        except RevisionNotFoundError:
            return False
        except RepositoryNotFoundError:
            return False

    @validate_hf_hub_args
    def file_exists(
        self,
        repo_id: str,
        filename: str,
        *,
        repo_type: Optional[str] = None,
        revision: Optional[str] = None,
        token: Union[str, bool, None] = None,
    ) -> bool:
        """
        Checks if a file exists in a repository on the Hugging Face Hub.

        Args:
            repo_id (`str`):
                A namespace (user or an organization) and a repo name separated
                by a `/`.
            filename (`str`):
                The name of the file to check, for example:
                `"config.json"`
            repo_type (`str`, *optional*):
                Set to `"dataset"` or `"space"` if getting repository info from a dataset or a space,
                `None` or `"model"` if getting repository info from a model. Default is `None`.
            revision (`str`, *optional*):
                The revision of the repository from which to get the information. Defaults to `"main"` branch.
            token (Union[bool, str, None], optional):
                A valid user access token (string). Defaults to the locally saved
                token, which is the recommended method for authentication (see
                https://huggingface.co/docs/huggingface_hub/quick-start#authentication).
                To disable authentication, pass `False`.

        Returns:
            True if the file exists, False otherwise.

        Examples:
            ```py
            >>> from huggingface_hub import file_exists
            >>> file_exists("bigcode/starcoder", "config.json")
            True
            >>> file_exists("bigcode/starcoder", "not-a-file")
            False
            >>> file_exists("bigcode/not-a-repo", "config.json")
            False
            ```
        """
        url = hf_hub_url(
            repo_id=repo_id, repo_type=repo_type, revision=revision, filename=filename, endpoint=self.endpoint
        )
        try:
            if token is None:
                token = self.token
            get_hf_file_metadata(url, token=token)
            return True
        except GatedRepoError:  # raise specifically on gated repo
            raise
        except (RepositoryNotFoundError, RemoteEntryNotFoundError, RevisionNotFoundError):
            return False

    @validate_hf_hub_args
    def list_repo_files(
        self,
        repo_id: str,
        *,
        revision: Optional[str] = None,
        repo_type: Optional[str] = None,
        token: Union[str, bool, None] = None,
    ) -> list[str]:
        """
        Get the list of files in a given repo.

        Args:
            repo_id (`str`):
                A namespace (user or an organization) and a repo name separated by a `/`.
            revision (`str`, *optional*):
                The revision of the repository from which to get the information.
            repo_type (`str`, *optional*):
                Set to `"dataset"` or `"space"` if uploading to a dataset or space, `None` or `"model"` if uploading to
                a model. Default is `None`.
            token (Union[bool, str, None], optional):
                A valid user access token (string). Defaults to the locally saved
                token, which is the recommended method for authentication (see
                https://huggingface.co/docs/huggingface_hub/quick-start#authentication).
                To disable authentication, pass `False`.

        Returns:
            `list[str]`: the list of files in a given repository.
        """
        return [
            f.rfilename
            for f in self.list_repo_tree(
                repo_id=repo_id, recursive=True, revision=revision, repo_type=repo_type, token=token
            )
            if isinstance(f, RepoFile)
        ]

    @validate_hf_hub_args
    def list_repo_tree(
        self,
        repo_id: str,
        path_in_repo: Optional[str] = None,
        *,
        recursive: bool = False,
        expand: bool = False,
        revision: Optional[str] = None,
        repo_type: Optional[str] = None,
        token: Union[str, bool, None] = None,
    ) -> Iterable[Union[RepoFile, RepoFolder]]:
        """
        List a repo tree's files and folders and get information about them.

        Args:
            repo_id (`str`):
                A namespace (user or an organization) and a repo name separated by a `/`.
            path_in_repo (`str`, *optional*):
                Relative path of the tree (folder) in the repo, for example:
                `"checkpoints/1fec34a/results"`. Will default to the root tree (folder) of the repository.
            recursive (`bool`, *optional*, defaults to `False`):
                Whether to list tree's files and folders recursively.
            expand (`bool`, *optional*, defaults to `False`):
                Whether to fetch more information about the tree's files and folders (e.g. last commit and files' security scan results). This
                operation is more expensive for the server so only 50 results are returned per page (instead of 1000).
                As pagination is implemented in `huggingface_hub`, this is transparent for you except for the time it
                takes to get the results.
            revision (`str`, *optional*):
                The revision of the repository from which to get the tree. Defaults to `"main"` branch.
            repo_type (`str`, *optional*):
                The type of the repository from which to get the tree (`"model"`, `"dataset"` or `"space"`.
                Defaults to `"model"`.
            token (Union[bool, str, None], optional):
                A valid user access token (string). Defaults to the locally saved
                token, which is the recommended method for authentication (see
                https://huggingface.co/docs/huggingface_hub/quick-start#authentication).
                To disable authentication, pass `False`.

        Returns:
            `Iterable[Union[RepoFile, RepoFolder]]`:
                The information about the tree's files and folders, as an iterable of [`RepoFile`] and [`RepoFolder`] objects. The order of the files and folders is
                not guaranteed.

        Raises:
            [`~utils.RepositoryNotFoundError`]:
                If repository is not found (error 404): wrong repo_id/repo_type, private but not authenticated or repo
                does not exist.
            [`~utils.RevisionNotFoundError`]:
                If revision is not found (error 404) on the repo.
            [`~utils.RemoteEntryNotFoundError`]:
                If the tree (folder) does not exist (error 404) on the repo.

        Examples:

            Get information about a repo's tree.
            ```py
            >>> from huggingface_hub import list_repo_tree
            >>> repo_tree = list_repo_tree("lysandre/arxiv-nlp")
            >>> repo_tree
            <generator object HfApi.list_repo_tree at 0x7fa4088e1ac0>
            >>> list(repo_tree)
            [
                RepoFile(path='.gitattributes', size=391, blob_id='ae8c63daedbd4206d7d40126955d4e6ab1c80f8f', lfs=None, last_commit=None, security=None),
                RepoFile(path='README.md', size=391, blob_id='43bd404b159de6fba7c2f4d3264347668d43af25', lfs=None, last_commit=None, security=None),
                RepoFile(path='config.json', size=554, blob_id='2f9618c3a19b9a61add74f70bfb121335aeef666', lfs=None, last_commit=None, security=None),
                RepoFile(
                    path='flax_model.msgpack', size=497764107, blob_id='8095a62ccb4d806da7666fcda07467e2d150218e',
                    lfs={'size': 497764107, 'sha256': 'd88b0d6a6ff9c3f8151f9d3228f57092aaea997f09af009eefd7373a77b5abb9', 'pointer_size': 134}, last_commit=None, security=None
                ),
                RepoFile(path='merges.txt', size=456318, blob_id='226b0752cac7789c48f0cb3ec53eda48b7be36cc', lfs=None, last_commit=None, security=None),
                RepoFile(
                    path='pytorch_model.bin', size=548123560, blob_id='64eaa9c526867e404b68f2c5d66fd78e27026523',
                    lfs={'size': 548123560, 'sha256': '9be78edb5b928eba33aa88f431551348f7466ba9f5ef3daf1d552398722a5436', 'pointer_size': 134}, last_commit=None, security=None
                ),
                RepoFile(path='vocab.json', size=898669, blob_id='b00361fece0387ca34b4b8b8539ed830d644dbeb', lfs=None, last_commit=None, security=None)]
            ]
            ```

            Get even more information about a repo's tree (last commit and files' security scan results)
            ```py
            >>> from huggingface_hub import list_repo_tree
            >>> repo_tree = list_repo_tree("prompthero/openjourney-v4", expand=True)
            >>> list(repo_tree)
            [
                RepoFolder(
                    path='feature_extractor',
                    tree_id='aa536c4ea18073388b5b0bc791057a7296a00398',
                    last_commit={
                        'oid': '47b62b20b20e06b9de610e840282b7e6c3d51190',
                        'title': 'Upload diffusers weights (#48)',
                        'date': datetime.datetime(2023, 3, 21, 9, 5, 27, tzinfo=datetime.timezone.utc)
                    }
                ),
                RepoFolder(
                    path='safety_checker',
                    tree_id='65aef9d787e5557373fdf714d6c34d4fcdd70440',
                    last_commit={
                        'oid': '47b62b20b20e06b9de610e840282b7e6c3d51190',
                        'title': 'Upload diffusers weights (#48)',
                        'date': datetime.datetime(2023, 3, 21, 9, 5, 27, tzinfo=datetime.timezone.utc)
                    }
                ),
                RepoFile(
                    path='model_index.json',
                    size=582,
                    blob_id='d3d7c1e8c3e78eeb1640b8e2041ee256e24c9ee1',
                    lfs=None,
                    last_commit={
                        'oid': 'b195ed2d503f3eb29637050a886d77bd81d35f0e',
                        'title': 'Fix deprecation warning by changing `CLIPFeatureExtractor` to `CLIPImageProcessor`. (#54)',
                        'date': datetime.datetime(2023, 5, 15, 21, 41, 59, tzinfo=datetime.timezone.utc)
                    },
                    security={
                        'safe': True,
                        'av_scan': {'virusFound': False, 'virusNames': None},
                        'pickle_import_scan': None
                    }
                )
                ...
            ]
            ```
        """
        repo_type = repo_type or constants.REPO_TYPE_MODEL
        revision = quote(revision, safe="") if revision is not None else constants.DEFAULT_REVISION
        headers = self._build_hf_headers(token=token)

        encoded_path_in_repo = "/" + quote(path_in_repo, safe="") if path_in_repo else ""
        tree_url = f"{self.endpoint}/api/{repo_type}s/{repo_id}/tree/{revision}{encoded_path_in_repo}"
        for path_info in paginate(path=tree_url, headers=headers, params={"recursive": recursive, "expand": expand}):
            yield (RepoFile(**path_info) if path_info["type"] == "file" else RepoFolder(**path_info))

    @validate_hf_hub_args
    def list_repo_refs(
        self,
        repo_id: str,
        *,
        repo_type: Optional[str] = None,
        include_pull_requests: bool = False,
        token: Union[str, bool, None] = None,
    ) -> GitRefs:
        """
        Get the list of refs of a given repo (both tags and branches).

        Args:
            repo_id (`str`):
                A namespace (user or an organization) and a repo name separated
                by a `/`.
            repo_type (`str`, *optional*):
                Set to `"dataset"` or `"space"` if listing refs from a dataset or a Space,
                `None` or `"model"` if listing from a model. Default is `None`.
            include_pull_requests (`bool`, *optional*):
                Whether to include refs from pull requests in the list. Defaults to `False`.
            token (Union[bool, str, None], optional):
                A valid user access token (string). Defaults to the locally saved
                token, which is the recommended method for authentication (see
                https://huggingface.co/docs/huggingface_hub/quick-start#authentication).
                To disable authentication, pass `False`.

        Example:
        ```py
        >>> from huggingface_hub import HfApi
        >>> api = HfApi()
        >>> api.list_repo_refs("gpt2")
        GitRefs(branches=[GitRefInfo(name='main', ref='refs/heads/main', target_commit='e7da7f221d5bf496a48136c0cd264e630fe9fcc8')], converts=[], tags=[])

        >>> api.list_repo_refs("bigcode/the-stack", repo_type='dataset')
        GitRefs(
            branches=[
                GitRefInfo(name='main', ref='refs/heads/main', target_commit='18edc1591d9ce72aa82f56c4431b3c969b210ae3'),
                GitRefInfo(name='v1.1.a1', ref='refs/heads/v1.1.a1', target_commit='f9826b862d1567f3822d3d25649b0d6d22ace714')
            ],
            converts=[],
            tags=[
                GitRefInfo(name='v1.0', ref='refs/tags/v1.0', target_commit='c37a8cd1e382064d8aced5e05543c5f7753834da')
            ]
        )
        ```

        Returns:
            [`GitRefs`]: object containing all information about branches and tags for a
            repo on the Hub.
        """
        repo_type = repo_type or constants.REPO_TYPE_MODEL
        response = get_session().get(
            f"{self.endpoint}/api/{repo_type}s/{repo_id}/refs",
            headers=self._build_hf_headers(token=token),
            params={"include_prs": 1} if include_pull_requests else {},
        )
        hf_raise_for_status(response)
        data = response.json()

        def _format_as_git_ref_info(item: dict) -> GitRefInfo:
            return GitRefInfo(name=item["name"], ref=item["ref"], target_commit=item["targetCommit"])

        return GitRefs(
            branches=[_format_as_git_ref_info(item) for item in data["branches"]],
            converts=[_format_as_git_ref_info(item) for item in data["converts"]],
            tags=[_format_as_git_ref_info(item) for item in data["tags"]],
            pull_requests=[_format_as_git_ref_info(item) for item in data["pullRequests"]]
            if include_pull_requests
            else None,
        )

    @validate_hf_hub_args
    def list_repo_commits(
        self,
        repo_id: str,
        *,
        repo_type: Optional[str] = None,
        token: Union[bool, str, None] = None,
        revision: Optional[str] = None,
        formatted: bool = False,
    ) -> list[GitCommitInfo]:
        """
        Get the list of commits of a given revision for a repo on the Hub.

        Commits are sorted by date (last commit first).

        Args:
            repo_id (`str`):
                A namespace (user or an organization) and a repo name separated by a `/`.
            repo_type (`str`, *optional*):
                Set to `"dataset"` or `"space"` if listing commits from a dataset or a Space, `None` or `"model"` if
                listing from a model. Default is `None`.
            token (Union[bool, str, None], optional):
                A valid user access token (string). Defaults to the locally saved
                token, which is the recommended method for authentication (see
                https://huggingface.co/docs/huggingface_hub/quick-start#authentication).
                To disable authentication, pass `False`.
            revision (`str`, *optional*):
                The git revision to commit from. Defaults to the head of the `"main"` branch.
            formatted (`bool`):
                Whether to return the HTML-formatted title and description of the commits. Defaults to False.

        Example:
        ```py
        >>> from huggingface_hub import HfApi
        >>> api = HfApi()

        # Commits are sorted by date (last commit first)
        >>> initial_commit = api.list_repo_commits("gpt2")[-1]

        # Initial commit is always a system commit containing the `.gitattributes` file.
        >>> initial_commit
        GitCommitInfo(
            commit_id='9b865efde13a30c13e0a33e536cf3e4a5a9d71d8',
            authors=['system'],
            created_at=datetime.datetime(2019, 2, 18, 10, 36, 15, tzinfo=datetime.timezone.utc),
            title='initial commit',
            message='',
            formatted_title=None,
            formatted_message=None
        )

        # Create an empty branch by deriving from initial commit
        >>> api.create_branch("gpt2", "new_empty_branch", revision=initial_commit.commit_id)
        ```

        Returns:
            list[[`GitCommitInfo`]]: list of objects containing information about the commits for a repo on the Hub.

        Raises:
            [`~utils.RepositoryNotFoundError`]:
                If repository is not found (error 404): wrong repo_id/repo_type, private but not authenticated or repo
                does not exist.
            [`~utils.RevisionNotFoundError`]:
                If revision is not found (error 404) on the repo.
        """
        repo_type = repo_type or constants.REPO_TYPE_MODEL
        revision = quote(revision, safe="") if revision is not None else constants.DEFAULT_REVISION

        # Paginate over results and return the list of commits.
        return [
            GitCommitInfo(
                commit_id=item["id"],
                authors=[author["user"] for author in item["authors"]],
                created_at=parse_datetime(item["date"]),
                title=item["title"],
                message=item["message"],
                formatted_title=item.get("formatted", {}).get("title"),
                formatted_message=item.get("formatted", {}).get("message"),
            )
            for item in paginate(
                f"{self.endpoint}/api/{repo_type}s/{repo_id}/commits/{revision}",
                headers=self._build_hf_headers(token=token),
                params={"expand[]": "formatted"} if formatted else {},
            )
        ]

    @validate_hf_hub_args
    def get_paths_info(
        self,
        repo_id: str,
        paths: Union[list[str], str],
        *,
        expand: bool = False,
        revision: Optional[str] = None,
        repo_type: Optional[str] = None,
        token: Union[str, bool, None] = None,
    ) -> list[Union[RepoFile, RepoFolder]]:
        """
        Get information about a repo's paths.

        Args:
            repo_id (`str`):
                A namespace (user or an organization) and a repo name separated by a `/`.
            paths (`Union[list[str], str]`, *optional*):
                The paths to get information about. If a path do not exist, it is ignored without raising
                an exception.
            expand (`bool`, *optional*, defaults to `False`):
                Whether to fetch more information about the paths (e.g. last commit and files' security scan results). This
                operation is more expensive for the server so only 50 results are returned per page (instead of 1000).
                As pagination is implemented in `huggingface_hub`, this is transparent for you except for the time it
                takes to get the results.
            revision (`str`, *optional*):
                The revision of the repository from which to get the information. Defaults to `"main"` branch.
            repo_type (`str`, *optional*):
                The type of the repository from which to get the information (`"model"`, `"dataset"` or `"space"`.
                Defaults to `"model"`.
            token (Union[bool, str, None], optional):
                A valid user access token (string). Defaults to the locally saved
                token, which is the recommended method for authentication (see
                https://huggingface.co/docs/huggingface_hub/quick-start#authentication).
                To disable authentication, pass `False`.

        Returns:
            `list[Union[RepoFile, RepoFolder]]`:
                The information about the paths, as a list of [`RepoFile`] and [`RepoFolder`] objects.

        Raises:
            [`~utils.RepositoryNotFoundError`]:
                If repository is not found (error 404): wrong repo_id/repo_type, private but not authenticated or repo
                does not exist.
            [`~utils.RevisionNotFoundError`]:
                If revision is not found (error 404) on the repo.

        Example:
        ```py
        >>> from huggingface_hub import get_paths_info
        >>> paths_info = get_paths_info("allenai/c4", ["README.md", "en"], repo_type="dataset")
        >>> paths_info
        [
            RepoFile(path='README.md', size=2379, blob_id='f84cb4c97182890fc1dbdeaf1a6a468fd27b4fff', lfs=None, last_commit=None, security=None),
            RepoFolder(path='en', tree_id='dc943c4c40f53d02b31ced1defa7e5f438d5862e', last_commit=None)
        ]
        ```
        """
        repo_type = repo_type or constants.REPO_TYPE_MODEL
        revision = quote(revision, safe="") if revision is not None else constants.DEFAULT_REVISION
        headers = self._build_hf_headers(token=token)

        response = get_session().post(
            f"{self.endpoint}/api/{repo_type}s/{repo_id}/paths-info/{revision}",
            data={
                "paths": paths if isinstance(paths, list) else [paths],
                "expand": expand,
            },
            headers=headers,
        )
        hf_raise_for_status(response)
        paths_info = response.json()
        return [
            RepoFile(**path_info) if path_info["type"] == "file" else RepoFolder(**path_info)
            for path_info in paths_info
        ]

    @validate_hf_hub_args
    def super_squash_history(
        self,
        repo_id: str,
        *,
        branch: Optional[str] = None,
        commit_message: Optional[str] = None,
        repo_type: Optional[str] = None,
        token: Union[str, bool, None] = None,
    ) -> None:
        """Squash commit history on a branch for a repo on the Hub.

        Squashing the repo history is useful when you know you'll make hundreds of commits and you don't want to
        clutter the history. Squashing commits can only be performed from the head of a branch.

        > [!WARNING]
        > Once squashed, the commit history cannot be retrieved. This is a non-revertible operation.

        > [!WARNING]
        > Once the history of a branch has been squashed, it is not possible to merge it back into another branch since
        > their history will have diverged.

        Args:
            repo_id (`str`):
                A namespace (user or an organization) and a repo name separated by a `/`.
            branch (`str`, *optional*):
                The branch to squash. Defaults to the head of the `"main"` branch.
            commit_message (`str`, *optional*):
                The commit message to use for the squashed commit.
            repo_type (`str`, *optional*):
                Set to `"dataset"` or `"space"` if listing commits from a dataset or a Space, `None` or `"model"` if
                listing from a model. Default is `None`.
            token (Union[bool, str, None], optional):
                A valid user access token (string). Defaults to the locally saved
                token, which is the recommended method for authentication (see
                https://huggingface.co/docs/huggingface_hub/quick-start#authentication).
                To disable authentication, pass `False`.

        Raises:
            [`~utils.RepositoryNotFoundError`]:
                If repository is not found (error 404): wrong repo_id/repo_type, private but not authenticated or repo
                does not exist.
            [`~utils.RevisionNotFoundError`]:
                If the branch to squash cannot be found.
            [`~utils.BadRequestError`]:
                If invalid reference for a branch. You cannot squash history on tags.

        Example:
        ```py
        >>> from huggingface_hub import HfApi
        >>> api = HfApi()

        # Create repo
        >>> repo_id = api.create_repo("test-squash").repo_id

        # Make a lot of commits.
        >>> api.upload_file(repo_id=repo_id, path_in_repo="file.txt", path_or_fileobj=b"content")
        >>> api.upload_file(repo_id=repo_id, path_in_repo="lfs.bin", path_or_fileobj=b"content")
        >>> api.upload_file(repo_id=repo_id, path_in_repo="file.txt", path_or_fileobj=b"another_content")

        # Squash history
        >>> api.super_squash_history(repo_id=repo_id)
        ```
        """
        if repo_type is None:
            repo_type = constants.REPO_TYPE_MODEL
        if repo_type not in constants.REPO_TYPES:
            raise ValueError("Invalid repo type")
        if branch is None:
            branch = constants.DEFAULT_REVISION

        # Prepare request
        url = f"{self.endpoint}/api/{repo_type}s/{repo_id}/super-squash/{quote(branch, safe='')}"
        headers = self._build_hf_headers(token=token)
        commit_message = commit_message or f"Super-squash branch '{branch}' using huggingface_hub"

        # Super-squash
        response = get_session().post(url=url, headers=headers, json={"message": commit_message})
        hf_raise_for_status(response)

    @validate_hf_hub_args
    def list_lfs_files(
        self,
        repo_id: str,
        *,
        repo_type: Optional[str] = None,
        token: Union[bool, str, None] = None,
    ) -> Iterable[LFSFileInfo]:
        """
        List all LFS files in a repo on the Hub.

        This is primarily useful to count how much storage a repo is using and to eventually clean up large files
        with [`permanently_delete_lfs_files`]. Note that this would be a permanent action that will affect all commits
        referencing this deleted files and that cannot be undone.

        Args:
            repo_id (`str`):
                The repository for which you are listing LFS files.
            repo_type (`str`, *optional*):
                Type of repository. Set to `"dataset"` or `"space"` if listing from a dataset or space, `None` or
                `"model"` if listing from a model. Default is `None`.
            token (Union[bool, str, None], optional):
                A valid user access token (string). Defaults to the locally saved
                token, which is the recommended method for authentication (see
                https://huggingface.co/docs/huggingface_hub/quick-start#authentication).
                To disable authentication, pass `False`.

        Returns:
            `Iterable[LFSFileInfo]`: An iterator of [`LFSFileInfo`] objects.

        Example:
            ```py
            >>> from huggingface_hub import HfApi
            >>> api = HfApi()
            >>> lfs_files = api.list_lfs_files("username/my-cool-repo")

            # Filter files files to delete based on a combination of `filename`, `pushed_at`, `ref` or `size`.
            # e.g. select only LFS files in the "checkpoints" folder
            >>> lfs_files_to_delete = (lfs_file for lfs_file in lfs_files if lfs_file.filename.startswith("checkpoints/"))

            # Permanently delete LFS files
            >>> api.permanently_delete_lfs_files("username/my-cool-repo", lfs_files_to_delete)
            ```
        """
        # Prepare request
        if repo_type is None:
            repo_type = constants.REPO_TYPE_MODEL
        url = f"{self.endpoint}/api/{repo_type}s/{repo_id}/lfs-files"
        headers = self._build_hf_headers(token=token)

        # Paginate over LFS items
        for item in paginate(url, params={}, headers=headers):
            yield LFSFileInfo(**item)

    @validate_hf_hub_args
    def permanently_delete_lfs_files(
        self,
        repo_id: str,
        lfs_files: Iterable[LFSFileInfo],
        *,
        rewrite_history: bool = True,
        repo_type: Optional[str] = None,
        token: Union[bool, str, None] = None,
    ) -> None:
        """
        Permanently delete LFS files from a repo on the Hub.

        > [!WARNING]
        > This is a permanent action that will affect all commits referencing the deleted files and might corrupt your
        > repository. This is a non-revertible operation. Use it only if you know what you are doing.

        Args:
            repo_id (`str`):
                The repository for which you are listing LFS files.
            lfs_files (`Iterable[LFSFileInfo]`):
                An iterable of [`LFSFileInfo`] items to permanently delete from the repo. Use [`list_lfs_files`] to list
                all LFS files from a repo.
            rewrite_history (`bool`, *optional*, default to `True`):
                Whether to rewrite repository history to remove file pointers referencing the deleted LFS files (recommended).
            repo_type (`str`, *optional*):
                Type of repository. Set to `"dataset"` or `"space"` if listing from a dataset or space, `None` or
                `"model"` if listing from a model. Default is `None`.
            token (Union[bool, str, None], optional):
                A valid user access token (string). Defaults to the locally saved
                token, which is the recommended method for authentication (see
                https://huggingface.co/docs/huggingface_hub/quick-start#authentication).
                To disable authentication, pass `False`.

        Example:
            ```py
            >>> from huggingface_hub import HfApi
            >>> api = HfApi()
            >>> lfs_files = api.list_lfs_files("username/my-cool-repo")

            # Filter files files to delete based on a combination of `filename`, `pushed_at`, `ref` or `size`.
            # e.g. select only LFS files in the "checkpoints" folder
            >>> lfs_files_to_delete = (lfs_file for lfs_file in lfs_files if lfs_file.filename.startswith("checkpoints/"))

            # Permanently delete LFS files
            >>> api.permanently_delete_lfs_files("username/my-cool-repo", lfs_files_to_delete)
            ```
        """
        # Prepare request
        if repo_type is None:
            repo_type = constants.REPO_TYPE_MODEL
        url = f"{self.endpoint}/api/{repo_type}s/{repo_id}/lfs-files/batch"
        headers = self._build_hf_headers(token=token)

        # Delete LFS items by batches of 1000
        for batch in chunk_iterable(lfs_files, 1000):
            shas = [item.file_oid for item in batch]
            if len(shas) == 0:
                return
            payload = {
                "deletions": {
                    "sha": shas,
                    "rewriteHistory": rewrite_history,
                }
            }
            response = get_session().post(url, headers=headers, json=payload)
            hf_raise_for_status(response)

    @validate_hf_hub_args
    def create_repo(
        self,
        repo_id: str,
        *,
        token: Union[str, bool, None] = None,
        private: Optional[bool] = None,
        repo_type: Optional[str] = None,
        exist_ok: bool = False,
        resource_group_id: Optional[str] = None,
        space_sdk: Optional[str] = None,
        space_hardware: Optional[SpaceHardware] = None,
        space_storage: Optional[SpaceStorage] = None,
        space_sleep_time: Optional[int] = None,
        space_secrets: Optional[list[dict[str, str]]] = None,
        space_variables: Optional[list[dict[str, str]]] = None,
    ) -> RepoUrl:
        """Create an empty repo on the HuggingFace Hub.

        Args:
            repo_id (`str`):
                A namespace (user or an organization) and a repo name separated
                by a `/`.
            token (Union[bool, str, None], optional):
                A valid user access token (string). Defaults to the locally saved
                token, which is the recommended method for authentication (see
                https://huggingface.co/docs/huggingface_hub/quick-start#authentication).
                To disable authentication, pass `False`.
            private (`bool`, *optional*):
                Whether to make the repo private. If `None` (default), the repo will be public unless the organization's default is private. This value is ignored if the repo already exists.
            repo_type (`str`, *optional*):
                Set to `"dataset"` or `"space"` if uploading to a dataset or
                space, `None` or `"model"` if uploading to a model. Default is
                `None`.
            exist_ok (`bool`, *optional*, defaults to `False`):
                If `True`, do not raise an error if repo already exists.
            resource_group_id (`str`, *optional*):
                Resource group in which to create the repo. Resource groups is only available for Enterprise Hub organizations and
                allow to define which members of the organization can access the resource. The ID of a resource group
                can be found in the URL of the resource's page on the Hub (e.g. `"66670e5163145ca562cb1988"`).
                To learn more about resource groups, see https://huggingface.co/docs/hub/en/security-resource-groups.
            space_sdk (`str`, *optional*):
                Choice of SDK to use if repo_type is "space". Can be "streamlit", "gradio", "docker", or "static".
            space_hardware (`SpaceHardware` or `str`, *optional*):
                Choice of Hardware if repo_type is "space". See [`SpaceHardware`] for a complete list.
            space_storage (`SpaceStorage` or `str`, *optional*):
                Choice of persistent storage tier. Example: `"small"`. See [`SpaceStorage`] for a complete list.
            space_sleep_time (`int`, *optional*):
                Number of seconds of inactivity to wait before a Space is put to sleep. Set to `-1` if you don't want
                your Space to sleep (default behavior for upgraded hardware). For free hardware, you can't configure
                the sleep time (value is fixed to 48 hours of inactivity).
                See https://huggingface.co/docs/hub/spaces-gpus#sleep-time for more details.
            space_secrets (`list[dict[str, str]]`, *optional*):
                A list of secret keys to set in your Space. Each item is in the form `{"key": ..., "value": ..., "description": ...}` where description is optional.
                For more details, see https://huggingface.co/docs/hub/spaces-overview#managing-secrets.
            space_variables (`list[dict[str, str]]`, *optional*):
                A list of public environment variables to set in your Space. Each item is in the form `{"key": ..., "value": ..., "description": ...}` where description is optional.
                For more details, see https://huggingface.co/docs/hub/spaces-overview#managing-secrets-and-environment-variables.

        Returns:
            [`RepoUrl`]: URL to the newly created repo. Value is a subclass of `str` containing
            attributes like `endpoint`, `repo_type` and `repo_id`.
        """
        organization, name = repo_id.split("/") if "/" in repo_id else (None, repo_id)

        path = f"{self.endpoint}/api/repos/create"

        if repo_type not in constants.REPO_TYPES:
            raise ValueError("Invalid repo type")

        json: dict[str, Any] = {"name": name, "organization": organization}
        if private is not None:
            json["private"] = private
        if repo_type is not None:
            json["type"] = repo_type
        if repo_type == "space":
            if space_sdk is None:
                raise ValueError(
                    "No space_sdk provided. `create_repo` expects space_sdk to be one"
                    f" of {constants.SPACES_SDK_TYPES} when repo_type is 'space'`"
                )
            if space_sdk not in constants.SPACES_SDK_TYPES:
                raise ValueError(f"Invalid space_sdk. Please choose one of {constants.SPACES_SDK_TYPES}.")
            json["sdk"] = space_sdk

        if space_sdk is not None and repo_type != "space":
            warnings.warn("Ignoring provided space_sdk because repo_type is not 'space'.")

        function_args = [
            "space_hardware",
            "space_storage",
            "space_sleep_time",
            "space_secrets",
            "space_variables",
        ]
        json_keys = ["hardware", "storageTier", "sleepTimeSeconds", "secrets", "variables"]
        values = [space_hardware, space_storage, space_sleep_time, space_secrets, space_variables]

        if repo_type == "space":
            json.update({k: v for k, v in zip(json_keys, values) if v is not None})
        else:
            provided_space_args = [key for key, value in zip(function_args, values) if value is not None]

            if provided_space_args:
                warnings.warn(f"Ignoring provided {', '.join(provided_space_args)} because repo_type is not 'space'.")

        if getattr(self, "_lfsmultipartthresh", None):
            # Testing purposes only.
            # See https://github.com/huggingface/huggingface_hub/pull/733/files#r820604472
            json["lfsmultipartthresh"] = self._lfsmultipartthresh  # type: ignore

        if resource_group_id is not None:
            json["resourceGroupId"] = resource_group_id

        headers = self._build_hf_headers(token=token)
        while True:
            r = get_session().post(path, headers=headers, json=json)
            if r.status_code == 409 and "Cannot create repo: another conflicting operation is in progress" in r.text:
                # Since https://github.com/huggingface/moon-landing/pull/7272 (private repo), it is not possible to
                # concurrently create repos on the Hub for a same user. This is rarely an issue, except when running
                # tests. To avoid any inconvenience, we retry to create the repo for this specific error.
                # NOTE: This could have being fixed directly in the tests but adding it here should fixed CIs for all
                # dependent libraries.
                # NOTE: If a fix is implemented server-side, we should be able to remove this retry mechanism.
                logger.debug("Create repo failed due to a concurrency issue. Retrying...")
                continue
            break

        try:
            hf_raise_for_status(r)
        except HfHubHTTPError as err:
            if exist_ok and err.response.status_code == 409:
                # Repo already exists and `exist_ok=True`
                pass
            elif exist_ok and err.response.status_code == 403:
                # No write permission on the namespace but repo might already exist
                try:
                    self.repo_info(repo_id=repo_id, repo_type=repo_type, token=token)
                    if repo_type is None or repo_type == constants.REPO_TYPE_MODEL:
                        return RepoUrl(f"{self.endpoint}/{repo_id}")
                    return RepoUrl(f"{self.endpoint}/{repo_type}/{repo_id}")
                except HfHubHTTPError:
                    raise err
            else:
                raise

        d = r.json()
        return RepoUrl(d["url"], endpoint=self.endpoint)

    @validate_hf_hub_args
    def delete_repo(
        self,
        repo_id: str,
        *,
        token: Union[str, bool, None] = None,
        repo_type: Optional[str] = None,
        missing_ok: bool = False,
    ) -> None:
        """
        Delete a repo from the HuggingFace Hub. CAUTION: this is irreversible.

        Args:
            repo_id (`str`):
                A namespace (user or an organization) and a repo name separated
                by a `/`.
            token (Union[bool, str, None], optional):
                A valid user access token (string). Defaults to the locally saved
                token, which is the recommended method for authentication (see
                https://huggingface.co/docs/huggingface_hub/quick-start#authentication).
                To disable authentication, pass `False`.
            repo_type (`str`, *optional*):
                Set to `"dataset"` or `"space"` if uploading to a dataset or
                space, `None` or `"model"` if uploading to a model.
            missing_ok (`bool`, *optional*, defaults to `False`):
                If `True`, do not raise an error if repo does not exist.

        Raises:
            [`~utils.RepositoryNotFoundError`]
              If the repository to delete from cannot be found and `missing_ok` is set to False (default).
        """
        organization, name = repo_id.split("/") if "/" in repo_id else (None, repo_id)

        path = f"{self.endpoint}/api/repos/delete"

        if repo_type not in constants.REPO_TYPES:
            raise ValueError("Invalid repo type")

        json = {"name": name, "organization": organization}
        if repo_type is not None:
            json["type"] = repo_type

        headers = self._build_hf_headers(token=token)
        r = get_session().request("DELETE", path, headers=headers, json=json)
        try:
            hf_raise_for_status(r)
        except RepositoryNotFoundError:
            if not missing_ok:
                raise

    @validate_hf_hub_args
    def update_repo_settings(
        self,
        repo_id: str,
        *,
        gated: Optional[Literal["auto", "manual", False]] = None,
        private: Optional[bool] = None,
        token: Union[str, bool, None] = None,
        repo_type: Optional[str] = None,
        xet_enabled: Optional[bool] = None,
    ) -> None:
        """
        Update the settings of a repository, including gated access and visibility.

        To give more control over how repos are used, the Hub allows repo authors to enable
        access requests for their repos, and also to set the visibility of the repo to private.

        Args:
            repo_id (`str`):
                A namespace (user or an organization) and a repo name separated by a /.
            gated (`Literal["auto", "manual", False]`, *optional*):
                The gated status for the repository. If set to `None` (default), the `gated` setting of the repository won't be updated.
                * "auto": The repository is gated, and access requests are automatically approved or denied based on predefined criteria.
                * "manual": The repository is gated, and access requests require manual approval.
                * False : The repository is not gated, and anyone can access it.
            private (`bool`, *optional*):
                Whether the repository should be private.
            token (`Union[str, bool, None]`, *optional*):
                A valid user access token (string). Defaults to the locally saved token,
                which is the recommended method for authentication (see
                https://huggingface.co/docs/huggingface_hub/quick-start#authentication).
                To disable authentication, pass False.
            repo_type (`str`, *optional*):
                The type of the repository to update settings from (`"model"`, `"dataset"` or `"space"`).
                Defaults to `"model"`.
            xet_enabled (`bool`, *optional*):
                Whether the repository should be enabled for Xet Storage.
        Raises:
            [`ValueError`](https://docs.python.org/3/library/exceptions.html#ValueError)
                If gated is not one of "auto", "manual", or False.
            [`ValueError`](https://docs.python.org/3/library/exceptions.html#ValueError)
                If repo_type is not one of the values in constants.REPO_TYPES.
            [`~utils.HfHubHTTPError`]:
                If the request to the Hugging Face Hub API fails.
            [`~utils.RepositoryNotFoundError`]
                If the repository to download from cannot be found. This may be because it doesn't exist,
                or because it is set to `private` and you do not have access.
        """

        if repo_type not in constants.REPO_TYPES:
            raise ValueError(f"Invalid repo type, must be one of {constants.REPO_TYPES}")
        if repo_type is None:
            repo_type = constants.REPO_TYPE_MODEL  # default repo type

        # Prepare the JSON payload for the PUT request
        payload: dict = {}

        if gated is not None:
            if gated not in ["auto", "manual", False]:
                raise ValueError(f"Invalid gated status, must be one of 'auto', 'manual', or False. Got '{gated}'.")
            payload["gated"] = gated

        if private is not None:
            payload["private"] = private

        if xet_enabled is not None:
            payload["xetEnabled"] = xet_enabled

        if len(payload) == 0:
            raise ValueError("At least one setting must be updated.")

        # Build headers
        headers = self._build_hf_headers(token=token)

        r = get_session().put(
            url=f"{self.endpoint}/api/{repo_type}s/{repo_id}/settings",
            headers=headers,
            json=payload,
        )
        hf_raise_for_status(r)

    def move_repo(
        self,
        from_id: str,
        to_id: str,
        *,
        repo_type: Optional[str] = None,
        token: Union[str, bool, None] = None,
    ):
        """
        Moving a repository from namespace1/repo_name1 to namespace2/repo_name2

        Note there are certain limitations. For more information about moving
        repositories, please see
        https://hf.co/docs/hub/repositories-settings#renaming-or-transferring-a-repo.

        Args:
            from_id (`str`):
                A namespace (user or an organization) and a repo name separated
                by a `/`. Original repository identifier.
            to_id (`str`):
                A namespace (user or an organization) and a repo name separated
                by a `/`. Final repository identifier.
            repo_type (`str`, *optional*):
                Set to `"dataset"` or `"space"` if uploading to a dataset or
                space, `None` or `"model"` if uploading to a model. Default is
                `None`.
            token (Union[bool, str, None], optional):
                A valid user access token (string). Defaults to the locally saved
                token, which is the recommended method for authentication (see
                https://huggingface.co/docs/huggingface_hub/quick-start#authentication).
                To disable authentication, pass `False`.

        > [!TIP]
        > Raises the following errors:
        >
        >     - [`~utils.RepositoryNotFoundError`]
        >       If the repository to download from cannot be found. This may be because it doesn't exist,
        >       or because it is set to `private` and you do not have access.
        """
        if len(from_id.split("/")) != 2:
            raise ValueError(f"Invalid repo_id: {from_id}. It should have a namespace (:namespace:/:repo_name:)")

        if len(to_id.split("/")) != 2:
            raise ValueError(f"Invalid repo_id: {to_id}. It should have a namespace (:namespace:/:repo_name:)")

        if repo_type is None:
            repo_type = constants.REPO_TYPE_MODEL  # Hub won't accept `None`.

        json = {"fromRepo": from_id, "toRepo": to_id, "type": repo_type}

        path = f"{self.endpoint}/api/repos/move"
        headers = self._build_hf_headers(token=token)
        r = get_session().post(path, headers=headers, json=json)
        try:
            hf_raise_for_status(r)
        except HfHubHTTPError as e:
            e.append_to_message(
                "\nFor additional documentation please see"
                " https://hf.co/docs/hub/repositories-settings#renaming-or-transferring-a-repo."
            )
            raise

    @overload
    def create_commit(  # type: ignore
        self,
        repo_id: str,
        operations: Iterable[CommitOperation],
        *,
        commit_message: str,
        commit_description: Optional[str] = None,
        token: Union[str, bool, None] = None,
        repo_type: Optional[str] = None,
        revision: Optional[str] = None,
        create_pr: Optional[bool] = None,
        num_threads: int = 5,
        parent_commit: Optional[str] = None,
        run_as_future: Literal[False] = ...,
    ) -> CommitInfo: ...

    @overload
    def create_commit(
        self,
        repo_id: str,
        operations: Iterable[CommitOperation],
        *,
        commit_message: str,
        commit_description: Optional[str] = None,
        token: Union[str, bool, None] = None,
        repo_type: Optional[str] = None,
        revision: Optional[str] = None,
        create_pr: Optional[bool] = None,
        num_threads: int = 5,
        parent_commit: Optional[str] = None,
        run_as_future: Literal[True] = ...,
    ) -> Future[CommitInfo]: ...

    @validate_hf_hub_args
    @future_compatible
    def create_commit(
        self,
        repo_id: str,
        operations: Iterable[CommitOperation],
        *,
        commit_message: str,
        commit_description: Optional[str] = None,
        token: Union[str, bool, None] = None,
        repo_type: Optional[str] = None,
        revision: Optional[str] = None,
        create_pr: Optional[bool] = None,
        num_threads: int = 5,
        parent_commit: Optional[str] = None,
        run_as_future: bool = False,
    ) -> Union[CommitInfo, Future[CommitInfo]]:
        """
        Creates a commit in the given repo, deleting & uploading files as needed.

        > [!WARNING]
        > The input list of `CommitOperation` will be mutated during the commit process. Do not reuse the same objects
        > for multiple commits.

        > [!WARNING]
        > `create_commit` assumes that the repo already exists on the Hub. If you get a
        > Client error 404, please make sure you are authenticated and that `repo_id` and
        > `repo_type` are set correctly. If repo does not exist, create it first using
        > [`~hf_api.create_repo`].

        > [!WARNING]
        > `create_commit` is limited to 25k LFS files and a 1GB payload for regular files.

        Args:
            repo_id (`str`):
                The repository in which the commit will be created, for example:
                `"username/custom_transformers"`

            operations (`Iterable` of [`~hf_api.CommitOperation`]):
                An iterable of operations to include in the commit, either:

                    - [`~hf_api.CommitOperationAdd`] to upload a file
                    - [`~hf_api.CommitOperationDelete`] to delete a file
                    - [`~hf_api.CommitOperationCopy`] to copy a file

                Operation objects will be mutated to include information relative to the upload. Do not reuse the
                same objects for multiple commits.

            commit_message (`str`):
                The summary (first line) of the commit that will be created.

            commit_description (`str`, *optional*):
                The description of the commit that will be created

            token (Union[bool, str, None], optional):
                A valid user access token (string). Defaults to the locally saved
                token, which is the recommended method for authentication (see
                https://huggingface.co/docs/huggingface_hub/quick-start#authentication).
                To disable authentication, pass `False`.

            repo_type (`str`, *optional*):
                Set to `"dataset"` or `"space"` if uploading to a dataset or
                space, `None` or `"model"` if uploading to a model. Default is
                `None`.

            revision (`str`, *optional*):
                The git revision to commit from. Defaults to the head of the `"main"` branch.

            create_pr (`boolean`, *optional*):
                Whether or not to create a Pull Request with that commit. Defaults to `False`.
                If `revision` is not set, PR is opened against the `"main"` branch. If
                `revision` is set and is a branch, PR is opened against this branch. If
                `revision` is set and is not a branch name (example: a commit oid), an
                `RevisionNotFoundError` is returned by the server.

            num_threads (`int`, *optional*):
                Number of concurrent threads for uploading files. Defaults to 5.
                Setting it to 2 means at most 2 files will be uploaded concurrently.

            parent_commit (`str`, *optional*):
                The OID / SHA of the parent commit, as a hexadecimal string.
                Shorthands (7 first characters) are also supported. If specified and `create_pr` is `False`,
                the commit will fail if `revision` does not point to `parent_commit`. If specified and `create_pr`
                is `True`, the pull request will be created from `parent_commit`. Specifying `parent_commit`
                ensures the repo has not changed before committing the changes, and can be especially useful
                if the repo is updated / committed to concurrently.
            run_as_future (`bool`, *optional*):
                Whether or not to run this method in the background. Background jobs are run sequentially without
                blocking the main thread. Passing `run_as_future=True` will return a [Future](https://docs.python.org/3/library/concurrent.futures.html#future-objects)
                object. Defaults to `False`.

        Returns:
            [`CommitInfo`] or `Future`:
                Instance of [`CommitInfo`] containing information about the newly created commit (commit hash, commit
                url, pr url, commit message,...). If `run_as_future=True` is passed, returns a Future object which will
                contain the result when executed.

        Raises:
            [`ValueError`](https://docs.python.org/3/library/exceptions.html#ValueError)
                If commit message is empty.
            [`ValueError`](https://docs.python.org/3/library/exceptions.html#ValueError)
                If parent commit is not a valid commit OID.
            [`ValueError`](https://docs.python.org/3/library/exceptions.html#ValueError)
                If a README.md file with an invalid metadata section is committed. In this case, the commit will fail
                early, before trying to upload any file.
            [`ValueError`](https://docs.python.org/3/library/exceptions.html#ValueError)
                If `create_pr` is `True` and revision is neither `None` nor `"main"`.
            [`~utils.RepositoryNotFoundError`]:
                If repository is not found (error 404): wrong repo_id/repo_type, private
                but not authenticated or repo does not exist.
        """
        if parent_commit is not None and not constants.REGEX_COMMIT_OID.fullmatch(parent_commit):
            raise ValueError(
                f"`parent_commit` is not a valid commit OID. It must match the following regex: {constants.REGEX_COMMIT_OID}"
            )

        if commit_message is None or len(commit_message) == 0:
            raise ValueError("`commit_message` can't be empty, please pass a value.")

        commit_description = commit_description if commit_description is not None else ""
        repo_type = repo_type if repo_type is not None else constants.REPO_TYPE_MODEL
        if repo_type not in constants.REPO_TYPES:
            raise ValueError(f"Invalid repo type, must be one of {constants.REPO_TYPES}")
        unquoted_revision = revision or constants.DEFAULT_REVISION
        revision = quote(unquoted_revision, safe="")
        create_pr = create_pr if create_pr is not None else False

        headers = self._build_hf_headers(token=token)

        operations = list(operations)
        additions = [op for op in operations if isinstance(op, CommitOperationAdd)]
        copies = [op for op in operations if isinstance(op, CommitOperationCopy)]
        nb_additions = len(additions)
        nb_copies = len(copies)
        nb_deletions = len(operations) - nb_additions - nb_copies

        for addition in additions:
            if addition._is_committed:
                raise ValueError(
                    f"CommitOperationAdd {addition} has already being committed and cannot be reused. Please create a"
                    " new CommitOperationAdd object if you want to create a new commit."
                )

        if repo_type != "dataset":
            for addition in additions:
                if addition.path_in_repo.endswith((".arrow", ".parquet")):
                    warnings.warn(
                        f"It seems that you are about to commit a data file ({addition.path_in_repo}) to a {repo_type}"
                        " repository. You are sure this is intended? If you are trying to upload a dataset, please"
                        " set `repo_type='dataset'` or `--repo-type=dataset` in a CLI."
                    )

        logger.debug(
            f"About to commit to the hub: {len(additions)} addition(s), {len(copies)} copie(s) and"
            f" {nb_deletions} deletion(s)."
        )

        # If updating a README.md file, make sure the metadata format is valid
        # It's better to fail early than to fail after all the files have been uploaded.
        for addition in additions:
            if addition.path_in_repo == "README.md":
                with addition.as_file() as file:
                    content = file.read().decode()
                self._validate_yaml(content, repo_type=repo_type, token=token)
                # Skip other additions after `README.md` has been processed
                break

        # If updating twice the same file or update then delete a file in a single commit
        _warn_on_overwriting_operations(operations)

        self.preupload_lfs_files(
            repo_id=repo_id,
            additions=additions,
            token=token,
            repo_type=repo_type,
            revision=unquoted_revision,  # first-class methods take unquoted revision
            create_pr=create_pr,
            num_threads=num_threads,
            free_memory=False,  # do not remove `CommitOperationAdd.path_or_fileobj` on LFS files for "normal" users
        )

        files_to_copy = _fetch_files_to_copy(
            copies=copies,
            repo_type=repo_type,
            repo_id=repo_id,
            headers=headers,
            revision=unquoted_revision,
            endpoint=self.endpoint,
        )
        # Remove no-op operations (files that have not changed)
        operations_without_no_op = []
        for operation in operations:
            if (
                isinstance(operation, CommitOperationAdd)
                and operation._remote_oid is not None
                and operation._remote_oid == operation._local_oid
            ):
                # File already exists on the Hub and has not changed: we can skip it.
                logger.debug(f"Skipping upload for '{operation.path_in_repo}' as the file has not changed.")
                continue
            if (
                isinstance(operation, CommitOperationCopy)
                and operation._dest_oid is not None
                and operation._dest_oid == operation._src_oid
            ):
                # Source and destination files are identical - skip
                logger.debug(
                    f"Skipping copy for '{operation.src_path_in_repo}' -> '{operation.path_in_repo}' as the content of the source file is the same as the destination file."
                )
                continue
            operations_without_no_op.append(operation)
        if len(operations) != len(operations_without_no_op):
            logger.info(
                f"Removing {len(operations) - len(operations_without_no_op)} file(s) from commit that have not changed."
            )

        # Return early if empty commit
        if len(operations_without_no_op) == 0:
            logger.warning("No files have been modified since last commit. Skipping to prevent empty commit.")

            # Get latest commit info
            try:
                info = self.repo_info(repo_id=repo_id, repo_type=repo_type, revision=unquoted_revision, token=token)
            except RepositoryNotFoundError as e:
                e.append_to_message(_CREATE_COMMIT_NO_REPO_ERROR_MESSAGE)
                raise

            # Return commit info based on latest commit
            url_prefix = self.endpoint
            if repo_type is not None and repo_type != constants.REPO_TYPE_MODEL:
                url_prefix = f"{url_prefix}/{repo_type}s"
            return CommitInfo(
                commit_url=f"{url_prefix}/{repo_id}/commit/{info.sha}",
                commit_message=commit_message,
                commit_description=commit_description,
                oid=info.sha,  # type: ignore[arg-type]
            )

        commit_payload = _prepare_commit_payload(
            operations=operations,
            files_to_copy=files_to_copy,
            commit_message=commit_message,
            commit_description=commit_description,
            parent_commit=parent_commit,
        )
        commit_url = f"{self.endpoint}/api/{repo_type}s/{repo_id}/commit/{revision}"

        def _payload_as_ndjson() -> Iterable[bytes]:
            for item in commit_payload:
                yield json.dumps(item).encode()
                yield b"\n"

        headers = {
            # See https://github.com/huggingface/huggingface_hub/issues/1085#issuecomment-1265208073
            "Content-Type": "application/x-ndjson",
            **headers,
        }
        data = b"".join(_payload_as_ndjson())
        params = {"create_pr": "1"} if create_pr else None

        try:
            commit_resp = get_session().post(url=commit_url, headers=headers, content=data, params=params)
            hf_raise_for_status(commit_resp, endpoint_name="commit")
        except RepositoryNotFoundError as e:
            e.append_to_message(_CREATE_COMMIT_NO_REPO_ERROR_MESSAGE)
            raise
        except RemoteEntryNotFoundError as e:
            if nb_deletions > 0 and "A file with this name doesn't exist" in str(e):
                e.append_to_message(
                    "\nMake sure to differentiate file and folder paths in delete"
                    " operations with a trailing '/' or using `is_folder=True/False`."
                )
            raise

        # Mark additions as committed (cannot be reused in another commit)
        for addition in additions:
            addition._is_committed = True

        commit_data = commit_resp.json()
        return CommitInfo(
            commit_url=commit_data["commitUrl"],
            commit_message=commit_message,
            commit_description=commit_description,
            oid=commit_data["commitOid"],
            pr_url=commit_data["pullRequestUrl"] if create_pr else None,
        )

    def preupload_lfs_files(
        self,
        repo_id: str,
        additions: Iterable[CommitOperationAdd],
        *,
        token: Union[str, bool, None] = None,
        repo_type: Optional[str] = None,
        revision: Optional[str] = None,
        create_pr: Optional[bool] = None,
        num_threads: int = 5,
        free_memory: bool = True,
        gitignore_content: Optional[str] = None,
    ):
        """Pre-upload LFS files to S3 in preparation on a future commit.

        This method is useful if you are generating the files to upload on-the-fly and you don't want to store them
        in memory before uploading them all at once.

        > [!WARNING]
        > This is a power-user method. You shouldn't need to call it directly to make a normal commit.
        > Use [`create_commit`] directly instead.

        > [!WARNING]
        > Commit operations will be mutated during the process. In particular, the attached `path_or_fileobj` will be
        > removed after the upload to save memory (and replaced by an empty `bytes` object). Do not reuse the same
        > objects except to pass them to [`create_commit`]. If you don't want to remove the attached content from the
        > commit operation object, pass `free_memory=False`.

        Args:
            repo_id (`str`):
                The repository in which you will commit the files, for example: `"username/custom_transformers"`.

            operations (`Iterable` of [`CommitOperationAdd`]):
                The list of files to upload. Warning: the objects in this list will be mutated to include information
                relative to the upload. Do not reuse the same objects for multiple commits.

            token (Union[bool, str, None], optional):
                A valid user access token (string). Defaults to the locally saved
                token, which is the recommended method for authentication (see
                https://huggingface.co/docs/huggingface_hub/quick-start#authentication).
                To disable authentication, pass `False`.

            repo_type (`str`, *optional*):
                The type of repository to upload to (e.g. `"model"` -default-, `"dataset"` or `"space"`).

            revision (`str`, *optional*):
                The git revision to commit from. Defaults to the head of the `"main"` branch.

            create_pr (`boolean`, *optional*):
                Whether or not you plan to create a Pull Request with that commit. Defaults to `False`.

            num_threads (`int`, *optional*):
                Number of concurrent threads for uploading files. Defaults to 5.
                Setting it to 2 means at most 2 files will be uploaded concurrently.

            gitignore_content (`str`, *optional*):
                The content of the `.gitignore` file to know which files should be ignored. The order of priority
                is to first check if `gitignore_content` is passed, then check if the `.gitignore` file is present
                in the list of files to commit and finally default to the `.gitignore` file already hosted on the Hub
                (if any).

        Example:
        ```py
        >>> from huggingface_hub import CommitOperationAdd, preupload_lfs_files, create_commit, create_repo

        >>> repo_id = create_repo("test_preupload").repo_id

        # Generate and preupload LFS files one by one
        >>> operations = [] # List of all `CommitOperationAdd` objects that will be generated
        >>> for i in range(5):
        ...     content = ... # generate binary content
        ...     addition = CommitOperationAdd(path_in_repo=f"shard_{i}_of_5.bin", path_or_fileobj=content)
        ...     preupload_lfs_files(repo_id, additions=[addition]) # upload + free memory
        ...     operations.append(addition)

        # Create commit
        >>> create_commit(repo_id, operations=operations, commit_message="Commit all shards")
        ```
        """
        repo_type = repo_type if repo_type is not None else constants.REPO_TYPE_MODEL
        if repo_type not in constants.REPO_TYPES:
            raise ValueError(f"Invalid repo type, must be one of {constants.REPO_TYPES}")
        revision = quote(revision, safe="") if revision is not None else constants.DEFAULT_REVISION
        create_pr = create_pr if create_pr is not None else False
        headers = self._build_hf_headers(token=token)

        # Check if a `gitignore` file is being committed to the Hub.
        additions = list(additions)
        if gitignore_content is None:
            for addition in additions:
                if addition.path_in_repo == ".gitignore":
                    with addition.as_file() as f:
                        gitignore_content = f.read().decode()
                        break

        # Filter out already uploaded files
        new_additions = [addition for addition in additions if not addition._is_uploaded]

        # Check which new files are LFS
        # For some items, we might have already fetched the upload mode (in case of upload_large_folder)
        additions_no_upload_mode = [addition for addition in new_additions if addition._upload_mode is None]
        if len(additions_no_upload_mode) > 0:
            try:
                _fetch_upload_modes(
                    additions=additions_no_upload_mode,
                    repo_type=repo_type,
                    repo_id=repo_id,
                    headers=headers,
                    revision=revision,
                    endpoint=self.endpoint,
                    create_pr=create_pr or False,
                    gitignore_content=gitignore_content,
                )
            except RepositoryNotFoundError as e:
                e.append_to_message(_CREATE_COMMIT_NO_REPO_ERROR_MESSAGE)
                raise

        # Filter out regular files
        new_lfs_additions = [addition for addition in new_additions if addition._upload_mode == "lfs"]

        # Filter out files listed in .gitignore
        new_lfs_additions_to_upload = []
        for addition in new_lfs_additions:
            if addition._should_ignore:
                logger.debug(f"Skipping upload for LFS file '{addition.path_in_repo}' (ignored by gitignore file).")
            else:
                new_lfs_additions_to_upload.append(addition)
        if len(new_lfs_additions) != len(new_lfs_additions_to_upload):
            logger.info(
                f"Skipped upload for {len(new_lfs_additions) - len(new_lfs_additions_to_upload)} LFS file(s) "
                "(ignored by gitignore file)."
            )
        # If no LFS files remain to upload, keep previous behavior and log explicitly
        if len(new_lfs_additions_to_upload) == 0:
            logger.debug("No LFS files to upload.")
            return
        # Prepare upload parameters
        upload_kwargs = {
            "additions": new_lfs_additions_to_upload,
            "repo_type": repo_type,
            "repo_id": repo_id,
            "headers": headers,
            "endpoint": self.endpoint,
            # If `create_pr`, we don't want to check user permission on the revision as users with read permission
            # should still be able to create PRs even if they don't have write permission on the target branch of the
            # PR (i.e. `revision`).
            "revision": revision if not create_pr else None,
        }
        _upload_files(**upload_kwargs, num_threads=num_threads, create_pr=create_pr)  # type: ignore [arg-type]
        for addition in new_lfs_additions_to_upload:
            addition._is_uploaded = True
            if free_memory:
                addition.path_or_fileobj = b""

    @overload
    def upload_file(  # type: ignore
        self,
        *,
        path_or_fileobj: Union[str, Path, bytes, BinaryIO],
        path_in_repo: str,
        repo_id: str,
        token: Union[str, bool, None] = None,
        repo_type: Optional[str] = None,
        revision: Optional[str] = None,
        commit_message: Optional[str] = None,
        commit_description: Optional[str] = None,
        create_pr: Optional[bool] = None,
        parent_commit: Optional[str] = None,
        run_as_future: Literal[False] = ...,
    ) -> CommitInfo: ...

    @overload
    def upload_file(
        self,
        *,
        path_or_fileobj: Union[str, Path, bytes, BinaryIO],
        path_in_repo: str,
        repo_id: str,
        token: Union[str, bool, None] = None,
        repo_type: Optional[str] = None,
        revision: Optional[str] = None,
        commit_message: Optional[str] = None,
        commit_description: Optional[str] = None,
        create_pr: Optional[bool] = None,
        parent_commit: Optional[str] = None,
        run_as_future: Literal[True] = ...,
    ) -> Future[CommitInfo]: ...

    @validate_hf_hub_args
    @future_compatible
    def upload_file(
        self,
        *,
        path_or_fileobj: Union[str, Path, bytes, BinaryIO],
        path_in_repo: str,
        repo_id: str,
        token: Union[str, bool, None] = None,
        repo_type: Optional[str] = None,
        revision: Optional[str] = None,
        commit_message: Optional[str] = None,
        commit_description: Optional[str] = None,
        create_pr: Optional[bool] = None,
        parent_commit: Optional[str] = None,
        run_as_future: bool = False,
    ) -> Union[CommitInfo, Future[CommitInfo]]:
        """
        Upload a local file (up to 50 GB) to the given repo. The upload is done
        through a HTTP post request, and doesn't require git or git-lfs to be
        installed.

        Args:
            path_or_fileobj (`str`, `Path`, `bytes`, or `IO`):
                Path to a file on the local machine or binary data stream /
                fileobj / buffer.
            path_in_repo (`str`):
                Relative filepath in the repo, for example:
                `"checkpoints/1fec34a/weights.bin"`
            repo_id (`str`):
                The repository to which the file will be uploaded, for example:
                `"username/custom_transformers"`
            token (Union[bool, str, None], optional):
                A valid user access token (string). Defaults to the locally saved
                token, which is the recommended method for authentication (see
                https://huggingface.co/docs/huggingface_hub/quick-start#authentication).
                To disable authentication, pass `False`.
            repo_type (`str`, *optional*):
                Set to `"dataset"` or `"space"` if uploading to a dataset or
                space, `None` or `"model"` if uploading to a model. Default is
                `None`.
            revision (`str`, *optional*):
                The git revision to commit from. Defaults to the head of the `"main"` branch.
            commit_message (`str`, *optional*):
                The summary / title / first line of the generated commit
            commit_description (`str` *optional*)
                The description of the generated commit
            create_pr (`boolean`, *optional*):
                Whether or not to create a Pull Request with that commit. Defaults to `False`.
                If `revision` is not set, PR is opened against the `"main"` branch. If
                `revision` is set and is a branch, PR is opened against this branch. If
                `revision` is set and is not a branch name (example: a commit oid), an
                `RevisionNotFoundError` is returned by the server.
            parent_commit (`str`, *optional*):
                The OID / SHA of the parent commit, as a hexadecimal string. Shorthands (7 first characters) are also supported.
                If specified and `create_pr` is `False`, the commit will fail if `revision` does not point to `parent_commit`.
                If specified and `create_pr` is `True`, the pull request will be created from `parent_commit`.
                Specifying `parent_commit` ensures the repo has not changed before committing the changes, and can be
                especially useful if the repo is updated / committed to concurrently.
            run_as_future (`bool`, *optional*):
                Whether or not to run this method in the background. Background jobs are run sequentially without
                blocking the main thread. Passing `run_as_future=True` will return a [Future](https://docs.python.org/3/library/concurrent.futures.html#future-objects)
                object. Defaults to `False`.


        Returns:
            [`CommitInfo`] or `Future`:
                Instance of [`CommitInfo`] containing information about the newly created commit (commit hash, commit
                url, pr url, commit message,...). If `run_as_future=True` is passed, returns a Future object which will
                contain the result when executed.
        > [!TIP]
        > Raises the following errors:
        >
        >     - [`HTTPError`](https://requests.readthedocs.io/en/latest/api/#requests.HTTPError)
        >       if the HuggingFace API returned an error
        >     - [`ValueError`](https://docs.python.org/3/library/exceptions.html#ValueError)
        >       if some parameter value is invalid
        >     - [`~utils.RepositoryNotFoundError`]
        >       If the repository to download from cannot be found. This may be because it doesn't exist,
        >       or because it is set to `private` and you do not have access.
        >     - [`~utils.RevisionNotFoundError`]
        >       If the revision to download from cannot be found.

        > [!WARNING]
        > `upload_file` assumes that the repo already exists on the Hub. If you get a
        > Client error 404, please make sure you are authenticated and that `repo_id` and
        > `repo_type` are set correctly. If repo does not exist, create it first using
        > [`~hf_api.create_repo`].

        Example:

        ```python
        >>> from huggingface_hub import upload_file

        >>> with open("./local/filepath", "rb") as fobj:
        ...     upload_file(
        ...         path_or_fileobj=fileobj,
        ...         path_in_repo="remote/file/path.h5",
        ...         repo_id="username/my-dataset",
        ...         repo_type="dataset",
        ...         token="my_token",
        ...     )

        >>> upload_file(
        ...     path_or_fileobj=".\\\\local\\\\file\\\\path",
        ...     path_in_repo="remote/file/path.h5",
        ...     repo_id="username/my-model",
        ...     token="my_token",
        ... )

        >>> upload_file(
        ...     path_or_fileobj=".\\\\local\\\\file\\\\path",
        ...     path_in_repo="remote/file/path.h5",
        ...     repo_id="username/my-model",
        ...     token="my_token",
        ...     create_pr=True,
        ... )
        ```
        """
        if repo_type not in constants.REPO_TYPES:
            raise ValueError(f"Invalid repo type, must be one of {constants.REPO_TYPES}")

        commit_message = (
            commit_message if commit_message is not None else f"Upload {path_in_repo} with huggingface_hub"
        )
        operation = CommitOperationAdd(
            path_or_fileobj=path_or_fileobj,
            path_in_repo=path_in_repo,
        )

        return self.create_commit(
            repo_id=repo_id,
            repo_type=repo_type,
            operations=[operation],
            commit_message=commit_message,
            commit_description=commit_description,
            token=token,
            revision=revision,
            create_pr=create_pr,
            parent_commit=parent_commit,
        )

    @overload
    def upload_folder(  # type: ignore
        self,
        *,
        repo_id: str,
        folder_path: Union[str, Path],
        path_in_repo: Optional[str] = None,
        commit_message: Optional[str] = None,
        commit_description: Optional[str] = None,
        token: Union[str, bool, None] = None,
        repo_type: Optional[str] = None,
        revision: Optional[str] = None,
        create_pr: Optional[bool] = None,
        parent_commit: Optional[str] = None,
        allow_patterns: Optional[Union[list[str], str]] = None,
        ignore_patterns: Optional[Union[list[str], str]] = None,
        delete_patterns: Optional[Union[list[str], str]] = None,
        run_as_future: Literal[False] = ...,
    ) -> CommitInfo: ...

    @overload
    def upload_folder(  # type: ignore
        self,
        *,
        repo_id: str,
        folder_path: Union[str, Path],
        path_in_repo: Optional[str] = None,
        commit_message: Optional[str] = None,
        commit_description: Optional[str] = None,
        token: Union[str, bool, None] = None,
        repo_type: Optional[str] = None,
        revision: Optional[str] = None,
        create_pr: Optional[bool] = None,
        parent_commit: Optional[str] = None,
        allow_patterns: Optional[Union[list[str], str]] = None,
        ignore_patterns: Optional[Union[list[str], str]] = None,
        delete_patterns: Optional[Union[list[str], str]] = None,
        run_as_future: Literal[True] = ...,
    ) -> Future[CommitInfo]: ...

    @validate_hf_hub_args
    @future_compatible
    def upload_folder(
        self,
        *,
        repo_id: str,
        folder_path: Union[str, Path],
        path_in_repo: Optional[str] = None,
        commit_message: Optional[str] = None,
        commit_description: Optional[str] = None,
        token: Union[str, bool, None] = None,
        repo_type: Optional[str] = None,
        revision: Optional[str] = None,
        create_pr: Optional[bool] = None,
        parent_commit: Optional[str] = None,
        allow_patterns: Optional[Union[list[str], str]] = None,
        ignore_patterns: Optional[Union[list[str], str]] = None,
        delete_patterns: Optional[Union[list[str], str]] = None,
        run_as_future: bool = False,
    ) -> Union[CommitInfo, Future[CommitInfo]]:
        """
        Upload a local folder to the given repo. The upload is done through a HTTP requests, and doesn't require git or
        git-lfs to be installed.

        The structure of the folder will be preserved. Files with the same name already present in the repository will
        be overwritten. Others will be left untouched.

        Use the `allow_patterns` and `ignore_patterns` arguments to specify which files to upload. These parameters
        accept either a single pattern or a list of patterns. Patterns are Standard Wildcards (globbing patterns) as
        documented [here](https://tldp.org/LDP/GNU-Linux-Tools-Summary/html/x11655.htm). If both `allow_patterns` and
        `ignore_patterns` are provided, both constraints apply. By default, all files from the folder are uploaded.

        Use the `delete_patterns` argument to specify remote files you want to delete. Input type is the same as for
        `allow_patterns` (see above). If `path_in_repo` is also provided, the patterns are matched against paths
        relative to this folder. For example, `upload_folder(..., path_in_repo="experiment", delete_patterns="logs/*")`
        will delete any remote file under `./experiment/logs/`. Note that the `.gitattributes` file will not be deleted
        even if it matches the patterns.

        Any `.git/` folder present in any subdirectory will be ignored. However, please be aware that the `.gitignore`
        file is not taken into account.

        Uses `HfApi.create_commit` under the hood.

        Args:
            repo_id (`str`):
                The repository to which the file will be uploaded, for example:
                `"username/custom_transformers"`
            folder_path (`str` or `Path`):
                Path to the folder to upload on the local file system
            path_in_repo (`str`, *optional*):
                Relative path of the directory in the repo, for example:
                `"checkpoints/1fec34a/results"`. Will default to the root folder of the repository.
            token (Union[bool, str, None], optional):
                A valid user access token (string). Defaults to the locally saved
                token, which is the recommended method for authentication (see
                https://huggingface.co/docs/huggingface_hub/quick-start#authentication).
                To disable authentication, pass `False`.
            repo_type (`str`, *optional*):
                Set to `"dataset"` or `"space"` if uploading to a dataset or
                space, `None` or `"model"` if uploading to a model. Default is
                `None`.
            revision (`str`, *optional*):
                The git revision to commit from. Defaults to the head of the `"main"` branch.
            commit_message (`str`, *optional*):
                The summary / title / first line of the generated commit. Defaults to:
                `f"Upload {path_in_repo} with huggingface_hub"`
            commit_description (`str` *optional*):
                The description of the generated commit
            create_pr (`boolean`, *optional*):
                Whether or not to create a Pull Request with that commit. Defaults to `False`. If `revision` is not
                set, PR is opened against the `"main"` branch. If `revision` is set and is a branch, PR is opened
                against this branch. If `revision` is set and is not a branch name (example: a commit oid), an
                `RevisionNotFoundError` is returned by the server.
            parent_commit (`str`, *optional*):
                The OID / SHA of the parent commit, as a hexadecimal string. Shorthands (7 first characters) are also supported.
                If specified and `create_pr` is `False`, the commit will fail if `revision` does not point to `parent_commit`.
                If specified and `create_pr` is `True`, the pull request will be created from `parent_commit`.
                Specifying `parent_commit` ensures the repo has not changed before committing the changes, and can be
                especially useful if the repo is updated / committed to concurrently.
            allow_patterns (`list[str]` or `str`, *optional*):
                If provided, only files matching at least one pattern are uploaded.
            ignore_patterns (`list[str]` or `str`, *optional*):
                If provided, files matching any of the patterns are not uploaded.
            delete_patterns (`list[str]` or `str`, *optional*):
                If provided, remote files matching any of the patterns will be deleted from the repo while committing
                new files. This is useful if you don't know which files have already been uploaded.
                Note: to avoid discrepancies the `.gitattributes` file is not deleted even if it matches the pattern.
            run_as_future (`bool`, *optional*):
                Whether or not to run this method in the background. Background jobs are run sequentially without
                blocking the main thread. Passing `run_as_future=True` will return a [Future](https://docs.python.org/3/library/concurrent.futures.html#future-objects)
                object. Defaults to `False`.

        Returns:
            [`CommitInfo`] or `Future`:
                Instance of [`CommitInfo`] containing information about the newly created commit (commit hash, commit
                url, pr url, commit message,...). If `run_as_future=True` is passed, returns a Future object which will
                contain the result when executed.

        > [!TIP]
        > Raises the following errors:
        >
        >     - [`HTTPError`](https://requests.readthedocs.io/en/latest/api/#requests.HTTPError)
        >     if the HuggingFace API returned an error
        >     - [`ValueError`](https://docs.python.org/3/library/exceptions.html#ValueError)
        >     if some parameter value is invalid

        > [!WARNING]
        > `upload_folder` assumes that the repo already exists on the Hub. If you get a Client error 404, please make
        > sure you are authenticated and that `repo_id` and `repo_type` are set correctly. If repo does not exist, create
        > it first using [`~hf_api.create_repo`].

        > [!TIP]
        > When dealing with a large folder (thousands of files or hundreds of GB), we recommend using [`~hf_api.upload_large_folder`] instead.

        Example:

        ```python
        # Upload checkpoints folder except the log files
        >>> upload_folder(
        ...     folder_path="local/checkpoints",
        ...     path_in_repo="remote/experiment/checkpoints",
        ...     repo_id="username/my-dataset",
        ...     repo_type="datasets",
        ...     token="my_token",
        ...     ignore_patterns="**/logs/*.txt",
        ... )

        # Upload checkpoints folder including logs while deleting existing logs from the repo
        # Useful if you don't know exactly which log files have already being pushed
        >>> upload_folder(
        ...     folder_path="local/checkpoints",
        ...     path_in_repo="remote/experiment/checkpoints",
        ...     repo_id="username/my-dataset",
        ...     repo_type="datasets",
        ...     token="my_token",
        ...     delete_patterns="**/logs/*.txt",
        ... )

        # Upload checkpoints folder while creating a PR
        >>> upload_folder(
        ...     folder_path="local/checkpoints",
        ...     path_in_repo="remote/experiment/checkpoints",
        ...     repo_id="username/my-dataset",
        ...     repo_type="datasets",
        ...     token="my_token",
        ...     create_pr=True,
        ... )
        ```
        """
        if repo_type not in constants.REPO_TYPES:
            raise ValueError(f"Invalid repo type, must be one of {constants.REPO_TYPES}")

        # By default, upload folder to the root directory in repo.
        if path_in_repo is None:
            path_in_repo = ""

        # Do not upload .git folder
        if ignore_patterns is None:
            ignore_patterns = []
        elif isinstance(ignore_patterns, str):
            ignore_patterns = [ignore_patterns]
        ignore_patterns += DEFAULT_IGNORE_PATTERNS

        delete_operations = self._prepare_folder_deletions(
            repo_id=repo_id,
            repo_type=repo_type,
            revision=constants.DEFAULT_REVISION if create_pr else revision,
            token=token,
            path_in_repo=path_in_repo,
            delete_patterns=delete_patterns,
        )
        add_operations = self._prepare_upload_folder_additions(
            folder_path,
            path_in_repo,
            allow_patterns=allow_patterns,
            ignore_patterns=ignore_patterns,
            token=token,
            repo_type=repo_type,
        )

        # Optimize operations: if some files will be overwritten, we don't need to delete them first
        if len(add_operations) > 0:
            added_paths = set(op.path_in_repo for op in add_operations)
            delete_operations = [
                delete_op for delete_op in delete_operations if delete_op.path_in_repo not in added_paths
            ]
        commit_operations = delete_operations + add_operations

        commit_message = commit_message or "Upload folder using huggingface_hub"

        return self.create_commit(
            repo_type=repo_type,
            repo_id=repo_id,
            operations=commit_operations,
            commit_message=commit_message,
            commit_description=commit_description,
            token=token,
            revision=revision,
            create_pr=create_pr,
            parent_commit=parent_commit,
        )

    @validate_hf_hub_args
    def delete_file(
        self,
        path_in_repo: str,
        repo_id: str,
        *,
        token: Union[str, bool, None] = None,
        repo_type: Optional[str] = None,
        revision: Optional[str] = None,
        commit_message: Optional[str] = None,
        commit_description: Optional[str] = None,
        create_pr: Optional[bool] = None,
        parent_commit: Optional[str] = None,
    ) -> CommitInfo:
        """
        Deletes a file in the given repo.

        Args:
            path_in_repo (`str`):
                Relative filepath in the repo, for example:
                `"checkpoints/1fec34a/weights.bin"`
            repo_id (`str`):
                The repository from which the file will be deleted, for example:
                `"username/custom_transformers"`
            token (Union[bool, str, None], optional):
                A valid user access token (string). Defaults to the locally saved
                token, which is the recommended method for authentication (see
                https://huggingface.co/docs/huggingface_hub/quick-start#authentication).
                To disable authentication, pass `False`.
            repo_type (`str`, *optional*):
                Set to `"dataset"` or `"space"` if the file is in a dataset or
                space, `None` or `"model"` if in a model. Default is `None`.
            revision (`str`, *optional*):
                The git revision to commit from. Defaults to the head of the `"main"` branch.
            commit_message (`str`, *optional*):
                The summary / title / first line of the generated commit. Defaults to
                `f"Delete {path_in_repo} with huggingface_hub"`.
            commit_description (`str` *optional*)
                The description of the generated commit
            create_pr (`boolean`, *optional*):
                Whether or not to create a Pull Request with that commit. Defaults to `False`.
                If `revision` is not set, PR is opened against the `"main"` branch. If
                `revision` is set and is a branch, PR is opened against this branch. If
                `revision` is set and is not a branch name (example: a commit oid), an
                `RevisionNotFoundError` is returned by the server.
            parent_commit (`str`, *optional*):
                The OID / SHA of the parent commit, as a hexadecimal string. Shorthands (7 first characters) are also supported.
                If specified and `create_pr` is `False`, the commit will fail if `revision` does not point to `parent_commit`.
                If specified and `create_pr` is `True`, the pull request will be created from `parent_commit`.
                Specifying `parent_commit` ensures the repo has not changed before committing the changes, and can be
                especially useful if the repo is updated / committed to concurrently.


        > [!TIP]
        > Raises the following errors:
        >
        >     - [`HTTPError`](https://requests.readthedocs.io/en/latest/api/#requests.HTTPError)
        >       if the HuggingFace API returned an error
        >     - [`ValueError`](https://docs.python.org/3/library/exceptions.html#ValueError)
        >       if some parameter value is invalid
        >     - [`~utils.RepositoryNotFoundError`]
        >       If the repository to download from cannot be found. This may be because it doesn't exist,
        >       or because it is set to `private` and you do not have access.
        >     - [`~utils.RevisionNotFoundError`]
        >       If the revision to download from cannot be found.
        >     - [`~utils.EntryNotFoundError`]
        >       If the file to download cannot be found.

        """
        commit_message = (
            commit_message if commit_message is not None else f"Delete {path_in_repo} with huggingface_hub"
        )

        operations = [CommitOperationDelete(path_in_repo=path_in_repo)]

        return self.create_commit(
            repo_id=repo_id,
            repo_type=repo_type,
            token=token,
            operations=operations,
            revision=revision,
            commit_message=commit_message,
            commit_description=commit_description,
            create_pr=create_pr,
            parent_commit=parent_commit,
        )

    @validate_hf_hub_args
    def delete_files(
        self,
        repo_id: str,
        delete_patterns: list[str],
        *,
        token: Union[bool, str, None] = None,
        repo_type: Optional[str] = None,
        revision: Optional[str] = None,
        commit_message: Optional[str] = None,
        commit_description: Optional[str] = None,
        create_pr: Optional[bool] = None,
        parent_commit: Optional[str] = None,
    ) -> CommitInfo:
        """
        Delete files from a repository on the Hub.

        If a folder path is provided, the entire folder is deleted as well as
        all files it contained.

        Args:
            repo_id (`str`):
                The repository from which the folder will be deleted, for example:
                `"username/custom_transformers"`
            delete_patterns (`list[str]`):
                List of files or folders to delete. Each string can either be
                a file path, a folder path or a Unix shell-style wildcard.
                E.g. `["file.txt", "folder/", "data/*.parquet"]`
            token (Union[bool, str, None], optional):
                A valid user access token (string). Defaults to the locally saved
                token, which is the recommended method for authentication (see
                https://huggingface.co/docs/huggingface_hub/quick-start#authentication).
                To disable authentication, pass `False`.
                to the stored token.
            repo_type (`str`, *optional*):
                Type of the repo to delete files from. Can be `"model"`,
                `"dataset"` or `"space"`. Defaults to `"model"`.
            revision (`str`, *optional*):
                The git revision to commit from. Defaults to the head of the `"main"` branch.
            commit_message (`str`, *optional*):
                The summary (first line) of the generated commit. Defaults to
                `f"Delete files using huggingface_hub"`.
            commit_description (`str` *optional*)
                The description of the generated commit.
            create_pr (`boolean`, *optional*):
                Whether or not to create a Pull Request with that commit. Defaults to `False`.
                If `revision` is not set, PR is opened against the `"main"` branch. If
                `revision` is set and is a branch, PR is opened against this branch. If
                `revision` is set and is not a branch name (example: a commit oid), an
                `RevisionNotFoundError` is returned by the server.
            parent_commit (`str`, *optional*):
                The OID / SHA of the parent commit, as a hexadecimal string. Shorthands (7 first characters) are also supported.
                If specified and `create_pr` is `False`, the commit will fail if `revision` does not point to `parent_commit`.
                If specified and `create_pr` is `True`, the pull request will be created from `parent_commit`.
                Specifying `parent_commit` ensures the repo has not changed before committing the changes, and can be
                especially useful if the repo is updated / committed to concurrently.
        """
        operations = self._prepare_folder_deletions(
            repo_id=repo_id, repo_type=repo_type, delete_patterns=delete_patterns, path_in_repo="", revision=revision
        )

        if commit_message is None:
            commit_message = f"Delete files {' '.join(delete_patterns)} with huggingface_hub"

        return self.create_commit(
            repo_id=repo_id,
            repo_type=repo_type,
            token=token,
            operations=operations,
            revision=revision,
            commit_message=commit_message,
            commit_description=commit_description,
            create_pr=create_pr,
            parent_commit=parent_commit,
        )

    @validate_hf_hub_args
    def delete_folder(
        self,
        path_in_repo: str,
        repo_id: str,
        *,
        token: Union[bool, str, None] = None,
        repo_type: Optional[str] = None,
        revision: Optional[str] = None,
        commit_message: Optional[str] = None,
        commit_description: Optional[str] = None,
        create_pr: Optional[bool] = None,
        parent_commit: Optional[str] = None,
    ) -> CommitInfo:
        """
        Deletes a folder in the given repo.

        Simple wrapper around [`create_commit`] method.

        Args:
            path_in_repo (`str`):
                Relative folder path in the repo, for example: `"checkpoints/1fec34a"`.
            repo_id (`str`):
                The repository from which the folder will be deleted, for example:
                `"username/custom_transformers"`
            token (Union[bool, str, None], optional):
                A valid user access token (string). Defaults to the locally saved
                token, which is the recommended method for authentication (see
                https://huggingface.co/docs/huggingface_hub/quick-start#authentication).
                To disable authentication, pass `False`.
                to the stored token.
            repo_type (`str`, *optional*):
                Set to `"dataset"` or `"space"` if the folder is in a dataset or
                space, `None` or `"model"` if in a model. Default is `None`.
            revision (`str`, *optional*):
                The git revision to commit from. Defaults to the head of the `"main"` branch.
            commit_message (`str`, *optional*):
                The summary / title / first line of the generated commit. Defaults to
                `f"Delete folder {path_in_repo} with huggingface_hub"`.
            commit_description (`str` *optional*)
                The description of the generated commit.
            create_pr (`boolean`, *optional*):
                Whether or not to create a Pull Request with that commit. Defaults to `False`.
                If `revision` is not set, PR is opened against the `"main"` branch. If
                `revision` is set and is a branch, PR is opened against this branch. If
                `revision` is set and is not a branch name (example: a commit oid), an
                `RevisionNotFoundError` is returned by the server.
            parent_commit (`str`, *optional*):
                The OID / SHA of the parent commit, as a hexadecimal string. Shorthands (7 first characters) are also supported.
                If specified and `create_pr` is `False`, the commit will fail if `revision` does not point to `parent_commit`.
                If specified and `create_pr` is `True`, the pull request will be created from `parent_commit`.
                Specifying `parent_commit` ensures the repo has not changed before committing the changes, and can be
                especially useful if the repo is updated / committed to concurrently.
        """
        return self.create_commit(
            repo_id=repo_id,
            repo_type=repo_type,
            token=token,
            operations=[CommitOperationDelete(path_in_repo=path_in_repo, is_folder=True)],
            revision=revision,
            commit_message=(
                commit_message if commit_message is not None else f"Delete folder {path_in_repo} with huggingface_hub"
            ),
            commit_description=commit_description,
            create_pr=create_pr,
            parent_commit=parent_commit,
        )

    def upload_large_folder(
        self,
        repo_id: str,
        folder_path: Union[str, Path],
        *,
        repo_type: str,  # Repo type is required!
        revision: Optional[str] = None,
        private: Optional[bool] = None,
        allow_patterns: Optional[Union[list[str], str]] = None,
        ignore_patterns: Optional[Union[list[str], str]] = None,
        num_workers: Optional[int] = None,
        print_report: bool = True,
        print_report_every: int = 60,
    ) -> None:
        """Upload a large folder to the Hub in the most resilient way possible.

        Several workers are started to upload files in an optimized way. Before being committed to a repo, files must be
        hashed and be pre-uploaded if they are LFS files. Workers will perform these tasks for each file in the folder.
        At each step, some metadata information about the upload process is saved in the folder under `.cache/.huggingface/`
        to be able to resume the process if interrupted. The whole process might result in several commits.

        Args:
            repo_id (`str`):
                The repository to which the file will be uploaded.
                E.g. `"HuggingFaceTB/smollm-corpus"`.
            folder_path (`str` or `Path`):
                Path to the folder to upload on the local file system.
            repo_type (`str`):
                Type of the repository. Must be one of `"model"`, `"dataset"` or `"space"`.
                Unlike in all other `HfApi` methods, `repo_type` is explicitly required here. This is to avoid
                any mistake when uploading a large folder to the Hub, and therefore prevent from having to re-upload
                everything.
            revision (`str`, `optional`):
                The branch to commit to. If not provided, the `main` branch will be used.
            private (`bool`, `optional`):
                Whether the repository should be private.
                If `None` (default), the repo will be public unless the organization's default is private.
            allow_patterns (`list[str]` or `str`, *optional*):
                If provided, only files matching at least one pattern are uploaded.
            ignore_patterns (`list[str]` or `str`, *optional*):
                If provided, files matching any of the patterns are not uploaded.
            num_workers (`int`, *optional*):
                Number of workers to start. Defaults to `os.cpu_count() - 2` (minimum 2).
                A higher number of workers may speed up the process if your machine allows it. However, on machines with a
                slower connection, it is recommended to keep the number of workers low to ensure better resumability.
                Indeed, partially uploaded files will have to be completely re-uploaded if the process is interrupted.
            print_report (`bool`, *optional*):
                Whether to print a report of the upload progress. Defaults to True.
                Report is printed to `sys.stdout` every X seconds (60 by defaults) and overwrites the previous report.
            print_report_every (`int`, *optional*):
                Frequency at which the report is printed. Defaults to 60 seconds.

        > [!TIP]
        > A few things to keep in mind:
        >     - Repository limits still apply: https://huggingface.co/docs/hub/repositories-recommendations
        >     - Do not start several processes in parallel.
        >     - You can interrupt and resume the process at any time.
        >     - Do not upload the same folder to several repositories. If you need to do so, you must delete the local `.cache/.huggingface/` folder first.

        > [!WARNING]
        > While being much more robust to upload large folders, `upload_large_folder` is more limited than [`upload_folder`] feature-wise. In practice:
        >     - you cannot set a custom `path_in_repo`. If you want to upload to a subfolder, you need to set the proper structure locally.
        >     - you cannot set a custom `commit_message` and `commit_description` since multiple commits are created.
        >     - you cannot delete from the repo while uploading. Please make a separate commit first.
        >     - you cannot create a PR directly. Please create a PR first (from the UI or using [`create_pull_request`]) and then commit to it by passing `revision`.

        **Technical details:**

        `upload_large_folder` process is as follow:
            1. (Check parameters and setup.)
            2. Create repo if missing.
            3. List local files to upload.
            4. Run validation checks and display warnings if repository limits might be exceeded:
                - Warns if the total number of files exceeds 100k (recommended limit).
                - Warns if any folder contains more than 10k files (recommended limit).
                - Warns about files larger than 20GB (recommended) or 50GB (hard limit).
            5. Start workers. Workers can perform the following tasks:
                - Hash a file.
                - Get upload mode (regular or LFS) for a list of files.
                - Pre-upload an LFS file.
                - Commit a bunch of files.
            Once a worker finishes a task, it will move on to the next task based on the priority list (see below) until
            all files are uploaded and committed.
            6. While workers are up, regularly print a report to sys.stdout.

        Order of priority:
            1. Commit if more than 5 minutes since last commit attempt (and at least 1 file).
            2. Commit if at least 150 files are ready to commit.
            3. Get upload mode if at least 10 files have been hashed.
            4. Pre-upload LFS file if at least 1 file and no worker is pre-uploading.
            5. Hash file if at least 1 file and no worker is hashing.
            6. Get upload mode if at least 1 file and no worker is getting upload mode.
            7. Pre-upload LFS file if at least 1 file (exception: if hf_transfer is enabled, only 1 worker can preupload LFS at a time).
            8. Hash file if at least 1 file to hash.
            9. Get upload mode if at least 1 file to get upload mode.
            10. Commit if at least 1 file to commit and at least 1 min since last commit attempt.
            11. Commit if at least 1 file to commit and all other queues are empty.

        Special rules:
            - If `hf_transfer` is enabled, only 1 LFS uploader at a time. Otherwise the CPU would be bloated by `hf_transfer`.
            - Only one worker can commit at a time.
            - If no tasks are available, the worker waits for 10 seconds before checking again.
        """
        return upload_large_folder_internal(
            self,
            repo_id=repo_id,
            folder_path=folder_path,
            repo_type=repo_type,
            revision=revision,
            private=private,
            allow_patterns=allow_patterns,
            ignore_patterns=ignore_patterns,
            num_workers=num_workers,
            print_report=print_report,
            print_report_every=print_report_every,
        )

    @validate_hf_hub_args
    def get_hf_file_metadata(
        self,
        *,
        url: str,
        token: Union[bool, str, None] = None,
        timeout: Optional[float] = constants.DEFAULT_REQUEST_TIMEOUT,
    ) -> HfFileMetadata:
        """Fetch metadata of a file versioned on the Hub for a given url.

        Args:
            url (`str`):
                File url, for example returned by [`hf_hub_url`].
            token (Union[bool, str, None], optional):
                A valid user access token (string). Defaults to the locally saved
                token, which is the recommended method for authentication (see
                https://huggingface.co/docs/huggingface_hub/quick-start#authentication).
                To disable authentication, pass `False`.
            timeout (`float`, *optional*, defaults to 10):
                How many seconds to wait for the server to send metadata before giving up.

        Returns:
            A [`HfFileMetadata`] object containing metadata such as location, etag, size and commit_hash.
        """
        if token is None:
            # Cannot do `token = token or self.token` as token can be `False`.
            token = self.token

        return get_hf_file_metadata(
            url=url,
            token=token,
            timeout=timeout,
            library_name=self.library_name,
            library_version=self.library_version,
            user_agent=self.user_agent,
            endpoint=self.endpoint,
        )

    @overload
    def hf_hub_download(
        self,
        repo_id: str,
        filename: str,
        *,
        subfolder: Optional[str] = None,
        repo_type: Optional[str] = None,
        revision: Optional[str] = None,
        cache_dir: Union[str, Path, None] = None,
        local_dir: Union[str, Path, None] = None,
        force_download: bool = False,
        etag_timeout: float = constants.DEFAULT_ETAG_TIMEOUT,
        token: Union[bool, str, None] = None,
        local_files_only: bool = False,
        dry_run: Literal[False] = False,
    ) -> str: ...

    @overload
    def hf_hub_download(
        self,
        repo_id: str,
        filename: str,
        *,
        subfolder: Optional[str] = None,
        repo_type: Optional[str] = None,
        revision: Optional[str] = None,
        cache_dir: Union[str, Path, None] = None,
        local_dir: Union[str, Path, None] = None,
        force_download: bool = False,
        etag_timeout: float = constants.DEFAULT_ETAG_TIMEOUT,
        token: Union[bool, str, None] = None,
        local_files_only: bool = False,
        dry_run: Literal[True],
    ) -> DryRunFileInfo: ...

    @validate_hf_hub_args
    def hf_hub_download(
        self,
        repo_id: str,
        filename: str,
        *,
        subfolder: Optional[str] = None,
        repo_type: Optional[str] = None,
        revision: Optional[str] = None,
        cache_dir: Union[str, Path, None] = None,
        local_dir: Union[str, Path, None] = None,
        force_download: bool = False,
        etag_timeout: float = constants.DEFAULT_ETAG_TIMEOUT,
        token: Union[bool, str, None] = None,
        local_files_only: bool = False,
<<<<<<< HEAD
    ) -> str:
=======
        dry_run: bool = False,
    ) -> Union[str, DryRunFileInfo]:
>>>>>>> c5c1c5f7
        """Download a given file if it's not already present in the local cache.

        The new cache file layout looks like this:
        - The cache directory contains one subfolder per repo_id (namespaced by repo type)
        - inside each repo folder:
            - refs is a list of the latest known revision => commit_hash pairs
            - blobs contains the actual file blobs (identified by their git-sha or sha256, depending on
            whether they're LFS files or not)
            - snapshots contains one subfolder per commit, each "commit" contains the subset of the files
            that have been resolved at that particular commit. Each filename is a symlink to the blob
            at that particular commit.

        ```
        [  96]  .
        └── [ 160]  models--julien-c--EsperBERTo-small
            ├── [ 160]  blobs
            │   ├── [321M]  403450e234d65943a7dcf7e05a771ce3c92faa84dd07db4ac20f592037a1e4bd
            │   ├── [ 398]  7cb18dc9bafbfcf74629a4b760af1b160957a83e
            │   └── [1.4K]  d7edf6bd2a681fb0175f7735299831ee1b22b812
            ├── [  96]  refs
            │   └── [  40]  main
            └── [ 128]  snapshots
                ├── [ 128]  2439f60ef33a0d46d85da5001d52aeda5b00ce9f
                │   ├── [  52]  README.md -> ../../blobs/d7edf6bd2a681fb0175f7735299831ee1b22b812
                │   └── [  76]  pytorch_model.bin -> ../../blobs/403450e234d65943a7dcf7e05a771ce3c92faa84dd07db4ac20f592037a1e4bd
                └── [ 128]  bbc77c8132af1cc5cf678da3f1ddf2de43606d48
                    ├── [  52]  README.md -> ../../blobs/7cb18dc9bafbfcf74629a4b760af1b160957a83e
                    └── [  76]  pytorch_model.bin -> ../../blobs/403450e234d65943a7dcf7e05a771ce3c92faa84dd07db4ac20f592037a1e4bd
        ```

        If `local_dir` is provided, the file structure from the repo will be replicated in this location. When using this
        option, the `cache_dir` will not be used and a `.cache/huggingface/` folder will be created at the root of `local_dir`
        to store some metadata related to the downloaded files. While this mechanism is not as robust as the main
        cache-system, it's optimized for regularly pulling the latest version of a repository.

        Args:
            repo_id (`str`):
                A user or an organization name and a repo name separated by a `/`.
            filename (`str`):
                The name of the file in the repo.
            subfolder (`str`, *optional*):
                An optional value corresponding to a folder inside the repository.
            repo_type (`str`, *optional*):
                Set to `"dataset"` or `"space"` if downloading from a dataset or space,
                `None` or `"model"` if downloading from a model. Default is `None`.
            revision (`str`, *optional*):
                An optional Git revision id which can be a branch name, a tag, or a
                commit hash.
            cache_dir (`str`, `Path`, *optional*):
                Path to the folder where cached files are stored.
            local_dir (`str` or `Path`, *optional*):
                If provided, the downloaded file will be placed under this directory.
            force_download (`bool`, *optional*, defaults to `False`):
                Whether the file should be downloaded even if it already exists in
                the local cache.
            etag_timeout (`float`, *optional*, defaults to `10`):
                When fetching ETag, how many seconds to wait for the server to send
                data before giving up which is passed to `httpx.request`.
            token (Union[bool, str, None], optional):
                A valid user access token (string). Defaults to the locally saved
                token, which is the recommended method for authentication (see
                https://huggingface.co/docs/huggingface_hub/quick-start#authentication).
                To disable authentication, pass `False`.
            local_files_only (`bool`, *optional*, defaults to `False`):
                If `True`, avoid downloading the file and return the path to the
                local cached file if it exists.
            dry_run (`bool`, *optional*, defaults to `False`):
                If `True`, perform a dry run without actually downloading the file. Returns a
                [`DryRunFileInfo`] object containing information about what would be downloaded.

        Returns:
            `str` or [`DryRunFileInfo`]:
                - If `dry_run=False`: Local path of file or if networking is off, last version of file cached on disk.
                - If `dry_run=True`: A [`DryRunFileInfo`] object containing download information.

        Raises:
            [`~utils.RepositoryNotFoundError`]
                If the repository to download from cannot be found. This may be because it doesn't exist,
                or because it is set to `private` and you do not have access.
            [`~utils.RevisionNotFoundError`]
                If the revision to download from cannot be found.
            [`~utils.RemoteEntryNotFoundError`]
                If the file to download cannot be found.
            [`~utils.LocalEntryNotFoundError`]
                If network is disabled or unavailable and file is not found in cache.
            [`EnvironmentError`](https://docs.python.org/3/library/exceptions.html#EnvironmentError)
                If `token=True` but the token cannot be found.
            [`OSError`](https://docs.python.org/3/library/exceptions.html#OSError)
                If ETag cannot be determined.
            [`ValueError`](https://docs.python.org/3/library/exceptions.html#ValueError)
                If some parameter value is invalid.
        """
        from .file_download import hf_hub_download

        if token is None:
            # Cannot do `token = token or self.token` as token can be `False`.
            token = self.token

        return hf_hub_download(
            repo_id=repo_id,
            filename=filename,
            subfolder=subfolder,
            repo_type=repo_type,
            revision=revision,
            endpoint=self.endpoint,
            library_name=self.library_name,
            library_version=self.library_version,
            cache_dir=cache_dir,
            local_dir=local_dir,
            user_agent=self.user_agent,
            force_download=force_download,
            etag_timeout=etag_timeout,
            token=token,
            headers=self.headers,
            local_files_only=local_files_only,
        )

    @validate_hf_hub_args
    def snapshot_download(
        self,
        repo_id: str,
        *,
        repo_type: Optional[str] = None,
        revision: Optional[str] = None,
        cache_dir: Union[str, Path, None] = None,
        local_dir: Union[str, Path, None] = None,
        etag_timeout: float = constants.DEFAULT_ETAG_TIMEOUT,
        force_download: bool = False,
        token: Union[bool, str, None] = None,
        local_files_only: bool = False,
        allow_patterns: Optional[Union[list[str], str]] = None,
        ignore_patterns: Optional[Union[list[str], str]] = None,
        max_workers: int = 8,
        tqdm_class: Optional[type[base_tqdm]] = None,
    ) -> str:
        """Download repo files.

        Download a whole snapshot of a repo's files at the specified revision. This is useful when you want all files from
        a repo, because you don't know which ones you will need a priori. All files are nested inside a folder in order
        to keep their actual filename relative to that folder. You can also filter which files to download using
        `allow_patterns` and `ignore_patterns`.

        If `local_dir` is provided, the file structure from the repo will be replicated in this location. When using this
        option, the `cache_dir` will not be used and a `.cache/huggingface/` folder will be created at the root of `local_dir`
        to store some metadata related to the downloaded files.While this mechanism is not as robust as the main
        cache-system, it's optimized for regularly pulling the latest version of a repository.

        An alternative would be to clone the repo but this requires git and git-lfs to be installed and properly
        configured. It is also not possible to filter which files to download when cloning a repository using git.

        Args:
            repo_id (`str`):
                A user or an organization name and a repo name separated by a `/`.
            repo_type (`str`, *optional*):
                Set to `"dataset"` or `"space"` if downloading from a dataset or space,
                `None` or `"model"` if downloading from a model. Default is `None`.
            revision (`str`, *optional*):
                An optional Git revision id which can be a branch name, a tag, or a
                commit hash.
            cache_dir (`str`, `Path`, *optional*):
                Path to the folder where cached files are stored.
            local_dir (`str` or `Path`, *optional*):
                If provided, the downloaded files will be placed under this directory.
            etag_timeout (`float`, *optional*, defaults to `10`):
                When fetching ETag, how many seconds to wait for the server to send
                data before giving up which is passed to `httpx.request`.
            force_download (`bool`, *optional*, defaults to `False`):
                Whether the file should be downloaded even if it already exists in the local cache.
            token (Union[bool, str, None], optional):
                A valid user access token (string). Defaults to the locally saved
                token, which is the recommended method for authentication (see
                https://huggingface.co/docs/huggingface_hub/quick-start#authentication).
                To disable authentication, pass `False`.
            local_files_only (`bool`, *optional*, defaults to `False`):
                If `True`, avoid downloading the file and return the path to the
                local cached file if it exists.
            allow_patterns (`list[str]` or `str`, *optional*):
                If provided, only files matching at least one pattern are downloaded.
            ignore_patterns (`list[str]` or `str`, *optional*):
                If provided, files matching any of the patterns are not downloaded.
            max_workers (`int`, *optional*):
                Number of concurrent threads to download files (1 thread = 1 file download).
                Defaults to 8.
            tqdm_class (`tqdm`, *optional*):
                If provided, overwrites the default behavior for the progress bar. Passed
                argument must inherit from `tqdm.auto.tqdm` or at least mimic its behavior.
                Note that the `tqdm_class` is not passed to each individual download.
                Defaults to the custom HF progress bar that can be disabled by setting
                `HF_HUB_DISABLE_PROGRESS_BARS` environment variable.

        Returns:
            `str`: folder path of the repo snapshot.

        Raises:
            [`~utils.RepositoryNotFoundError`]
                If the repository to download from cannot be found. This may be because it doesn't exist,
                or because it is set to `private` and you do not have access.
            [`~utils.RevisionNotFoundError`]
                If the revision to download from cannot be found.
            [`EnvironmentError`](https://docs.python.org/3/library/exceptions.html#EnvironmentError)
                If `token=True` and the token cannot be found.
            [`OSError`](https://docs.python.org/3/library/exceptions.html#OSError) if
                ETag cannot be determined.
            [`ValueError`](https://docs.python.org/3/library/exceptions.html#ValueError)
                if some parameter value is invalid.
        """
        from ._snapshot_download import snapshot_download

        if token is None:
            # Cannot do `token = token or self.token` as token can be `False`.
            token = self.token

        return snapshot_download(
            repo_id=repo_id,
            repo_type=repo_type,
            revision=revision,
            endpoint=self.endpoint,
            cache_dir=cache_dir,
            local_dir=local_dir,
            library_name=self.library_name,
            library_version=self.library_version,
            user_agent=self.user_agent,
            etag_timeout=etag_timeout,
            force_download=force_download,
            token=token,
            local_files_only=local_files_only,
            allow_patterns=allow_patterns,
            ignore_patterns=ignore_patterns,
            max_workers=max_workers,
            tqdm_class=tqdm_class,
        )

    def get_safetensors_metadata(
        self,
        repo_id: str,
        *,
        repo_type: Optional[str] = None,
        revision: Optional[str] = None,
        token: Union[bool, str, None] = None,
    ) -> SafetensorsRepoMetadata:
        """
        Parse metadata for a safetensors repo on the Hub.

        We first check if the repo has a single safetensors file or a sharded safetensors repo. If it's a single
        safetensors file, we parse the metadata from this file. If it's a sharded safetensors repo, we parse the
        metadata from the index file and then parse the metadata from each shard.

        To parse metadata from a single safetensors file, use [`parse_safetensors_file_metadata`].

        For more details regarding the safetensors format, check out https://huggingface.co/docs/safetensors/index#format.

        Args:
            repo_id (`str`):
                A user or an organization name and a repo name separated by a `/`.
            repo_type (`str`, *optional*):
                Set to `"dataset"` or `"space"` if the file is in a dataset or space, `None` or `"model"` if in a
                model. Default is `None`.
            revision (`str`, *optional*):
                The git revision to fetch the file from. Can be a branch name, a tag, or a commit hash. Defaults to the
                head of the `"main"` branch.
            token (Union[bool, str, None], optional):
                A valid user access token (string). Defaults to the locally saved
                token, which is the recommended method for authentication (see
                https://huggingface.co/docs/huggingface_hub/quick-start#authentication).
                To disable authentication, pass `False`.

        Returns:
            [`SafetensorsRepoMetadata`]: information related to safetensors repo.

        Raises:
            [`NotASafetensorsRepoError`]
                If the repo is not a safetensors repo i.e. doesn't have either a
              `model.safetensors` or a `model.safetensors.index.json` file.
            [`SafetensorsParsingError`]
                If a safetensors file header couldn't be parsed correctly.

        Example:
            ```py
            # Parse repo with single weights file
            >>> metadata = get_safetensors_metadata("bigscience/bloomz-560m")
            >>> metadata
            SafetensorsRepoMetadata(
                metadata=None,
                sharded=False,
                weight_map={'h.0.input_layernorm.bias': 'model.safetensors', ...},
                files_metadata={'model.safetensors': SafetensorsFileMetadata(...)}
            )
            >>> metadata.files_metadata["model.safetensors"].metadata
            {'format': 'pt'}

            # Parse repo with sharded model
            >>> metadata = get_safetensors_metadata("bigscience/bloom")
            Parse safetensors files: 100%|██████████████████████████████████████████| 72/72 [00:12<00:00,  5.78it/s]
            >>> metadata
            SafetensorsRepoMetadata(metadata={'total_size': 352494542848}, sharded=True, weight_map={...}, files_metadata={...})
            >>> len(metadata.files_metadata)
            72  # All safetensors files have been fetched

            # Parse repo with sharded model
            >>> get_safetensors_metadata("runwayml/stable-diffusion-v1-5")
            NotASafetensorsRepoError: 'runwayml/stable-diffusion-v1-5' is not a safetensors repo. Couldn't find 'model.safetensors.index.json' or 'model.safetensors' files.
            ```
        """
        if self.file_exists(  # Single safetensors file => non-sharded model
            repo_id=repo_id,
            filename=constants.SAFETENSORS_SINGLE_FILE,
            repo_type=repo_type,
            revision=revision,
            token=token,
        ):
            file_metadata = self.parse_safetensors_file_metadata(
                repo_id=repo_id,
                filename=constants.SAFETENSORS_SINGLE_FILE,
                repo_type=repo_type,
                revision=revision,
                token=token,
            )
            return SafetensorsRepoMetadata(
                metadata=None,
                sharded=False,
                weight_map={
                    tensor_name: constants.SAFETENSORS_SINGLE_FILE for tensor_name in file_metadata.tensors.keys()
                },
                files_metadata={constants.SAFETENSORS_SINGLE_FILE: file_metadata},
            )
        elif self.file_exists(  # Multiple safetensors files => sharded with index
            repo_id=repo_id,
            filename=constants.SAFETENSORS_INDEX_FILE,
            repo_type=repo_type,
            revision=revision,
            token=token,
        ):
            # Fetch index
            index_file = self.hf_hub_download(
                repo_id=repo_id,
                filename=constants.SAFETENSORS_INDEX_FILE,
                repo_type=repo_type,
                revision=revision,
                token=token,
            )
            with open(index_file) as f:
                index = json.load(f)

            weight_map = index.get("weight_map", {})

            # Fetch metadata per shard
            files_metadata = {}

            def _parse(filename: str) -> None:
                files_metadata[filename] = self.parse_safetensors_file_metadata(
                    repo_id=repo_id, filename=filename, repo_type=repo_type, revision=revision, token=token
                )

            thread_map(
                _parse,
                set(weight_map.values()),
                desc="Parse safetensors files",
                tqdm_class=hf_tqdm,
            )

            return SafetensorsRepoMetadata(
                metadata=index.get("metadata", None),
                sharded=True,
                weight_map=weight_map,
                files_metadata=files_metadata,
            )
        else:
            # Not a safetensors repo
            raise NotASafetensorsRepoError(
                f"'{repo_id}' is not a safetensors repo. Couldn't find '{constants.SAFETENSORS_INDEX_FILE}' or '{constants.SAFETENSORS_SINGLE_FILE}' files."
            )

    def parse_safetensors_file_metadata(
        self,
        repo_id: str,
        filename: str,
        *,
        repo_type: Optional[str] = None,
        revision: Optional[str] = None,
        token: Union[bool, str, None] = None,
    ) -> SafetensorsFileMetadata:
        """
        Parse metadata from a safetensors file on the Hub.

        To parse metadata from all safetensors files in a repo at once, use [`get_safetensors_metadata`].

        For more details regarding the safetensors format, check out https://huggingface.co/docs/safetensors/index#format.

        Args:
            repo_id (`str`):
                A user or an organization name and a repo name separated by a `/`.
            filename (`str`):
                The name of the file in the repo.
            repo_type (`str`, *optional*):
                Set to `"dataset"` or `"space"` if the file is in a dataset or space, `None` or `"model"` if in a
                model. Default is `None`.
            revision (`str`, *optional*):
                The git revision to fetch the file from. Can be a branch name, a tag, or a commit hash. Defaults to the
                head of the `"main"` branch.
            token (Union[bool, str, None], optional):
                A valid user access token (string). Defaults to the locally saved
                token, which is the recommended method for authentication (see
                https://huggingface.co/docs/huggingface_hub/quick-start#authentication).
                To disable authentication, pass `False`.

        Returns:
            [`SafetensorsFileMetadata`]: information related to a safetensors file.

        Raises:
            [`NotASafetensorsRepoError`]:
                If the repo is not a safetensors repo i.e. doesn't have either a
              `model.safetensors` or a `model.safetensors.index.json` file.
            [`SafetensorsParsingError`]:
                If a safetensors file header couldn't be parsed correctly.
        """
        url = hf_hub_url(
            repo_id=repo_id, filename=filename, repo_type=repo_type, revision=revision, endpoint=self.endpoint
        )
        _headers = self._build_hf_headers(token=token)

        # 1. Fetch first 100kb
        # Empirically, 97% of safetensors files have a metadata size < 100kb (over the top 1000 models on the Hub).
        # We assume fetching 100kb is faster than making 2 GET requests. Therefore we always fetch the first 100kb to
        # avoid the 2nd GET in most cases.
        # See https://github.com/huggingface/huggingface_hub/pull/1855#discussion_r1404286419.
        response = get_session().get(url, headers={**_headers, "range": "bytes=0-100000"})
        hf_raise_for_status(response)

        # 2. Parse metadata size
        metadata_size = struct.unpack("<Q", response.content[:8])[0]
        if metadata_size > constants.SAFETENSORS_MAX_HEADER_LENGTH:
            raise SafetensorsParsingError(
                f"Failed to parse safetensors header for '{filename}' (repo '{repo_id}', revision "
                f"'{revision or constants.DEFAULT_REVISION}'): safetensors header is too big. Maximum supported size is "
                f"{constants.SAFETENSORS_MAX_HEADER_LENGTH} bytes (got {metadata_size})."
            )

        # 3.a. Get metadata from payload
        if metadata_size <= 100000:
            metadata_as_bytes = response.content[8 : 8 + metadata_size]
        else:  # 3.b. Request full metadata
            response = get_session().get(url, headers={**_headers, "range": f"bytes=8-{metadata_size + 7}"})
            hf_raise_for_status(response)
            metadata_as_bytes = response.content

        # 4. Parse json header
        try:
            metadata_as_dict = json.loads(metadata_as_bytes.decode(errors="ignore"))
        except json.JSONDecodeError as e:
            raise SafetensorsParsingError(
                f"Failed to parse safetensors header for '{filename}' (repo '{repo_id}', revision "
                f"'{revision or constants.DEFAULT_REVISION}'): header is not json-encoded string. Please make sure this is a "
                "correctly formatted safetensors file."
            ) from e

        try:
            return SafetensorsFileMetadata(
                metadata=metadata_as_dict.get("__metadata__", {}),
                tensors={
                    key: TensorInfo(
                        dtype=tensor["dtype"],
                        shape=tensor["shape"],
                        data_offsets=tuple(tensor["data_offsets"]),  # type: ignore
                    )
                    for key, tensor in metadata_as_dict.items()
                    if key != "__metadata__"
                },
            )
        except (KeyError, IndexError) as e:
            raise SafetensorsParsingError(
                f"Failed to parse safetensors header for '{filename}' (repo '{repo_id}', revision "
                f"'{revision or constants.DEFAULT_REVISION}'): header format not recognized. Please make sure this is a correctly"
                " formatted safetensors file."
            ) from e

    @validate_hf_hub_args
    def create_branch(
        self,
        repo_id: str,
        *,
        branch: str,
        revision: Optional[str] = None,
        token: Union[bool, str, None] = None,
        repo_type: Optional[str] = None,
        exist_ok: bool = False,
    ) -> None:
        """
        Create a new branch for a repo on the Hub, starting from the specified revision (defaults to `main`).
        To find a revision suiting your needs, you can use [`list_repo_refs`] or [`list_repo_commits`].

        Args:
            repo_id (`str`):
                The repository in which the branch will be created.
                Example: `"user/my-cool-model"`.

            branch (`str`):
                The name of the branch to create.

            revision (`str`, *optional*):
                The git revision to create the branch from. It can be a branch name or
                the OID/SHA of a commit, as a hexadecimal string. Defaults to the head
                of the `"main"` branch.

            token (Union[bool, str, None], optional):
                A valid user access token (string). Defaults to the locally saved
                token, which is the recommended method for authentication (see
                https://huggingface.co/docs/huggingface_hub/quick-start#authentication).
                To disable authentication, pass `False`.

            repo_type (`str`, *optional*):
                Set to `"dataset"` or `"space"` if creating a branch on a dataset or
                space, `None` or `"model"` if tagging a model. Default is `None`.

            exist_ok (`bool`, *optional*, defaults to `False`):
                If `True`, do not raise an error if branch already exists.

        Raises:
            [`~utils.RepositoryNotFoundError`]:
                If repository is not found (error 404): wrong repo_id/repo_type, private
                but not authenticated or repo does not exist.
            [`~utils.BadRequestError`]:
                If invalid reference for a branch. Ex: `refs/pr/5` or 'refs/foo/bar'.
            [`~utils.HfHubHTTPError`]:
                If the branch already exists on the repo (error 409) and `exist_ok` is
                set to `False`.
        """
        if repo_type is None:
            repo_type = constants.REPO_TYPE_MODEL
        branch = quote(branch, safe="")

        # Prepare request
        branch_url = f"{self.endpoint}/api/{repo_type}s/{repo_id}/branch/{branch}"
        headers = self._build_hf_headers(token=token)
        payload = {}
        if revision is not None:
            payload["startingPoint"] = revision

        # Create branch
        response = get_session().post(url=branch_url, headers=headers, json=payload)
        try:
            hf_raise_for_status(response)
        except HfHubHTTPError as e:
            if exist_ok and e.response.status_code == 409:
                return
            elif exist_ok and e.response.status_code == 403:
                # No write permission on the namespace but branch might already exist
                try:
                    refs = self.list_repo_refs(repo_id=repo_id, repo_type=repo_type, token=token)
                    for branch_ref in refs.branches:
                        if branch_ref.name == branch:
                            return  # Branch already exists => do not raise
                except HfHubHTTPError:
                    pass  # We raise the original error if the branch does not exist
            raise

    @validate_hf_hub_args
    def delete_branch(
        self,
        repo_id: str,
        *,
        branch: str,
        token: Union[bool, str, None] = None,
        repo_type: Optional[str] = None,
    ) -> None:
        """
        Delete a branch from a repo on the Hub.

        Args:
            repo_id (`str`):
                The repository in which a branch will be deleted.
                Example: `"user/my-cool-model"`.

            branch (`str`):
                The name of the branch to delete.

            token (Union[bool, str, None], optional):
                A valid user access token (string). Defaults to the locally saved
                token, which is the recommended method for authentication (see
                https://huggingface.co/docs/huggingface_hub/quick-start#authentication).
                To disable authentication, pass `False`.

            repo_type (`str`, *optional*):
                Set to `"dataset"` or `"space"` if creating a branch on a dataset or
                space, `None` or `"model"` if tagging a model. Default is `None`.

        Raises:
            [`~utils.RepositoryNotFoundError`]:
                If repository is not found (error 404): wrong repo_id/repo_type, private
                but not authenticated or repo does not exist.
            [`~utils.HfHubHTTPError`]:
                If trying to delete a protected branch. Ex: `main` cannot be deleted.
            [`~utils.HfHubHTTPError`]:
                If trying to delete a branch that does not exist.

        """
        if repo_type is None:
            repo_type = constants.REPO_TYPE_MODEL
        branch = quote(branch, safe="")

        # Prepare request
        branch_url = f"{self.endpoint}/api/{repo_type}s/{repo_id}/branch/{branch}"
        headers = self._build_hf_headers(token=token)

        # Delete branch
        response = get_session().delete(url=branch_url, headers=headers)
        hf_raise_for_status(response)

    @validate_hf_hub_args
    def create_tag(
        self,
        repo_id: str,
        *,
        tag: str,
        tag_message: Optional[str] = None,
        revision: Optional[str] = None,
        token: Union[bool, str, None] = None,
        repo_type: Optional[str] = None,
        exist_ok: bool = False,
    ) -> None:
        """
        Tag a given commit of a repo on the Hub.

        Args:
            repo_id (`str`):
                The repository in which a commit will be tagged.
                Example: `"user/my-cool-model"`.

            tag (`str`):
                The name of the tag to create.

            tag_message (`str`, *optional*):
                The description of the tag to create.

            revision (`str`, *optional*):
                The git revision to tag. It can be a branch name or the OID/SHA of a
                commit, as a hexadecimal string. Shorthands (7 first characters) are
                also supported. Defaults to the head of the `"main"` branch.

            token (Union[bool, str, None], optional):
                A valid user access token (string). Defaults to the locally saved
                token, which is the recommended method for authentication (see
                https://huggingface.co/docs/huggingface_hub/quick-start#authentication).
                To disable authentication, pass `False`.

            repo_type (`str`, *optional*):
                Set to `"dataset"` or `"space"` if tagging a dataset or
                space, `None` or `"model"` if tagging a model. Default is
                `None`.

            exist_ok (`bool`, *optional*, defaults to `False`):
                If `True`, do not raise an error if tag already exists.

        Raises:
            [`~utils.RepositoryNotFoundError`]:
                If repository is not found (error 404): wrong repo_id/repo_type, private
                but not authenticated or repo does not exist.
            [`~utils.RevisionNotFoundError`]:
                If revision is not found (error 404) on the repo.
            [`~utils.HfHubHTTPError`]:
                If the branch already exists on the repo (error 409) and `exist_ok` is
                set to `False`.
        """
        if repo_type is None:
            repo_type = constants.REPO_TYPE_MODEL
        revision = quote(revision, safe="") if revision is not None else constants.DEFAULT_REVISION

        # Prepare request
        tag_url = f"{self.endpoint}/api/{repo_type}s/{repo_id}/tag/{revision}"
        headers = self._build_hf_headers(token=token)
        payload = {"tag": tag}
        if tag_message is not None:
            payload["message"] = tag_message

        # Tag
        response = get_session().post(url=tag_url, headers=headers, json=payload)
        try:
            hf_raise_for_status(response)
        except HfHubHTTPError as e:
            if not (e.response.status_code == 409 and exist_ok):
                raise

    @validate_hf_hub_args
    def delete_tag(
        self,
        repo_id: str,
        *,
        tag: str,
        token: Union[bool, str, None] = None,
        repo_type: Optional[str] = None,
    ) -> None:
        """
        Delete a tag from a repo on the Hub.

        Args:
            repo_id (`str`):
                The repository in which a tag will be deleted.
                Example: `"user/my-cool-model"`.

            tag (`str`):
                The name of the tag to delete.

            token (Union[bool, str, None], optional):
                A valid user access token (string). Defaults to the locally saved
                token, which is the recommended method for authentication (see
                https://huggingface.co/docs/huggingface_hub/quick-start#authentication).
                To disable authentication, pass `False`.

            repo_type (`str`, *optional*):
                Set to `"dataset"` or `"space"` if tagging a dataset or space, `None` or
                `"model"` if tagging a model. Default is `None`.

        Raises:
            [`~utils.RepositoryNotFoundError`]:
                If repository is not found (error 404): wrong repo_id/repo_type, private
                but not authenticated or repo does not exist.
            [`~utils.RevisionNotFoundError`]:
                If tag is not found.
        """
        if repo_type is None:
            repo_type = constants.REPO_TYPE_MODEL
        tag = quote(tag, safe="")

        # Prepare request
        tag_url = f"{self.endpoint}/api/{repo_type}s/{repo_id}/tag/{tag}"
        headers = self._build_hf_headers(token=token)

        # Un-tag
        response = get_session().delete(url=tag_url, headers=headers)
        hf_raise_for_status(response)

    @validate_hf_hub_args
    def get_full_repo_name(
        self,
        model_id: str,
        *,
        organization: Optional[str] = None,
        token: Union[bool, str, None] = None,
    ):
        """
        Returns the repository name for a given model ID and optional
        organization.

        Args:
            model_id (`str`):
                The name of the model.
            organization (`str`, *optional*):
                If passed, the repository name will be in the organization
                namespace instead of the user namespace.
            token (Union[bool, str, None], optional):
                A valid user access token (string). Defaults to the locally saved
                token, which is the recommended method for authentication (see
                https://huggingface.co/docs/huggingface_hub/quick-start#authentication).
                To disable authentication, pass `False`.

        Returns:
            `str`: The repository name in the user's namespace
            ({username}/{model_id}) if no organization is passed, and under the
            organization namespace ({organization}/{model_id}) otherwise.
        """
        if organization is None:
            if "/" in model_id:
                username = model_id.split("/")[0]
            else:
                username = self.whoami(token=token)["name"]  # type: ignore
            return f"{username}/{model_id}"
        else:
            return f"{organization}/{model_id}"

    @validate_hf_hub_args
    def get_repo_discussions(
        self,
        repo_id: str,
        *,
        author: Optional[str] = None,
        discussion_type: Optional[constants.DiscussionTypeFilter] = None,
        discussion_status: Optional[constants.DiscussionStatusFilter] = None,
        repo_type: Optional[str] = None,
        token: Union[bool, str, None] = None,
    ) -> Iterator[Discussion]:
        """
        Fetches Discussions and Pull Requests for the given repo.

        Args:
            repo_id (`str`):
                A namespace (user or an organization) and a repo name separated
                by a `/`.
            author (`str`, *optional*):
                Pass a value to filter by discussion author. `None` means no filter.
                Default is `None`.
            discussion_type (`str`, *optional*):
                Set to `"pull_request"` to fetch only pull requests, `"discussion"`
                to fetch only discussions. Set to `"all"` or `None` to fetch both.
                Default is `None`.
            discussion_status (`str`, *optional*):
                Set to `"open"` (respectively `"closed"`) to fetch only open
                (respectively closed) discussions. Set to `"all"` or `None`
                to fetch both.
                Default is `None`.
            repo_type (`str`, *optional*):
                Set to `"dataset"` or `"space"` if fetching from a dataset or
                space, `None` or `"model"` if fetching from a model. Default is
                `None`.
            token (Union[bool, str, None], optional):
                A valid user access token (string). Defaults to the locally saved
                token, which is the recommended method for authentication (see
                https://huggingface.co/docs/huggingface_hub/quick-start#authentication).
                To disable authentication, pass `False`.

        Returns:
            `Iterator[Discussion]`: An iterator of [`Discussion`] objects.

        Example:
            Collecting all discussions of a repo in a list:

            ```python
            >>> from huggingface_hub import get_repo_discussions
            >>> discussions_list = list(get_repo_discussions(repo_id="bert-base-uncased"))
            ```

            Iterating over discussions of a repo:

            ```python
            >>> from huggingface_hub import get_repo_discussions
            >>> for discussion in get_repo_discussions(repo_id="bert-base-uncased"):
            ...     print(discussion.num, discussion.title)
            ```
        """
        if repo_type not in constants.REPO_TYPES:
            raise ValueError(f"Invalid repo type, must be one of {constants.REPO_TYPES}")
        if repo_type is None:
            repo_type = constants.REPO_TYPE_MODEL
        if discussion_type is not None and discussion_type not in constants.DISCUSSION_TYPES:
            raise ValueError(f"Invalid discussion_type, must be one of {constants.DISCUSSION_TYPES}")
        if discussion_status is not None and discussion_status not in constants.DISCUSSION_STATUS:
            raise ValueError(f"Invalid discussion_status, must be one of {constants.DISCUSSION_STATUS}")

        headers = self._build_hf_headers(token=token)
        path = f"{self.endpoint}/api/{repo_type}s/{repo_id}/discussions"

        params: dict[str, Union[str, int]] = {}
        if discussion_type is not None:
            params["type"] = discussion_type
        if discussion_status is not None:
            params["status"] = discussion_status
        if author is not None:
            params["author"] = author

        def _fetch_discussion_page(page_index: int):
            params["p"] = page_index
            resp = get_session().get(path, headers=headers, params=params)
            hf_raise_for_status(resp)
            paginated_discussions = resp.json()
            total = paginated_discussions["count"]
            start = paginated_discussions["start"]
            discussions = paginated_discussions["discussions"]
            has_next = (start + len(discussions)) < total
            return discussions, has_next

        has_next, page_index = True, 0

        while has_next:
            discussions, has_next = _fetch_discussion_page(page_index=page_index)
            for discussion in discussions:
                yield Discussion(
                    title=discussion["title"],
                    num=discussion["num"],
                    author=discussion.get("author", {}).get("name", "deleted"),
                    created_at=parse_datetime(discussion["createdAt"]),
                    status=discussion["status"],
                    repo_id=discussion["repo"]["name"],
                    repo_type=discussion["repo"]["type"],
                    is_pull_request=discussion["isPullRequest"],
                    endpoint=self.endpoint,
                )
            page_index = page_index + 1

    @validate_hf_hub_args
    def get_discussion_details(
        self,
        repo_id: str,
        discussion_num: int,
        *,
        repo_type: Optional[str] = None,
        token: Union[bool, str, None] = None,
    ) -> DiscussionWithDetails:
        """Fetches a Discussion's / Pull Request 's details from the Hub.

        Args:
            repo_id (`str`):
                A namespace (user or an organization) and a repo name separated
                by a `/`.
            discussion_num (`int`):
                The number of the Discussion or Pull Request . Must be a strictly positive integer.
            repo_type (`str`, *optional*):
                Set to `"dataset"` or `"space"` if uploading to a dataset or
                space, `None` or `"model"` if uploading to a model. Default is
                `None`.
            token (Union[bool, str, None], optional):
                A valid user access token (string). Defaults to the locally saved
                token, which is the recommended method for authentication (see
                https://huggingface.co/docs/huggingface_hub/quick-start#authentication).
                To disable authentication, pass `False`.

        Returns: [`DiscussionWithDetails`]

        > [!TIP]
        > Raises the following errors:
        >
        >     - [`HTTPError`](https://requests.readthedocs.io/en/latest/api/#requests.HTTPError)
        >       if the HuggingFace API returned an error
        >     - [`ValueError`](https://docs.python.org/3/library/exceptions.html#ValueError)
        >       if some parameter value is invalid
        >     - [`~utils.RepositoryNotFoundError`]
        >       If the repository to download from cannot be found. This may be because it doesn't exist,
        >       or because it is set to `private` and you do not have access.
        """
        if not isinstance(discussion_num, int) or discussion_num <= 0:
            raise ValueError("Invalid discussion_num, must be a positive integer")
        if repo_type not in constants.REPO_TYPES:
            raise ValueError(f"Invalid repo type, must be one of {constants.REPO_TYPES}")
        if repo_type is None:
            repo_type = constants.REPO_TYPE_MODEL

        path = f"{self.endpoint}/api/{repo_type}s/{repo_id}/discussions/{discussion_num}"
        headers = self._build_hf_headers(token=token)
        resp = get_session().get(path, params={"diff": "1"}, headers=headers)
        hf_raise_for_status(resp)

        discussion_details = resp.json()
        is_pull_request = discussion_details["isPullRequest"]

        target_branch = discussion_details["changes"]["base"] if is_pull_request else None
        conflicting_files = discussion_details["filesWithConflicts"] if is_pull_request else None
        merge_commit_oid = discussion_details["changes"].get("mergeCommitId", None) if is_pull_request else None

        return DiscussionWithDetails(
            title=discussion_details["title"],
            num=discussion_details["num"],
            author=discussion_details.get("author", {}).get("name", "deleted"),
            created_at=parse_datetime(discussion_details["createdAt"]),
            status=discussion_details["status"],
            repo_id=discussion_details["repo"]["name"],
            repo_type=discussion_details["repo"]["type"],
            is_pull_request=discussion_details["isPullRequest"],
            events=[deserialize_event(evt) for evt in discussion_details["events"]],
            conflicting_files=conflicting_files,
            target_branch=target_branch,
            merge_commit_oid=merge_commit_oid,
            diff=discussion_details.get("diff"),
            endpoint=self.endpoint,
        )

    @validate_hf_hub_args
    def create_discussion(
        self,
        repo_id: str,
        title: str,
        *,
        token: Union[bool, str, None] = None,
        description: Optional[str] = None,
        repo_type: Optional[str] = None,
        pull_request: bool = False,
    ) -> DiscussionWithDetails:
        """Creates a Discussion or Pull Request.

        Pull Requests created programmatically will be in `"draft"` status.

        Creating a Pull Request with changes can also be done at once with [`HfApi.create_commit`].

        Args:
            repo_id (`str`):
                A namespace (user or an organization) and a repo name separated
                by a `/`.
            title (`str`):
                The title of the discussion. It can be up to 200 characters long,
                and must be at least 3 characters long. Leading and trailing whitespaces
                will be stripped.
            token (Union[bool, str, None], optional):
                A valid user access token (string). Defaults to the locally saved
                token, which is the recommended method for authentication (see
                https://huggingface.co/docs/huggingface_hub/quick-start#authentication).
                To disable authentication, pass `False`.
            description (`str`, *optional*):
                An optional description for the Pull Request.
                Defaults to `"Discussion opened with the huggingface_hub Python library"`
            pull_request (`bool`, *optional*):
                Whether to create a Pull Request or discussion. If `True`, creates a Pull Request.
                If `False`, creates a discussion. Defaults to `False`.
            repo_type (`str`, *optional*):
                Set to `"dataset"` or `"space"` if uploading to a dataset or
                space, `None` or `"model"` if uploading to a model. Default is
                `None`.

        Returns: [`DiscussionWithDetails`]

        > [!TIP]
        > Raises the following errors:
        >
        >     - [`HTTPError`](https://requests.readthedocs.io/en/latest/api/#requests.HTTPError)
        >       if the HuggingFace API returned an error
        >     - [`ValueError`](https://docs.python.org/3/library/exceptions.html#ValueError)
        >       if some parameter value is invalid
        >     - [`~utils.RepositoryNotFoundError`]
        >       If the repository to download from cannot be found. This may be because it doesn't exist,
        >       or because it is set to `private` and you do not have access."""
        if repo_type not in constants.REPO_TYPES:
            raise ValueError(f"Invalid repo type, must be one of {constants.REPO_TYPES}")
        if repo_type is None:
            repo_type = constants.REPO_TYPE_MODEL

        if description is not None:
            description = description.strip()
        description = (
            description
            if description
            else (
                f"{'Pull Request' if pull_request else 'Discussion'} opened with the"
                " [huggingface_hub Python"
                " library](https://huggingface.co/docs/huggingface_hub)"
            )
        )

        headers = self._build_hf_headers(token=token)
        resp = get_session().post(
            f"{self.endpoint}/api/{repo_type}s/{repo_id}/discussions",
            json={
                "title": title.strip(),
                "description": description,
                "pullRequest": pull_request,
            },
            headers=headers,
        )
        hf_raise_for_status(resp)
        num = resp.json()["num"]
        return self.get_discussion_details(
            repo_id=repo_id,
            repo_type=repo_type,
            discussion_num=num,
            token=token,
        )

    @validate_hf_hub_args
    def create_pull_request(
        self,
        repo_id: str,
        title: str,
        *,
        token: Union[bool, str, None] = None,
        description: Optional[str] = None,
        repo_type: Optional[str] = None,
    ) -> DiscussionWithDetails:
        """Creates a Pull Request . Pull Requests created programmatically will be in `"draft"` status.

        Creating a Pull Request with changes can also be done at once with [`HfApi.create_commit`];

        This is a wrapper around [`HfApi.create_discussion`].

        Args:
            repo_id (`str`):
                A namespace (user or an organization) and a repo name separated
                by a `/`.
            title (`str`):
                The title of the discussion. It can be up to 200 characters long,
                and must be at least 3 characters long. Leading and trailing whitespaces
                will be stripped.
            token (Union[bool, str, None], optional):
                A valid user access token (string). Defaults to the locally saved
                token, which is the recommended method for authentication (see
                https://huggingface.co/docs/huggingface_hub/quick-start#authentication).
                To disable authentication, pass `False`.
            description (`str`, *optional*):
                An optional description for the Pull Request.
                Defaults to `"Discussion opened with the huggingface_hub Python library"`
            repo_type (`str`, *optional*):
                Set to `"dataset"` or `"space"` if uploading to a dataset or
                space, `None` or `"model"` if uploading to a model. Default is
                `None`.

        Returns: [`DiscussionWithDetails`]

        > [!TIP]
        > Raises the following errors:
        >
        >     - [`HTTPError`](https://requests.readthedocs.io/en/latest/api/#requests.HTTPError)
        >       if the HuggingFace API returned an error
        >     - [`ValueError`](https://docs.python.org/3/library/exceptions.html#ValueError)
        >       if some parameter value is invalid
        >     - [`~utils.RepositoryNotFoundError`]
        >       If the repository to download from cannot be found. This may be because it doesn't exist,
        >       or because it is set to `private` and you do not have access."""
        return self.create_discussion(
            repo_id=repo_id,
            title=title,
            token=token,
            description=description,
            repo_type=repo_type,
            pull_request=True,
        )

    def _post_discussion_changes(
        self,
        *,
        repo_id: str,
        discussion_num: int,
        resource: str,
        body: Optional[dict] = None,
        token: Union[bool, str, None] = None,
        repo_type: Optional[str] = None,
    ) -> httpx.Response:
        """Internal utility to POST changes to a Discussion or Pull Request"""
        if not isinstance(discussion_num, int) or discussion_num <= 0:
            raise ValueError("Invalid discussion_num, must be a positive integer")
        if repo_type not in constants.REPO_TYPES:
            raise ValueError(f"Invalid repo type, must be one of {constants.REPO_TYPES}")
        if repo_type is None:
            repo_type = constants.REPO_TYPE_MODEL
        repo_id = f"{repo_type}s/{repo_id}"

        path = f"{self.endpoint}/api/{repo_id}/discussions/{discussion_num}/{resource}"

        headers = self._build_hf_headers(token=token)
        resp = get_session().post(path, headers=headers, json=body)
        hf_raise_for_status(resp)
        return resp

    @validate_hf_hub_args
    def comment_discussion(
        self,
        repo_id: str,
        discussion_num: int,
        comment: str,
        *,
        token: Union[bool, str, None] = None,
        repo_type: Optional[str] = None,
    ) -> DiscussionComment:
        """Creates a new comment on the given Discussion.

        Args:
            repo_id (`str`):
                A namespace (user or an organization) and a repo name separated
                by a `/`.
            discussion_num (`int`):
                The number of the Discussion or Pull Request . Must be a strictly positive integer.
            comment (`str`):
                The content of the comment to create. Comments support markdown formatting.
            repo_type (`str`, *optional*):
                Set to `"dataset"` or `"space"` if uploading to a dataset or
                space, `None` or `"model"` if uploading to a model. Default is
                `None`.
            token (Union[bool, str, None], optional):
                A valid user access token (string). Defaults to the locally saved
                token, which is the recommended method for authentication (see
                https://huggingface.co/docs/huggingface_hub/quick-start#authentication).
                To disable authentication, pass `False`.

        Returns:
            [`DiscussionComment`]: the newly created comment


        Examples:
            ```python

            >>> comment = \"\"\"
            ... Hello @otheruser!
            ...
            ... # This is a title
            ...
            ... **This is bold**, *this is italic* and ~this is strikethrough~
            ... And [this](http://url) is a link
            ... \"\"\"

            >>> HfApi().comment_discussion(
            ...     repo_id="username/repo_name",
            ...     discussion_num=34
            ...     comment=comment
            ... )
            # DiscussionComment(id='deadbeef0000000', type='comment', ...)

            ```

        > [!TIP]
        > Raises the following errors:
        >
        >     - [`HTTPError`](https://requests.readthedocs.io/en/latest/api/#requests.HTTPError)
        >       if the HuggingFace API returned an error
        >     - [`ValueError`](https://docs.python.org/3/library/exceptions.html#ValueError)
        >       if some parameter value is invalid
        >     - [`~utils.RepositoryNotFoundError`]
        >       If the repository to download from cannot be found. This may be because it doesn't exist,
        >       or because it is set to `private` and you do not have access.
        """
        resp = self._post_discussion_changes(
            repo_id=repo_id,
            repo_type=repo_type,
            discussion_num=discussion_num,
            token=token,
            resource="comment",
            body={"comment": comment},
        )
        return deserialize_event(resp.json()["newMessage"])  # type: ignore

    @validate_hf_hub_args
    def rename_discussion(
        self,
        repo_id: str,
        discussion_num: int,
        new_title: str,
        *,
        token: Union[bool, str, None] = None,
        repo_type: Optional[str] = None,
    ) -> DiscussionTitleChange:
        """Renames a Discussion.

        Args:
            repo_id (`str`):
                A namespace (user or an organization) and a repo name separated
                by a `/`.
            discussion_num (`int`):
                The number of the Discussion or Pull Request . Must be a strictly positive integer.
            new_title (`str`):
                The new title for the discussion
            repo_type (`str`, *optional*):
                Set to `"dataset"` or `"space"` if uploading to a dataset or
                space, `None` or `"model"` if uploading to a model. Default is
                `None`.
            token (Union[bool, str, None], optional):
                A valid user access token (string). Defaults to the locally saved
                token, which is the recommended method for authentication (see
                https://huggingface.co/docs/huggingface_hub/quick-start#authentication).
                To disable authentication, pass `False`.

        Returns:
            [`DiscussionTitleChange`]: the title change event


        Examples:
            ```python
            >>> new_title = "New title, fixing a typo"
            >>> HfApi().rename_discussion(
            ...     repo_id="username/repo_name",
            ...     discussion_num=34
            ...     new_title=new_title
            ... )
            # DiscussionTitleChange(id='deadbeef0000000', type='title-change', ...)

            ```

        > [!TIP]
        > Raises the following errors:
        >
        >     - [`HTTPError`](https://requests.readthedocs.io/en/latest/api/#requests.HTTPError)
        >       if the HuggingFace API returned an error
        >     - [`ValueError`](https://docs.python.org/3/library/exceptions.html#ValueError)
        >       if some parameter value is invalid
        >     - [`~utils.RepositoryNotFoundError`]
        >       If the repository to download from cannot be found. This may be because it doesn't exist,
        >       or because it is set to `private` and you do not have access.
        """
        resp = self._post_discussion_changes(
            repo_id=repo_id,
            repo_type=repo_type,
            discussion_num=discussion_num,
            token=token,
            resource="title",
            body={"title": new_title},
        )
        return deserialize_event(resp.json()["newTitle"])  # type: ignore

    @validate_hf_hub_args
    def change_discussion_status(
        self,
        repo_id: str,
        discussion_num: int,
        new_status: Literal["open", "closed"],
        *,
        token: Union[bool, str, None] = None,
        comment: Optional[str] = None,
        repo_type: Optional[str] = None,
    ) -> DiscussionStatusChange:
        """Closes or re-opens a Discussion or Pull Request.

        Args:
            repo_id (`str`):
                A namespace (user or an organization) and a repo name separated
                by a `/`.
            discussion_num (`int`):
                The number of the Discussion or Pull Request . Must be a strictly positive integer.
            new_status (`str`):
                The new status for the discussion, either `"open"` or `"closed"`.
            comment (`str`, *optional*):
                An optional comment to post with the status change.
            repo_type (`str`, *optional*):
                Set to `"dataset"` or `"space"` if uploading to a dataset or
                space, `None` or `"model"` if uploading to a model. Default is
                `None`.
            token (Union[bool, str, None], optional):
                A valid user access token (string). Defaults to the locally saved
                token, which is the recommended method for authentication (see
                https://huggingface.co/docs/huggingface_hub/quick-start#authentication).
                To disable authentication, pass `False`.

        Returns:
            [`DiscussionStatusChange`]: the status change event


        Examples:
            ```python
            >>> new_title = "New title, fixing a typo"
            >>> HfApi().rename_discussion(
            ...     repo_id="username/repo_name",
            ...     discussion_num=34
            ...     new_title=new_title
            ... )
            # DiscussionStatusChange(id='deadbeef0000000', type='status-change', ...)

            ```

        > [!TIP]
        > Raises the following errors:
        >
        >     - [`HTTPError`](https://requests.readthedocs.io/en/latest/api/#requests.HTTPError)
        >       if the HuggingFace API returned an error
        >     - [`ValueError`](https://docs.python.org/3/library/exceptions.html#ValueError)
        >       if some parameter value is invalid
        >     - [`~utils.RepositoryNotFoundError`]
        >       If the repository to download from cannot be found. This may be because it doesn't exist,
        >       or because it is set to `private` and you do not have access.
        """
        if new_status not in ["open", "closed"]:
            raise ValueError("Invalid status, valid statuses are: 'open' and 'closed'")
        body: dict[str, str] = {"status": new_status}
        if comment and comment.strip():
            body["comment"] = comment.strip()
        resp = self._post_discussion_changes(
            repo_id=repo_id,
            repo_type=repo_type,
            discussion_num=discussion_num,
            token=token,
            resource="status",
            body=body,
        )
        return deserialize_event(resp.json()["newStatus"])  # type: ignore

    @validate_hf_hub_args
    def merge_pull_request(
        self,
        repo_id: str,
        discussion_num: int,
        *,
        token: Union[bool, str, None] = None,
        comment: Optional[str] = None,
        repo_type: Optional[str] = None,
    ):
        """Merges a Pull Request.

        Args:
            repo_id (`str`):
                A namespace (user or an organization) and a repo name separated
                by a `/`.
            discussion_num (`int`):
                The number of the Discussion or Pull Request . Must be a strictly positive integer.
            comment (`str`, *optional*):
                An optional comment to post with the status change.
            repo_type (`str`, *optional*):
                Set to `"dataset"` or `"space"` if uploading to a dataset or
                space, `None` or `"model"` if uploading to a model. Default is
                `None`.
            token (Union[bool, str, None], optional):
                A valid user access token (string). Defaults to the locally saved
                token, which is the recommended method for authentication (see
                https://huggingface.co/docs/huggingface_hub/quick-start#authentication).
                To disable authentication, pass `False`.

        Returns:
            [`DiscussionStatusChange`]: the status change event

        > [!TIP]
        > Raises the following errors:
        >
        >     - [`HTTPError`](https://requests.readthedocs.io/en/latest/api/#requests.HTTPError)
        >       if the HuggingFace API returned an error
        >     - [`ValueError`](https://docs.python.org/3/library/exceptions.html#ValueError)
        >       if some parameter value is invalid
        >     - [`~utils.RepositoryNotFoundError`]
        >       If the repository to download from cannot be found. This may be because it doesn't exist,
        >       or because it is set to `private` and you do not have access.
        """
        self._post_discussion_changes(
            repo_id=repo_id,
            repo_type=repo_type,
            discussion_num=discussion_num,
            token=token,
            resource="merge",
            body={"comment": comment.strip()} if comment and comment.strip() else None,
        )

    @validate_hf_hub_args
    def edit_discussion_comment(
        self,
        repo_id: str,
        discussion_num: int,
        comment_id: str,
        new_content: str,
        *,
        token: Union[bool, str, None] = None,
        repo_type: Optional[str] = None,
    ) -> DiscussionComment:
        """Edits a comment on a Discussion / Pull Request.

        Args:
            repo_id (`str`):
                A namespace (user or an organization) and a repo name separated
                by a `/`.
            discussion_num (`int`):
                The number of the Discussion or Pull Request . Must be a strictly positive integer.
            comment_id (`str`):
                The ID of the comment to edit.
            new_content (`str`):
                The new content of the comment. Comments support markdown formatting.
            repo_type (`str`, *optional*):
                Set to `"dataset"` or `"space"` if uploading to a dataset or
                space, `None` or `"model"` if uploading to a model. Default is
                `None`.
            token (Union[bool, str, None], optional):
                A valid user access token (string). Defaults to the locally saved
                token, which is the recommended method for authentication (see
                https://huggingface.co/docs/huggingface_hub/quick-start#authentication).
                To disable authentication, pass `False`.

        Returns:
            [`DiscussionComment`]: the edited comment

        > [!TIP]
        > Raises the following errors:
        >
        >     - [`HTTPError`](https://requests.readthedocs.io/en/latest/api/#requests.HTTPError)
        >       if the HuggingFace API returned an error
        >     - [`ValueError`](https://docs.python.org/3/library/exceptions.html#ValueError)
        >       if some parameter value is invalid
        >     - [`~utils.RepositoryNotFoundError`]
        >       If the repository to download from cannot be found. This may be because it doesn't exist,
        >       or because it is set to `private` and you do not have access.
        """
        resp = self._post_discussion_changes(
            repo_id=repo_id,
            repo_type=repo_type,
            discussion_num=discussion_num,
            token=token,
            resource=f"comment/{comment_id.lower()}/edit",
            body={"content": new_content},
        )
        return deserialize_event(resp.json()["updatedComment"])  # type: ignore

    @validate_hf_hub_args
    def hide_discussion_comment(
        self,
        repo_id: str,
        discussion_num: int,
        comment_id: str,
        *,
        token: Union[bool, str, None] = None,
        repo_type: Optional[str] = None,
    ) -> DiscussionComment:
        """Hides a comment on a Discussion / Pull Request.

        > [!WARNING]
        > Hidden comments' content cannot be retrieved anymore. Hiding a comment is irreversible.

        Args:
            repo_id (`str`):
                A namespace (user or an organization) and a repo name separated
                by a `/`.
            discussion_num (`int`):
                The number of the Discussion or Pull Request . Must be a strictly positive integer.
            comment_id (`str`):
                The ID of the comment to edit.
            repo_type (`str`, *optional*):
                Set to `"dataset"` or `"space"` if uploading to a dataset or
                space, `None` or `"model"` if uploading to a model. Default is
                `None`.
            token (Union[bool, str, None], optional):
                A valid user access token (string). Defaults to the locally saved
                token, which is the recommended method for authentication (see
                https://huggingface.co/docs/huggingface_hub/quick-start#authentication).
                To disable authentication, pass `False`.

        Returns:
            [`DiscussionComment`]: the hidden comment

        > [!TIP]
        > Raises the following errors:
        >
        >     - [`HTTPError`](https://requests.readthedocs.io/en/latest/api/#requests.HTTPError)
        >       if the HuggingFace API returned an error
        >     - [`ValueError`](https://docs.python.org/3/library/exceptions.html#ValueError)
        >       if some parameter value is invalid
        >     - [`~utils.RepositoryNotFoundError`]
        >       If the repository to download from cannot be found. This may be because it doesn't exist,
        >       or because it is set to `private` and you do not have access.
        """
        warnings.warn(
            "Hidden comments' content cannot be retrieved anymore. Hiding a comment is irreversible.",
            UserWarning,
        )
        resp = self._post_discussion_changes(
            repo_id=repo_id,
            repo_type=repo_type,
            discussion_num=discussion_num,
            token=token,
            resource=f"comment/{comment_id.lower()}/hide",
        )
        return deserialize_event(resp.json()["updatedComment"])  # type: ignore

    @validate_hf_hub_args
    def add_space_secret(
        self,
        repo_id: str,
        key: str,
        value: str,
        *,
        description: Optional[str] = None,
        token: Union[bool, str, None] = None,
    ) -> None:
        """Adds or updates a secret in a Space.

        Secrets allow to set secret keys or tokens to a Space without hardcoding them.
        For more details, see https://huggingface.co/docs/hub/spaces-overview#managing-secrets.

        Args:
            repo_id (`str`):
                ID of the repo to update. Example: `"bigcode/in-the-stack"`.
            key (`str`):
                Secret key. Example: `"GITHUB_API_KEY"`
            value (`str`):
                Secret value. Example: `"your_github_api_key"`.
            description (`str`, *optional*):
                Secret description. Example: `"Github API key to access the Github API"`.
            token (Union[bool, str, None], optional):
                A valid user access token (string). Defaults to the locally saved
                token, which is the recommended method for authentication (see
                https://huggingface.co/docs/huggingface_hub/quick-start#authentication).
                To disable authentication, pass `False`.
        """
        payload = {"key": key, "value": value}
        if description is not None:
            payload["description"] = description
        r = get_session().post(
            f"{self.endpoint}/api/spaces/{repo_id}/secrets",
            headers=self._build_hf_headers(token=token),
            json=payload,
        )
        hf_raise_for_status(r)

    @validate_hf_hub_args
    def delete_space_secret(self, repo_id: str, key: str, *, token: Union[bool, str, None] = None) -> None:
        """Deletes a secret from a Space.

        Secrets allow to set secret keys or tokens to a Space without hardcoding them.
        For more details, see https://huggingface.co/docs/hub/spaces-overview#managing-secrets.

        Args:
            repo_id (`str`):
                ID of the repo to update. Example: `"bigcode/in-the-stack"`.
            key (`str`):
                Secret key. Example: `"GITHUB_API_KEY"`.
            token (Union[bool, str, None], optional):
                A valid user access token (string). Defaults to the locally saved
                token, which is the recommended method for authentication (see
                https://huggingface.co/docs/huggingface_hub/quick-start#authentication).
                To disable authentication, pass `False`.
        """
        r = get_session().request(
            "DELETE",
            f"{self.endpoint}/api/spaces/{repo_id}/secrets",
            headers=self._build_hf_headers(token=token),
            json={"key": key},
        )
        hf_raise_for_status(r)

    @validate_hf_hub_args
    def get_space_variables(self, repo_id: str, *, token: Union[bool, str, None] = None) -> dict[str, SpaceVariable]:
        """Gets all variables from a Space.

        Variables allow to set environment variables to a Space without hardcoding them.
        For more details, see https://huggingface.co/docs/hub/spaces-overview#managing-secrets-and-environment-variables

        Args:
            repo_id (`str`):
                ID of the repo to query. Example: `"bigcode/in-the-stack"`.
            token (Union[bool, str, None], optional):
                A valid user access token (string). Defaults to the locally saved
                token, which is the recommended method for authentication (see
                https://huggingface.co/docs/huggingface_hub/quick-start#authentication).
                To disable authentication, pass `False`.
        """
        r = get_session().get(
            f"{self.endpoint}/api/spaces/{repo_id}/variables",
            headers=self._build_hf_headers(token=token),
        )
        hf_raise_for_status(r)
        return {k: SpaceVariable(k, v) for k, v in r.json().items()}

    @validate_hf_hub_args
    def add_space_variable(
        self,
        repo_id: str,
        key: str,
        value: str,
        *,
        description: Optional[str] = None,
        token: Union[bool, str, None] = None,
    ) -> dict[str, SpaceVariable]:
        """Adds or updates a variable in a Space.

        Variables allow to set environment variables to a Space without hardcoding them.
        For more details, see https://huggingface.co/docs/hub/spaces-overview#managing-secrets-and-environment-variables

        Args:
            repo_id (`str`):
                ID of the repo to update. Example: `"bigcode/in-the-stack"`.
            key (`str`):
                Variable key. Example: `"MODEL_REPO_ID"`
            value (`str`):
                Variable value. Example: `"the_model_repo_id"`.
            description (`str`):
                Description of the variable. Example: `"Model Repo ID of the implemented model"`.
            token (Union[bool, str, None], optional):
                A valid user access token (string). Defaults to the locally saved
                token, which is the recommended method for authentication (see
                https://huggingface.co/docs/huggingface_hub/quick-start#authentication).
                To disable authentication, pass `False`.
        """
        payload = {"key": key, "value": value}
        if description is not None:
            payload["description"] = description
        r = get_session().post(
            f"{self.endpoint}/api/spaces/{repo_id}/variables",
            headers=self._build_hf_headers(token=token),
            json=payload,
        )
        hf_raise_for_status(r)
        return {k: SpaceVariable(k, v) for k, v in r.json().items()}

    @validate_hf_hub_args
    def delete_space_variable(
        self, repo_id: str, key: str, *, token: Union[bool, str, None] = None
    ) -> dict[str, SpaceVariable]:
        """Deletes a variable from a Space.

        Variables allow to set environment variables to a Space without hardcoding them.
        For more details, see https://huggingface.co/docs/hub/spaces-overview#managing-secrets-and-environment-variables

        Args:
            repo_id (`str`):
                ID of the repo to update. Example: `"bigcode/in-the-stack"`.
            key (`str`):
                Variable key. Example: `"MODEL_REPO_ID"`
            token (Union[bool, str, None], optional):
                A valid user access token (string). Defaults to the locally saved
                token, which is the recommended method for authentication (see
                https://huggingface.co/docs/huggingface_hub/quick-start#authentication).
                To disable authentication, pass `False`.
        """
        r = get_session().request(
            "DELETE",
            f"{self.endpoint}/api/spaces/{repo_id}/variables",
            headers=self._build_hf_headers(token=token),
            json={"key": key},
        )
        hf_raise_for_status(r)
        return {k: SpaceVariable(k, v) for k, v in r.json().items()}

    @validate_hf_hub_args
    def get_space_runtime(self, repo_id: str, *, token: Union[bool, str, None] = None) -> SpaceRuntime:
        """Gets runtime information about a Space.

        Args:
            repo_id (`str`):
                ID of the repo to update. Example: `"bigcode/in-the-stack"`.
            token (Union[bool, str, None], optional):
                A valid user access token (string). Defaults to the locally saved
                token, which is the recommended method for authentication (see
                https://huggingface.co/docs/huggingface_hub/quick-start#authentication).
                To disable authentication, pass `False`.
        Returns:
            [`SpaceRuntime`]: Runtime information about a Space including Space stage and hardware.
        """
        r = get_session().get(
            f"{self.endpoint}/api/spaces/{repo_id}/runtime", headers=self._build_hf_headers(token=token)
        )
        hf_raise_for_status(r)
        return SpaceRuntime(r.json())

    @validate_hf_hub_args
    def request_space_hardware(
        self,
        repo_id: str,
        hardware: SpaceHardware,
        *,
        token: Union[bool, str, None] = None,
        sleep_time: Optional[int] = None,
    ) -> SpaceRuntime:
        """Request new hardware for a Space.

        Args:
            repo_id (`str`):
                ID of the repo to update. Example: `"bigcode/in-the-stack"`.
            hardware (`str` or [`SpaceHardware`]):
                Hardware on which to run the Space. Example: `"t4-medium"`.
            token (Union[bool, str, None], optional):
                A valid user access token (string). Defaults to the locally saved
                token, which is the recommended method for authentication (see
                https://huggingface.co/docs/huggingface_hub/quick-start#authentication).
                To disable authentication, pass `False`.
            sleep_time (`int`, *optional*):
                Number of seconds of inactivity to wait before a Space is put to sleep. Set to `-1` if you don't want
                your Space to sleep (default behavior for upgraded hardware). For free hardware, you can't configure
                the sleep time (value is fixed to 48 hours of inactivity).
                See https://huggingface.co/docs/hub/spaces-gpus#sleep-time for more details.
        Returns:
            [`SpaceRuntime`]: Runtime information about a Space including Space stage and hardware.

        > [!TIP]
        > It is also possible to request hardware directly when creating the Space repo! See [`create_repo`] for details.
        """
        if sleep_time is not None and hardware == SpaceHardware.CPU_BASIC:
            warnings.warn(
                "If your Space runs on the default 'cpu-basic' hardware, it will go to sleep if inactive for more"
                " than 48 hours. This value is not configurable. If you don't want your Space to deactivate or if"
                " you want to set a custom sleep time, you need to upgrade to a paid Hardware.",
                UserWarning,
            )
        payload: dict[str, Any] = {"flavor": hardware}
        if sleep_time is not None:
            payload["sleepTimeSeconds"] = sleep_time
        r = get_session().post(
            f"{self.endpoint}/api/spaces/{repo_id}/hardware",
            headers=self._build_hf_headers(token=token),
            json=payload,
        )
        hf_raise_for_status(r)
        return SpaceRuntime(r.json())

    @validate_hf_hub_args
    def set_space_sleep_time(
        self, repo_id: str, sleep_time: int, *, token: Union[bool, str, None] = None
    ) -> SpaceRuntime:
        """Set a custom sleep time for a Space running on upgraded hardware..

        Your Space will go to sleep after X seconds of inactivity. You are not billed when your Space is in "sleep"
        mode. If a new visitor lands on your Space, it will "wake it up". Only upgraded hardware can have a
        configurable sleep time. To know more about the sleep stage, please refer to
        https://huggingface.co/docs/hub/spaces-gpus#sleep-time.

        Args:
            repo_id (`str`):
                ID of the repo to update. Example: `"bigcode/in-the-stack"`.
            sleep_time (`int`, *optional*):
                Number of seconds of inactivity to wait before a Space is put to sleep. Set to `-1` if you don't want
                your Space to pause (default behavior for upgraded hardware). For free hardware, you can't configure
                the sleep time (value is fixed to 48 hours of inactivity).
                See https://huggingface.co/docs/hub/spaces-gpus#sleep-time for more details.
            token (Union[bool, str, None], optional):
                A valid user access token (string). Defaults to the locally saved
                token, which is the recommended method for authentication (see
                https://huggingface.co/docs/huggingface_hub/quick-start#authentication).
                To disable authentication, pass `False`.
        Returns:
            [`SpaceRuntime`]: Runtime information about a Space including Space stage and hardware.

        > [!TIP]
        > It is also possible to set a custom sleep time when requesting hardware with [`request_space_hardware`].
        """
        r = get_session().post(
            f"{self.endpoint}/api/spaces/{repo_id}/sleeptime",
            headers=self._build_hf_headers(token=token),
            json={"seconds": sleep_time},
        )
        hf_raise_for_status(r)
        runtime = SpaceRuntime(r.json())

        hardware = runtime.requested_hardware or runtime.hardware
        if hardware == SpaceHardware.CPU_BASIC:
            warnings.warn(
                "If your Space runs on the default 'cpu-basic' hardware, it will go to sleep if inactive for more"
                " than 48 hours. This value is not configurable. If you don't want your Space to deactivate or if"
                " you want to set a custom sleep time, you need to upgrade to a paid Hardware.",
                UserWarning,
            )
        return runtime

    @validate_hf_hub_args
    def pause_space(self, repo_id: str, *, token: Union[bool, str, None] = None) -> SpaceRuntime:
        """Pause your Space.

        A paused Space stops executing until manually restarted by its owner. This is different from the sleeping
        state in which free Spaces go after 48h of inactivity. Paused time is not billed to your account, no matter the
        hardware you've selected. To restart your Space, use [`restart_space`] and go to your Space settings page.

        For more details, please visit [the docs](https://huggingface.co/docs/hub/spaces-gpus#pause).

        Args:
            repo_id (`str`):
                ID of the Space to pause. Example: `"Salesforce/BLIP2"`.
            token (Union[bool, str, None], optional):
                A valid user access token (string). Defaults to the locally saved
                token, which is the recommended method for authentication (see
                https://huggingface.co/docs/huggingface_hub/quick-start#authentication).
                To disable authentication, pass `False`.

        Returns:
            [`SpaceRuntime`]: Runtime information about your Space including `stage=PAUSED` and requested hardware.

        Raises:
            [`~utils.RepositoryNotFoundError`]:
                If your Space is not found (error 404). Most probably wrong repo_id or your space is private but you
                are not authenticated.
            [`~utils.HfHubHTTPError`]:
                403 Forbidden: only the owner of a Space can pause it. If you want to manage a Space that you don't
                own, either ask the owner by opening a Discussion or duplicate the Space.
            [`~utils.BadRequestError`]:
                If your Space is a static Space. Static Spaces are always running and never billed. If you want to hide
                a static Space, you can set it to private.
        """
        r = get_session().post(
            f"{self.endpoint}/api/spaces/{repo_id}/pause", headers=self._build_hf_headers(token=token)
        )
        hf_raise_for_status(r)
        return SpaceRuntime(r.json())

    @validate_hf_hub_args
    def restart_space(
        self, repo_id: str, *, token: Union[bool, str, None] = None, factory_reboot: bool = False
    ) -> SpaceRuntime:
        """Restart your Space.

        This is the only way to programmatically restart a Space if you've put it on Pause (see [`pause_space`]). You
        must be the owner of the Space to restart it. If you are using an upgraded hardware, your account will be
        billed as soon as the Space is restarted. You can trigger a restart no matter the current state of a Space.

        For more details, please visit [the docs](https://huggingface.co/docs/hub/spaces-gpus#pause).

        Args:
            repo_id (`str`):
                ID of the Space to restart. Example: `"Salesforce/BLIP2"`.
            token (Union[bool, str, None], optional):
                A valid user access token (string). Defaults to the locally saved
                token, which is the recommended method for authentication (see
                https://huggingface.co/docs/huggingface_hub/quick-start#authentication).
                To disable authentication, pass `False`.
            factory_reboot (`bool`, *optional*):
                If `True`, the Space will be rebuilt from scratch without caching any requirements.

        Returns:
            [`SpaceRuntime`]: Runtime information about your Space.

        Raises:
            [`~utils.RepositoryNotFoundError`]:
                If your Space is not found (error 404). Most probably wrong repo_id or your space is private but you
                are not authenticated.
            [`~utils.HfHubHTTPError`]:
                403 Forbidden: only the owner of a Space can restart it. If you want to restart a Space that you don't
                own, either ask the owner by opening a Discussion or duplicate the Space.
            [`~utils.BadRequestError`]:
                If your Space is a static Space. Static Spaces are always running and never billed. If you want to hide
                a static Space, you can set it to private.
        """
        params = {}
        if factory_reboot:
            params["factory"] = "true"
        r = get_session().post(
            f"{self.endpoint}/api/spaces/{repo_id}/restart", headers=self._build_hf_headers(token=token), params=params
        )
        hf_raise_for_status(r)
        return SpaceRuntime(r.json())

    @validate_hf_hub_args
    def duplicate_space(
        self,
        from_id: str,
        to_id: Optional[str] = None,
        *,
        private: Optional[bool] = None,
        token: Union[bool, str, None] = None,
        exist_ok: bool = False,
        hardware: Optional[SpaceHardware] = None,
        storage: Optional[SpaceStorage] = None,
        sleep_time: Optional[int] = None,
        secrets: Optional[list[dict[str, str]]] = None,
        variables: Optional[list[dict[str, str]]] = None,
    ) -> RepoUrl:
        """Duplicate a Space.

        Programmatically duplicate a Space. The new Space will be created in your account and will be in the same state
        as the original Space (running or paused). You can duplicate a Space no matter the current state of a Space.

        Args:
            from_id (`str`):
                ID of the Space to duplicate. Example: `"pharma/CLIP-Interrogator"`.
            to_id (`str`, *optional*):
                ID of the new Space. Example: `"dog/CLIP-Interrogator"`. If not provided, the new Space will have the same
                name as the original Space, but in your account.
            private (`bool`, *optional*):
                Whether the new Space should be private or not. Defaults to the same privacy as the original Space.
            token (Union[bool, str, None], optional):
                A valid user access token (string). Defaults to the locally saved
                token, which is the recommended method for authentication (see
                https://huggingface.co/docs/huggingface_hub/quick-start#authentication).
                To disable authentication, pass `False`.
            exist_ok (`bool`, *optional*, defaults to `False`):
                If `True`, do not raise an error if repo already exists.
            hardware (`SpaceHardware` or `str`, *optional*):
                Choice of Hardware. Example: `"t4-medium"`. See [`SpaceHardware`] for a complete list.
            storage (`SpaceStorage` or `str`, *optional*):
                Choice of persistent storage tier. Example: `"small"`. See [`SpaceStorage`] for a complete list.
            sleep_time (`int`, *optional*):
                Number of seconds of inactivity to wait before a Space is put to sleep. Set to `-1` if you don't want
                your Space to sleep (default behavior for upgraded hardware). For free hardware, you can't configure
                the sleep time (value is fixed to 48 hours of inactivity).
                See https://huggingface.co/docs/hub/spaces-gpus#sleep-time for more details.
            secrets (`list[dict[str, str]]`, *optional*):
                A list of secret keys to set in your Space. Each item is in the form `{"key": ..., "value": ..., "description": ...}` where description is optional.
                For more details, see https://huggingface.co/docs/hub/spaces-overview#managing-secrets.
            variables (`list[dict[str, str]]`, *optional*):
                A list of public environment variables to set in your Space. Each item is in the form `{"key": ..., "value": ..., "description": ...}` where description is optional.
                For more details, see https://huggingface.co/docs/hub/spaces-overview#managing-secrets-and-environment-variables.

        Returns:
            [`RepoUrl`]: URL to the newly created repo. Value is a subclass of `str` containing
            attributes like `endpoint`, `repo_type` and `repo_id`.

        Raises:
            [`~utils.RepositoryNotFoundError`]:
              If one of `from_id` or `to_id` cannot be found. This may be because it doesn't exist,
              or because it is set to `private` and you do not have access.
            [`HfHubHTTPError`]:
              If the HuggingFace API returned an error

        Example:
        ```python
        >>> from huggingface_hub import duplicate_space

        # Duplicate a Space to your account
        >>> duplicate_space("multimodalart/dreambooth-training")
        RepoUrl('https://huggingface.co/spaces/nateraw/dreambooth-training',...)

        # Can set custom destination id and visibility flag.
        >>> duplicate_space("multimodalart/dreambooth-training", to_id="my-dreambooth", private=True)
        RepoUrl('https://huggingface.co/spaces/nateraw/my-dreambooth',...)
        ```
        """
        # Parse to_id if provided
        parsed_to_id = RepoUrl(to_id) if to_id is not None else None

        # Infer target repo_id
        to_namespace = (  # set namespace manually or default to username
            parsed_to_id.namespace
            if parsed_to_id is not None and parsed_to_id.namespace is not None
            else self.whoami(token)["name"]
        )
        to_repo_name = parsed_to_id.repo_name if to_id is not None else RepoUrl(from_id).repo_name  # type: ignore

        # repository must be a valid repo_id (namespace/repo_name).
        payload: dict[str, Any] = {"repository": f"{to_namespace}/{to_repo_name}"}

        keys = ["private", "hardware", "storageTier", "sleepTimeSeconds", "secrets", "variables"]
        values = [private, hardware, storage, sleep_time, secrets, variables]
        payload.update({k: v for k, v in zip(keys, values) if v is not None})

        if sleep_time is not None and hardware == SpaceHardware.CPU_BASIC:
            warnings.warn(
                "If your Space runs on the default 'cpu-basic' hardware, it will go to sleep if inactive for more"
                " than 48 hours. This value is not configurable. If you don't want your Space to deactivate or if"
                " you want to set a custom sleep time, you need to upgrade to a paid Hardware.",
                UserWarning,
            )

        r = get_session().post(
            f"{self.endpoint}/api/spaces/{from_id}/duplicate",
            headers=self._build_hf_headers(token=token),
            json=payload,
        )

        try:
            hf_raise_for_status(r)
        except HfHubHTTPError as err:
            if exist_ok and err.response.status_code == 409:
                # Repo already exists and `exist_ok=True`
                pass
            else:
                raise

        return RepoUrl(r.json()["url"], endpoint=self.endpoint)

    @validate_hf_hub_args
    def request_space_storage(
        self,
        repo_id: str,
        storage: SpaceStorage,
        *,
        token: Union[bool, str, None] = None,
    ) -> SpaceRuntime:
        """Request persistent storage for a Space.

        Args:
            repo_id (`str`):
                ID of the Space to update. Example: `"open-llm-leaderboard/open_llm_leaderboard"`.
            storage (`str` or [`SpaceStorage`]):
               Storage tier. Either 'small', 'medium', or 'large'.
            token (Union[bool, str, None], optional):
                A valid user access token (string). Defaults to the locally saved
                token, which is the recommended method for authentication (see
                https://huggingface.co/docs/huggingface_hub/quick-start#authentication).
                To disable authentication, pass `False`.
        Returns:
            [`SpaceRuntime`]: Runtime information about a Space including Space stage and hardware.

        > [!TIP]
        > It is not possible to decrease persistent storage after its granted. To do so, you must delete it
        > via [`delete_space_storage`].
        """
        payload: dict[str, SpaceStorage] = {"tier": storage}
        r = get_session().post(
            f"{self.endpoint}/api/spaces/{repo_id}/storage",
            headers=self._build_hf_headers(token=token),
            json=payload,
        )
        hf_raise_for_status(r)
        return SpaceRuntime(r.json())

    @validate_hf_hub_args
    def delete_space_storage(
        self,
        repo_id: str,
        *,
        token: Union[bool, str, None] = None,
    ) -> SpaceRuntime:
        """Delete persistent storage for a Space.

        Args:
            repo_id (`str`):
                ID of the Space to update. Example: `"open-llm-leaderboard/open_llm_leaderboard"`.
            token (Union[bool, str, None], optional):
                A valid user access token (string). Defaults to the locally saved
                token, which is the recommended method for authentication (see
                https://huggingface.co/docs/huggingface_hub/quick-start#authentication).
                To disable authentication, pass `False`.
        Returns:
            [`SpaceRuntime`]: Runtime information about a Space including Space stage and hardware.
        Raises:
            [`BadRequestError`]
                If space has no persistent storage.

        """
        r = get_session().delete(
            f"{self.endpoint}/api/spaces/{repo_id}/storage",
            headers=self._build_hf_headers(token=token),
        )
        hf_raise_for_status(r)
        return SpaceRuntime(r.json())

    #######################
    # Inference Endpoints #
    #######################

    def list_inference_endpoints(
        self, namespace: Optional[str] = None, *, token: Union[bool, str, None] = None
    ) -> list[InferenceEndpoint]:
        """Lists all inference endpoints for the given namespace.

        Args:
            namespace (`str`, *optional*):
                The namespace to list endpoints for. Defaults to the current user. Set to `"*"` to list all endpoints
                from all namespaces (i.e. personal namespace and all orgs the user belongs to).
            token (Union[bool, str, None], optional):
                A valid user access token (string). Defaults to the locally saved
                token, which is the recommended method for authentication (see
                https://huggingface.co/docs/huggingface_hub/quick-start#authentication).
                To disable authentication, pass `False`.

        Returns:
            list[`InferenceEndpoint`]: A list of all inference endpoints for the given namespace.

        Example:
        ```python
        >>> from huggingface_hub import HfApi
        >>> api = HfApi()
        >>> api.list_inference_endpoints()
        [InferenceEndpoint(name='my-endpoint', ...), ...]
        ```
        """
        # Special case: list all endpoints for all namespaces the user has access to
        if namespace == "*":
            user = self.whoami(token=token)

            # List personal endpoints first
            endpoints: list[InferenceEndpoint] = list_inference_endpoints(namespace=self._get_namespace(token=token))

            # Then list endpoints for all orgs the user belongs to and ignore 401 errors (no billing or no access)
            for org in user.get("orgs", []):
                try:
                    endpoints += list_inference_endpoints(namespace=org["name"], token=token)
                except HfHubHTTPError as error:
                    if error.response.status_code == 401:  # Either no billing or user don't have access)
                        logger.debug("Cannot list Inference Endpoints for org '%s': %s", org["name"], error)
                    pass

            return endpoints

        # Normal case: list endpoints for a specific namespace
        namespace = namespace or self._get_namespace(token=token)

        response = get_session().get(
            f"{constants.INFERENCE_ENDPOINTS_ENDPOINT}/endpoint/{namespace}",
            headers=self._build_hf_headers(token=token),
        )
        hf_raise_for_status(response)

        return [
            InferenceEndpoint.from_raw(endpoint, namespace=namespace, token=token)
            for endpoint in response.json()["items"]
        ]

    def create_inference_endpoint(
        self,
        name: str,
        *,
        repository: str,
        framework: str,
        accelerator: str,
        instance_size: str,
        instance_type: str,
        region: str,
        vendor: str,
        account_id: Optional[str] = None,
        min_replica: int = 1,
        max_replica: int = 1,
        scale_to_zero_timeout: Optional[int] = None,
        revision: Optional[str] = None,
        task: Optional[str] = None,
        custom_image: Optional[dict] = None,
        env: Optional[dict[str, str]] = None,
        secrets: Optional[dict[str, str]] = None,
        type: InferenceEndpointType = InferenceEndpointType.PROTECTED,
        domain: Optional[str] = None,
        path: Optional[str] = None,
        cache_http_responses: Optional[bool] = None,
        tags: Optional[list[str]] = None,
        namespace: Optional[str] = None,
        token: Union[bool, str, None] = None,
    ) -> InferenceEndpoint:
        """Create a new Inference Endpoint.

        Args:
            name (`str`):
                The unique name for the new Inference Endpoint.
            repository (`str`):
                The name of the model repository associated with the Inference Endpoint (e.g. `"gpt2"`).
            framework (`str`):
                The machine learning framework used for the model (e.g. `"custom"`).
            accelerator (`str`):
                The hardware accelerator to be used for inference (e.g. `"cpu"`).
            instance_size (`str`):
                The size or type of the instance to be used for hosting the model (e.g. `"x4"`).
            instance_type (`str`):
                The cloud instance type where the Inference Endpoint will be deployed (e.g. `"intel-icl"`).
            region (`str`):
                The cloud region in which the Inference Endpoint will be created (e.g. `"us-east-1"`).
            vendor (`str`):
                The cloud provider or vendor where the Inference Endpoint will be hosted (e.g. `"aws"`).
            account_id (`str`, *optional*):
                The account ID used to link a VPC to a private Inference Endpoint (if applicable).
            min_replica (`int`, *optional*):
                The minimum number of replicas (instances) to keep running for the Inference Endpoint. To enable
                scaling to zero, set this value to 0 and adjust `scale_to_zero_timeout` accordingly. Defaults to 1.
            max_replica (`int`, *optional*):
                The maximum number of replicas (instances) to scale to for the Inference Endpoint. Defaults to 1.
            scale_to_zero_timeout (`int`, *optional*):
                The duration in minutes before an inactive endpoint is scaled to zero, or no scaling to zero if
                set to None and `min_replica` is not 0. Defaults to None.
            revision (`str`, *optional*):
                The specific model revision to deploy on the Inference Endpoint (e.g. `"6c0e6080953db56375760c0471a8c5f2929baf11"`).
            task (`str`, *optional*):
                The task on which to deploy the model (e.g. `"text-classification"`).
            custom_image (`dict`, *optional*):
                A custom Docker image to use for the Inference Endpoint. This is useful if you want to deploy an
                Inference Endpoint running on the `text-generation-inference` (TGI) framework (see examples).
            env (`dict[str, str]`, *optional*):
                Non-secret environment variables to inject in the container environment.
            secrets (`dict[str, str]`, *optional*):
                Secret values to inject in the container environment.
            type ([`InferenceEndpointType]`, *optional*):
                The type of the Inference Endpoint, which can be `"protected"` (default), `"public"` or `"private"`.
            domain (`str`, *optional*):
                The custom domain for the Inference Endpoint deployment, if setup the inference endpoint will be available at this domain (e.g. `"my-new-domain.cool-website.woof"`).
            path (`str`, *optional*):
                The custom path to the deployed model, should start with a `/` (e.g. `"/models/google-bert/bert-base-uncased"`).
            cache_http_responses (`bool`, *optional*):
                Whether to cache HTTP responses from the Inference Endpoint. Defaults to `False`.
            tags (`list[str]`, *optional*):
                A list of tags to associate with the Inference Endpoint.
            namespace (`str`, *optional*):
                The namespace where the Inference Endpoint will be created. Defaults to the current user's namespace.
            token (Union[bool, str, None], optional):
                A valid user access token (string). Defaults to the locally saved
                token, which is the recommended method for authentication (see
                https://huggingface.co/docs/huggingface_hub/quick-start#authentication).
                To disable authentication, pass `False`.

            Returns:
                [`InferenceEndpoint`]: information about the updated Inference Endpoint.

            Example:
            ```python
            >>> from huggingface_hub import HfApi
            >>> api = HfApi()
            >>> endpoint = api.create_inference_endpoint(
            ...     "my-endpoint-name",
            ...     repository="gpt2",
            ...     framework="pytorch",
            ...     task="text-generation",
            ...     accelerator="cpu",
            ...     vendor="aws",
            ...     region="us-east-1",
            ...     type="protected",
            ...     instance_size="x2",
            ...     instance_type="intel-icl",
            ... )
            >>> endpoint
            InferenceEndpoint(name='my-endpoint-name', status="pending",...)

            # Run inference on the endpoint
            >>> endpoint.client.text_generation(...)
            "..."
            ```

            ```python
            # Start an Inference Endpoint running Zephyr-7b-beta on TGI
            >>> from huggingface_hub import HfApi
            >>> api = HfApi()
            >>> endpoint = api.create_inference_endpoint(
            ...     "aws-zephyr-7b-beta-0486",
            ...     repository="HuggingFaceH4/zephyr-7b-beta",
            ...     framework="pytorch",
            ...     task="text-generation",
            ...     accelerator="gpu",
            ...     vendor="aws",
            ...     region="us-east-1",
            ...     type="protected",
            ...     instance_size="x1",
            ...     instance_type="nvidia-a10g",
            ...     env={
            ...           "MAX_BATCH_PREFILL_TOKENS": "2048",
            ...           "MAX_INPUT_LENGTH": "1024",
            ...           "MAX_TOTAL_TOKENS": "1512",
            ...           "MODEL_ID": "/repository"
            ...         },
            ...     custom_image={
            ...         "health_route": "/health",
            ...         "url": "ghcr.io/huggingface/text-generation-inference:1.1.0",
            ...     },
            ...    secrets={"MY_SECRET_KEY": "secret_value"},
            ...    tags=["dev", "text-generation"],
            ... )
            ```

            ```python
            # Start an Inference Endpoint running ProsusAI/finbert while scaling to zero in 15 minutes
            >>> from huggingface_hub import HfApi
            >>> api = HfApi()
            >>> endpoint = api.create_inference_endpoint(
            ...     "finbert-classifier",
            ...     repository="ProsusAI/finbert",
            ...     framework="pytorch",
            ...     task="text-classification",
            ...     min_replica=0,
            ...     scale_to_zero_timeout=15,
            ...     accelerator="cpu",
            ...     vendor="aws",
            ...     region="us-east-1",
            ...     type="protected",
            ...     instance_size="x2",
            ...     instance_type="intel-icl",
            ... )
            >>> endpoint.wait(timeout=300)
            # Run inference on the endpoint
            >>> endpoint.client.text_generation(...)
            TextClassificationOutputElement(label='positive', score=0.8983615040779114)
            ```

        """
        namespace = namespace or self._get_namespace(token=token)

        if custom_image is not None:
            image = (
                custom_image
                if next(iter(custom_image)) in constants.INFERENCE_ENDPOINT_IMAGE_KEYS
                else {"custom": custom_image}
            )
        else:
            image = {"huggingface": {}}

        payload: dict = {
            "accountId": account_id,
            "compute": {
                "accelerator": accelerator,
                "instanceSize": instance_size,
                "instanceType": instance_type,
                "scaling": {
                    "maxReplica": max_replica,
                    "minReplica": min_replica,
                    "scaleToZeroTimeout": scale_to_zero_timeout,
                },
            },
            "model": {
                "framework": framework,
                "repository": repository,
                "revision": revision,
                "task": task,
                "image": image,
            },
            "name": name,
            "provider": {
                "region": region,
                "vendor": vendor,
            },
            "type": type,
        }
        if env:
            payload["model"]["env"] = env
        if secrets:
            payload["model"]["secrets"] = secrets
        if domain is not None or path is not None:
            payload["route"] = {}
            if domain is not None:
                payload["route"]["domain"] = domain
            if path is not None:
                payload["route"]["path"] = path
        if cache_http_responses is not None:
            payload["cacheHttpResponses"] = cache_http_responses
        if tags is not None:
            payload["tags"] = tags

        response = get_session().post(
            f"{constants.INFERENCE_ENDPOINTS_ENDPOINT}/endpoint/{namespace}",
            headers=self._build_hf_headers(token=token),
            json=payload,
        )
        hf_raise_for_status(response)

        return InferenceEndpoint.from_raw(response.json(), namespace=namespace, token=token)

    @experimental
    @validate_hf_hub_args
    def create_inference_endpoint_from_catalog(
        self,
        repo_id: str,
        *,
        name: Optional[str] = None,
        token: Union[bool, str, None] = None,
        namespace: Optional[str] = None,
    ) -> InferenceEndpoint:
        """Create a new Inference Endpoint from a model in the Hugging Face Inference Catalog.

        The goal of the Inference Catalog is to provide a curated list of models that are optimized for inference
        and for which default configurations have been tested. See https://endpoints.huggingface.co/catalog for a list
        of available models in the catalog.

        Args:
            repo_id (`str`):
                The ID of the model in the catalog to deploy as an Inference Endpoint.
            name (`str`, *optional*):
                The unique name for the new Inference Endpoint. If not provided, a random name will be generated.
            token (Union[bool, str, None], optional):
                A valid user access token (string). Defaults to the locally saved
                token, which is the recommended method for authentication (see
                https://huggingface.co/docs/huggingface_hub/quick-start#authentication).
            namespace (`str`, *optional*):
                The namespace where the Inference Endpoint will be created. Defaults to the current user's namespace.

        Returns:
            [`InferenceEndpoint`]: information about the new Inference Endpoint.

        > [!WARNING]
        > `create_inference_endpoint_from_catalog` is experimental. Its API is subject to change in the future. Please provide feedback
        > if you have any suggestions or requests.
        """
        token = token or self.token or get_token()
        payload: dict = {
            "namespace": namespace or self._get_namespace(token=token),
            "repoId": repo_id,
        }
        if name is not None:
            payload["endpointName"] = name

        response = get_session().post(
            f"{constants.INFERENCE_CATALOG_ENDPOINT}/deploy",
            headers=self._build_hf_headers(token=token),
            json=payload,
        )
        hf_raise_for_status(response)
        data = response.json()["endpoint"]
        return InferenceEndpoint.from_raw(data, namespace=data["name"], token=token)

    @experimental
    @validate_hf_hub_args
    def list_inference_catalog(self, *, token: Union[bool, str, None] = None) -> list[str]:
        """List models available in the Hugging Face Inference Catalog.

        The goal of the Inference Catalog is to provide a curated list of models that are optimized for inference
        and for which default configurations have been tested. See https://endpoints.huggingface.co/catalog for a list
        of available models in the catalog.

        Use [`create_inference_endpoint_from_catalog`] to deploy a model from the catalog.

        Args:
            token (Union[bool, str, None], optional):
                A valid user access token (string). Defaults to the locally saved
                token, which is the recommended method for authentication (see
                https://huggingface.co/docs/huggingface_hub/quick-start#authentication).

        Returns:
            List[`str`]: A list of model IDs available in the catalog.
        > [!WARNING]
        > `list_inference_catalog` is experimental. Its API is subject to change in the future. Please provide feedback
        > if you have any suggestions or requests.
        """
        response = get_session().get(
            f"{constants.INFERENCE_CATALOG_ENDPOINT}/repo-list",
            headers=self._build_hf_headers(token=token),
        )
        hf_raise_for_status(response)
        return response.json()["models"]

    def get_inference_endpoint(
        self, name: str, *, namespace: Optional[str] = None, token: Union[bool, str, None] = None
    ) -> InferenceEndpoint:
        """Get information about an Inference Endpoint.

        Args:
            name (`str`):
                The name of the Inference Endpoint to retrieve information about.
            namespace (`str`, *optional*):
                The namespace in which the Inference Endpoint is located. Defaults to the current user.
            token (Union[bool, str, None], optional):
                A valid user access token (string). Defaults to the locally saved
                token, which is the recommended method for authentication (see
                https://huggingface.co/docs/huggingface_hub/quick-start#authentication).
                To disable authentication, pass `False`.

        Returns:
            [`InferenceEndpoint`]: information about the requested Inference Endpoint.

        Example:
        ```python
        >>> from huggingface_hub import HfApi
        >>> api = HfApi()
        >>> endpoint = api.get_inference_endpoint("my-text-to-image")
        >>> endpoint
        InferenceEndpoint(name='my-text-to-image', ...)

        # Get status
        >>> endpoint.status
        'running'
        >>> endpoint.url
        'https://my-text-to-image.region.vendor.endpoints.huggingface.cloud'

        # Run inference
        >>> endpoint.client.text_to_image(...)
        ```
        """
        namespace = namespace or self._get_namespace(token=token)

        response = get_session().get(
            f"{constants.INFERENCE_ENDPOINTS_ENDPOINT}/endpoint/{namespace}/{name}",
            headers=self._build_hf_headers(token=token),
        )
        hf_raise_for_status(response)

        return InferenceEndpoint.from_raw(response.json(), namespace=namespace, token=token)

    def update_inference_endpoint(
        self,
        name: str,
        *,
        # Compute update
        accelerator: Optional[str] = None,
        instance_size: Optional[str] = None,
        instance_type: Optional[str] = None,
        min_replica: Optional[int] = None,
        max_replica: Optional[int] = None,
        scale_to_zero_timeout: Optional[int] = None,
        # Model update
        repository: Optional[str] = None,
        framework: Optional[str] = None,
        revision: Optional[str] = None,
        task: Optional[str] = None,
        custom_image: Optional[dict] = None,
        env: Optional[dict[str, str]] = None,
        secrets: Optional[dict[str, str]] = None,
        # Route update
        domain: Optional[str] = None,
        path: Optional[str] = None,
        # Other
        cache_http_responses: Optional[bool] = None,
        tags: Optional[list[str]] = None,
        namespace: Optional[str] = None,
        token: Union[bool, str, None] = None,
    ) -> InferenceEndpoint:
        """Update an Inference Endpoint.

        This method allows the update of either the compute configuration, the deployed model, the route, or any combination.
        All arguments are optional but at least one must be provided.

        For convenience, you can also update an Inference Endpoint using [`InferenceEndpoint.update`].

        Args:
            name (`str`):
                The name of the Inference Endpoint to update.

            accelerator (`str`, *optional*):
                The hardware accelerator to be used for inference (e.g. `"cpu"`).
            instance_size (`str`, *optional*):
                The size or type of the instance to be used for hosting the model (e.g. `"x4"`).
            instance_type (`str`, *optional*):
                The cloud instance type where the Inference Endpoint will be deployed (e.g. `"intel-icl"`).
            min_replica (`int`, *optional*):
                The minimum number of replicas (instances) to keep running for the Inference Endpoint.
            max_replica (`int`, *optional*):
                The maximum number of replicas (instances) to scale to for the Inference Endpoint.
            scale_to_zero_timeout (`int`, *optional*):
                The duration in minutes before an inactive endpoint is scaled to zero.

            repository (`str`, *optional*):
                The name of the model repository associated with the Inference Endpoint (e.g. `"gpt2"`).
            framework (`str`, *optional*):
                The machine learning framework used for the model (e.g. `"custom"`).
            revision (`str`, *optional*):
                The specific model revision to deploy on the Inference Endpoint (e.g. `"6c0e6080953db56375760c0471a8c5f2929baf11"`).
            task (`str`, *optional*):
                The task on which to deploy the model (e.g. `"text-classification"`).
            custom_image (`dict`, *optional*):
                A custom Docker image to use for the Inference Endpoint. This is useful if you want to deploy an
                Inference Endpoint running on the `text-generation-inference` (TGI) framework (see examples).
            env (`dict[str, str]`, *optional*):
                Non-secret environment variables to inject in the container environment
            secrets (`dict[str, str]`, *optional*):
                Secret values to inject in the container environment.

            domain (`str`, *optional*):
                The custom domain for the Inference Endpoint deployment, if setup the inference endpoint will be available at this domain (e.g. `"my-new-domain.cool-website.woof"`).
            path (`str`, *optional*):
                The custom path to the deployed model, should start with a `/` (e.g. `"/models/google-bert/bert-base-uncased"`).

            cache_http_responses (`bool`, *optional*):
                Whether to cache HTTP responses from the Inference Endpoint.
            tags (`list[str]`, *optional*):
                A list of tags to associate with the Inference Endpoint.

            namespace (`str`, *optional*):
                The namespace where the Inference Endpoint will be updated. Defaults to the current user's namespace.
            token (Union[bool, str, None], optional):
                A valid user access token (string). Defaults to the locally saved
                token, which is the recommended method for authentication (see
                https://huggingface.co/docs/huggingface_hub/quick-start#authentication).
                To disable authentication, pass `False`.

        Returns:
            [`InferenceEndpoint`]: information about the updated Inference Endpoint.
        """
        namespace = namespace or self._get_namespace(token=token)

        # Populate only the fields that are not None
        payload: dict = defaultdict(lambda: defaultdict(dict))
        if accelerator is not None:
            payload["compute"]["accelerator"] = accelerator
        if instance_size is not None:
            payload["compute"]["instanceSize"] = instance_size
        if instance_type is not None:
            payload["compute"]["instanceType"] = instance_type
        if max_replica is not None:
            payload["compute"]["scaling"]["maxReplica"] = max_replica
        if min_replica is not None:
            payload["compute"]["scaling"]["minReplica"] = min_replica
        if scale_to_zero_timeout is not None:
            payload["compute"]["scaling"]["scaleToZeroTimeout"] = scale_to_zero_timeout
        if repository is not None:
            payload["model"]["repository"] = repository
        if framework is not None:
            payload["model"]["framework"] = framework
        if revision is not None:
            payload["model"]["revision"] = revision
        if task is not None:
            payload["model"]["task"] = task
        if custom_image is not None:
            payload["model"]["image"] = {"custom": custom_image}
        if env is not None:
            payload["model"]["env"] = env
        if secrets is not None:
            payload["model"]["secrets"] = secrets
        if domain is not None:
            payload["route"]["domain"] = domain
        if path is not None:
            payload["route"]["path"] = path
        if cache_http_responses is not None:
            payload["cacheHttpResponses"] = cache_http_responses
        if tags is not None:
            payload["tags"] = tags

        response = get_session().put(
            f"{constants.INFERENCE_ENDPOINTS_ENDPOINT}/endpoint/{namespace}/{name}",
            headers=self._build_hf_headers(token=token),
            json=payload,
        )
        hf_raise_for_status(response)

        return InferenceEndpoint.from_raw(response.json(), namespace=namespace, token=token)

    def delete_inference_endpoint(
        self, name: str, *, namespace: Optional[str] = None, token: Union[bool, str, None] = None
    ) -> None:
        """Delete an Inference Endpoint.

        This operation is not reversible. If you don't want to be charged for an Inference Endpoint, it is preferable
        to pause it with [`pause_inference_endpoint`] or scale it to zero with [`scale_to_zero_inference_endpoint`].

        For convenience, you can also delete an Inference Endpoint using [`InferenceEndpoint.delete`].

        Args:
            name (`str`):
                The name of the Inference Endpoint to delete.
            namespace (`str`, *optional*):
                The namespace in which the Inference Endpoint is located. Defaults to the current user.
            token (Union[bool, str, None], optional):
                A valid user access token (string). Defaults to the locally saved
                token, which is the recommended method for authentication (see
                https://huggingface.co/docs/huggingface_hub/quick-start#authentication).
                To disable authentication, pass `False`.
        """
        namespace = namespace or self._get_namespace(token=token)
        response = get_session().delete(
            f"{constants.INFERENCE_ENDPOINTS_ENDPOINT}/endpoint/{namespace}/{name}",
            headers=self._build_hf_headers(token=token),
        )
        hf_raise_for_status(response)

    def pause_inference_endpoint(
        self, name: str, *, namespace: Optional[str] = None, token: Union[bool, str, None] = None
    ) -> InferenceEndpoint:
        """Pause an Inference Endpoint.

        A paused Inference Endpoint will not be charged. It can be resumed at any time using [`resume_inference_endpoint`].
        This is different than scaling the Inference Endpoint to zero with [`scale_to_zero_inference_endpoint`], which
        would be automatically restarted when a request is made to it.

        For convenience, you can also pause an Inference Endpoint using [`pause_inference_endpoint`].

        Args:
            name (`str`):
                The name of the Inference Endpoint to pause.
            namespace (`str`, *optional*):
                The namespace in which the Inference Endpoint is located. Defaults to the current user.
            token (Union[bool, str, None], optional):
                A valid user access token (string). Defaults to the locally saved
                token, which is the recommended method for authentication (see
                https://huggingface.co/docs/huggingface_hub/quick-start#authentication).
                To disable authentication, pass `False`.

        Returns:
            [`InferenceEndpoint`]: information about the paused Inference Endpoint.
        """
        namespace = namespace or self._get_namespace(token=token)

        response = get_session().post(
            f"{constants.INFERENCE_ENDPOINTS_ENDPOINT}/endpoint/{namespace}/{name}/pause",
            headers=self._build_hf_headers(token=token),
        )
        hf_raise_for_status(response)

        return InferenceEndpoint.from_raw(response.json(), namespace=namespace, token=token)

    def resume_inference_endpoint(
        self,
        name: str,
        *,
        namespace: Optional[str] = None,
        running_ok: bool = True,
        token: Union[bool, str, None] = None,
    ) -> InferenceEndpoint:
        """Resume an Inference Endpoint.

        For convenience, you can also resume an Inference Endpoint using [`InferenceEndpoint.resume`].

        Args:
            name (`str`):
                The name of the Inference Endpoint to resume.
            namespace (`str`, *optional*):
                The namespace in which the Inference Endpoint is located. Defaults to the current user.
            running_ok (`bool`, *optional*):
                If `True`, the method will not raise an error if the Inference Endpoint is already running. Defaults to
                `True`.
            token (Union[bool, str, None], optional):
                A valid user access token (string). Defaults to the locally saved
                token, which is the recommended method for authentication (see
                https://huggingface.co/docs/huggingface_hub/quick-start#authentication).
                To disable authentication, pass `False`.

        Returns:
            [`InferenceEndpoint`]: information about the resumed Inference Endpoint.
        """
        namespace = namespace or self._get_namespace(token=token)

        response = get_session().post(
            f"{constants.INFERENCE_ENDPOINTS_ENDPOINT}/endpoint/{namespace}/{name}/resume",
            headers=self._build_hf_headers(token=token),
        )
        try:
            hf_raise_for_status(response)
        except HfHubHTTPError as error:
            # If already running (and it's ok), then fetch current status and return
            if running_ok and error.response.status_code == 400 and "already running" in error.response.text:
                return self.get_inference_endpoint(name, namespace=namespace, token=token)
            # Otherwise, raise the error
            raise

        return InferenceEndpoint.from_raw(response.json(), namespace=namespace, token=token)

    def scale_to_zero_inference_endpoint(
        self, name: str, *, namespace: Optional[str] = None, token: Union[bool, str, None] = None
    ) -> InferenceEndpoint:
        """Scale Inference Endpoint to zero.

        An Inference Endpoint scaled to zero will not be charged. It will be resume on the next request to it, with a
        cold start delay. This is different than pausing the Inference Endpoint with [`pause_inference_endpoint`], which
        would require a manual resume with [`resume_inference_endpoint`].

        For convenience, you can also scale an Inference Endpoint to zero using [`InferenceEndpoint.scale_to_zero`].

        Args:
            name (`str`):
                The name of the Inference Endpoint to scale to zero.
            namespace (`str`, *optional*):
                The namespace in which the Inference Endpoint is located. Defaults to the current user.
            token (Union[bool, str, None], optional):
                A valid user access token (string). Defaults to the locally saved
                token, which is the recommended method for authentication (see
                https://huggingface.co/docs/huggingface_hub/quick-start#authentication).
                To disable authentication, pass `False`.

        Returns:
            [`InferenceEndpoint`]: information about the scaled-to-zero Inference Endpoint.
        """
        namespace = namespace or self._get_namespace(token=token)

        response = get_session().post(
            f"{constants.INFERENCE_ENDPOINTS_ENDPOINT}/endpoint/{namespace}/{name}/scale-to-zero",
            headers=self._build_hf_headers(token=token),
        )
        hf_raise_for_status(response)

        return InferenceEndpoint.from_raw(response.json(), namespace=namespace, token=token)

    def _get_namespace(self, token: Union[bool, str, None] = None) -> str:
        """Get the default namespace for the current user."""
        me = self.whoami(token=token)
        if me["type"] == "user":
            return me["name"]
        else:
            raise ValueError(
                "Cannot determine default namespace. You must provide a 'namespace' as input or be logged in as a"
                " user."
            )

    ########################
    # Collection Endpoints #
    ########################
    @validate_hf_hub_args
    def list_collections(
        self,
        *,
        owner: Union[list[str], str, None] = None,
        item: Union[list[str], str, None] = None,
        sort: Optional[Literal["lastModified", "trending", "upvotes"]] = None,
        limit: Optional[int] = None,
        token: Union[bool, str, None] = None,
    ) -> Iterable[Collection]:
        """List collections on the Huggingface Hub, given some filters.

        > [!WARNING]
        > When listing collections, the item list per collection is truncated to 4 items maximum. To retrieve all items
        > from a collection, you must use [`get_collection`].

        Args:
            owner (`list[str]` or `str`, *optional*):
                Filter by owner's username.
            item (`list[str]` or `str`, *optional*):
                Filter collections containing a particular items. Example: `"models/teknium/OpenHermes-2.5-Mistral-7B"`, `"datasets/squad"` or `"papers/2311.12983"`.
            sort (`Literal["lastModified", "trending", "upvotes"]`, *optional*):
                Sort collections by last modified, trending or upvotes.
            limit (`int`, *optional*):
                Maximum number of collections to be returned.
            token (Union[bool, str, None], optional):
                A valid user access token (string). Defaults to the locally saved
                token, which is the recommended method for authentication (see
                https://huggingface.co/docs/huggingface_hub/quick-start#authentication).
                To disable authentication, pass `False`.

        Returns:
            `Iterable[Collection]`: an iterable of [`Collection`] objects.
        """
        # Construct the API endpoint
        path = f"{self.endpoint}/api/collections"
        headers = self._build_hf_headers(token=token)
        params: dict = {}
        if owner is not None:
            params.update({"owner": owner})
        if item is not None:
            params.update({"item": item})
        if sort is not None:
            params.update({"sort": sort})
        if limit is not None:
            params.update({"limit": limit})

        # Paginate over the results until limit is reached
        items = paginate(path, headers=headers, params=params)
        if limit is not None:
            items = islice(items, limit)  # Do not iterate over all pages

        # Parse as Collection and return
        for position, collection_data in enumerate(items):
            yield Collection(position=position, **collection_data)

    def get_collection(self, collection_slug: str, *, token: Union[bool, str, None] = None) -> Collection:
        """Gets information about a Collection on the Hub.

        Args:
            collection_slug (`str`):
                Slug of the collection of the Hub. Example: `"TheBloke/recent-models-64f9a55bb3115b4f513ec026"`.
            token (Union[bool, str, None], optional):
                A valid user access token (string). Defaults to the locally saved
                token, which is the recommended method for authentication (see
                https://huggingface.co/docs/huggingface_hub/quick-start#authentication).
                To disable authentication, pass `False`.

        Returns: [`Collection`]

        Example:

        ```py
        >>> from huggingface_hub import get_collection
        >>> collection = get_collection("TheBloke/recent-models-64f9a55bb3115b4f513ec026")
        >>> collection.title
        'Recent models'
        >>> len(collection.items)
        37
        >>> collection.items[0]
        CollectionItem(
            item_object_id='651446103cd773a050bf64c2',
            item_id='TheBloke/U-Amethyst-20B-AWQ',
            item_type='model',
            position=88,
            note=None
        )
        ```
        """
        r = get_session().get(
            f"{self.endpoint}/api/collections/{collection_slug}", headers=self._build_hf_headers(token=token)
        )
        hf_raise_for_status(r)
        return Collection(**{**r.json(), "endpoint": self.endpoint})

    def create_collection(
        self,
        title: str,
        *,
        namespace: Optional[str] = None,
        description: Optional[str] = None,
        private: bool = False,
        exists_ok: bool = False,
        token: Union[bool, str, None] = None,
    ) -> Collection:
        """Create a new Collection on the Hub.

        Args:
            title (`str`):
                Title of the collection to create. Example: `"Recent models"`.
            namespace (`str`, *optional*):
                Namespace of the collection to create (username or org). Will default to the owner name.
            description (`str`, *optional*):
                Description of the collection to create.
            private (`bool`, *optional*):
                Whether the collection should be private or not. Defaults to `False` (i.e. public collection).
            exists_ok (`bool`, *optional*):
                If `True`, do not raise an error if collection already exists.
            token (Union[bool, str, None], optional):
                A valid user access token (string). Defaults to the locally saved
                token, which is the recommended method for authentication (see
                https://huggingface.co/docs/huggingface_hub/quick-start#authentication).
                To disable authentication, pass `False`.

        Returns: [`Collection`]

        Example:

        ```py
        >>> from huggingface_hub import create_collection
        >>> collection = create_collection(
        ...     title="ICCV 2023",
        ...     description="Portfolio of models, papers and demos I presented at ICCV 2023",
        ... )
        >>> collection.slug
        "username/iccv-2023-64f9a55bb3115b4f513ec026"
        ```
        """
        if namespace is None:
            namespace = self.whoami(token)["name"]

        payload = {
            "title": title,
            "namespace": namespace,
            "private": private,
        }
        if description is not None:
            payload["description"] = description

        r = get_session().post(
            f"{self.endpoint}/api/collections", headers=self._build_hf_headers(token=token), json=payload
        )
        try:
            hf_raise_for_status(r)
        except HfHubHTTPError as err:
            if exists_ok and err.response.status_code == 409:
                # Collection already exists and `exists_ok=True`
                slug = r.json()["slug"]
                return self.get_collection(slug, token=token)
            else:
                raise
        return Collection(**{**r.json(), "endpoint": self.endpoint})

    def update_collection_metadata(
        self,
        collection_slug: str,
        *,
        title: Optional[str] = None,
        description: Optional[str] = None,
        position: Optional[int] = None,
        private: Optional[bool] = None,
        theme: Optional[str] = None,
        token: Union[bool, str, None] = None,
    ) -> Collection:
        """Update metadata of a collection on the Hub.

        All arguments are optional. Only provided metadata will be updated.

        Args:
            collection_slug (`str`):
                Slug of the collection to update. Example: `"TheBloke/recent-models-64f9a55bb3115b4f513ec026"`.
            title (`str`):
                Title of the collection to update.
            description (`str`, *optional*):
                Description of the collection to update.
            position (`int`, *optional*):
                New position of the collection in the list of collections of the user.
            private (`bool`, *optional*):
                Whether the collection should be private or not.
            theme (`str`, *optional*):
                Theme of the collection on the Hub.
            token (Union[bool, str, None], optional):
                A valid user access token (string). Defaults to the locally saved
                token, which is the recommended method for authentication (see
                https://huggingface.co/docs/huggingface_hub/quick-start#authentication).
                To disable authentication, pass `False`.

        Returns: [`Collection`]

        Example:

        ```py
        >>> from huggingface_hub import update_collection_metadata
        >>> collection = update_collection_metadata(
        ...     collection_slug="username/iccv-2023-64f9a55bb3115b4f513ec026",
        ...     title="ICCV Oct. 2023"
        ...     description="Portfolio of models, datasets, papers and demos I presented at ICCV Oct. 2023",
        ...     private=False,
        ...     theme="pink",
        ... )
        >>> collection.slug
        "username/iccv-oct-2023-64f9a55bb3115b4f513ec026"
        # ^collection slug got updated but not the trailing ID
        ```
        """
        payload = {
            "position": position,
            "private": private,
            "theme": theme,
            "title": title,
            "description": description,
        }
        r = get_session().patch(
            f"{self.endpoint}/api/collections/{collection_slug}",
            headers=self._build_hf_headers(token=token),
            # Only send not-none values to the API
            json={key: value for key, value in payload.items() if value is not None},
        )
        hf_raise_for_status(r)
        return Collection(**{**r.json()["data"], "endpoint": self.endpoint})

    def delete_collection(
        self, collection_slug: str, *, missing_ok: bool = False, token: Union[bool, str, None] = None
    ) -> None:
        """Delete a collection on the Hub.

        Args:
            collection_slug (`str`):
                Slug of the collection to delete. Example: `"TheBloke/recent-models-64f9a55bb3115b4f513ec026"`.
            missing_ok (`bool`, *optional*):
                If `True`, do not raise an error if collection doesn't exists.
            token (Union[bool, str, None], optional):
                A valid user access token (string). Defaults to the locally saved
                token, which is the recommended method for authentication (see
                https://huggingface.co/docs/huggingface_hub/quick-start#authentication).
                To disable authentication, pass `False`.

        Example:

        ```py
        >>> from huggingface_hub import delete_collection
        >>> collection = delete_collection("username/useless-collection-64f9a55bb3115b4f513ec026", missing_ok=True)
        ```

        > [!WARNING]
        > This is a non-revertible action. A deleted collection cannot be restored.
        """
        r = get_session().delete(
            f"{self.endpoint}/api/collections/{collection_slug}", headers=self._build_hf_headers(token=token)
        )
        try:
            hf_raise_for_status(r)
        except HfHubHTTPError as err:
            if missing_ok and err.response.status_code == 404:
                # Collection doesn't exists and `missing_ok=True`
                return
            else:
                raise

    def add_collection_item(
        self,
        collection_slug: str,
        item_id: str,
        item_type: CollectionItemType_T,
        *,
        note: Optional[str] = None,
        exists_ok: bool = False,
        token: Union[bool, str, None] = None,
    ) -> Collection:
        """Add an item to a collection on the Hub.

        Args:
            collection_slug (`str`):
                Slug of the collection to update. Example: `"TheBloke/recent-models-64f9a55bb3115b4f513ec026"`.
            item_id (`str`):
                ID of the item to add to the collection. It can be the ID of a repo on the Hub (e.g. `"facebook/bart-large-mnli"`)
                or a paper id (e.g. `"2307.09288"`).
            item_type (`str`):
                Type of the item to add. Can be one of `"model"`, `"dataset"`, `"space"` or `"paper"`.
            note (`str`, *optional*):
                A note to attach to the item in the collection. The maximum size for a note is 500 characters.
            exists_ok (`bool`, *optional*):
                If `True`, do not raise an error if item already exists.
            token (Union[bool, str, None], optional):
                A valid user access token (string). Defaults to the locally saved
                token, which is the recommended method for authentication (see
                https://huggingface.co/docs/huggingface_hub/quick-start#authentication).
                To disable authentication, pass `False`.

        Returns: [`Collection`]

        Raises:
            [`HfHubHTTPError`]:
                HTTP 403 if you only have read-only access to the repo. This can be the case if you don't have `write`
                or `admin` role in the organization the repo belongs to or if you passed a `read` token.
            [`HfHubHTTPError`]:
                HTTP 404 if the item you try to add to the collection does not exist on the Hub.
            [`HfHubHTTPError`]:
                HTTP 409 if the item you try to add to the collection is already in the collection (and exists_ok=False)

        Example:

        ```py
        >>> from huggingface_hub import add_collection_item
        >>> collection = add_collection_item(
        ...     collection_slug="davanstrien/climate-64f99dc2a5067f6b65531bab",
        ...     item_id="pierre-loic/climate-news-articles",
        ...     item_type="dataset"
        ... )
        >>> collection.items[-1].item_id
        "pierre-loic/climate-news-articles"
        # ^item got added to the collection on last position

        # Add item with a note
        >>> add_collection_item(
        ...     collection_slug="davanstrien/climate-64f99dc2a5067f6b65531bab",
        ...     item_id="datasets/climate_fever",
        ...     item_type="dataset"
        ...     note="This dataset adopts the FEVER methodology that consists of 1,535 real-world claims regarding climate-change collected on the internet."
        ... )
        (...)
        ```
        """
        payload: dict[str, Any] = {"item": {"id": item_id, "type": item_type}}
        if note is not None:
            payload["note"] = note
        r = get_session().post(
            f"{self.endpoint}/api/collections/{collection_slug}/items",
            headers=self._build_hf_headers(token=token),
            json=payload,
        )
        try:
            hf_raise_for_status(r)
        except HfHubHTTPError as err:
            if exists_ok and err.response.status_code == 409:
                # Item already exists and `exists_ok=True`
                return self.get_collection(collection_slug, token=token)
            else:
                raise
        return Collection(**{**r.json(), "endpoint": self.endpoint})

    def update_collection_item(
        self,
        collection_slug: str,
        item_object_id: str,
        *,
        note: Optional[str] = None,
        position: Optional[int] = None,
        token: Union[bool, str, None] = None,
    ) -> None:
        """Update an item in a collection.

        Args:
            collection_slug (`str`):
                Slug of the collection to update. Example: `"TheBloke/recent-models-64f9a55bb3115b4f513ec026"`.
            item_object_id (`str`):
                ID of the item in the collection. This is not the id of the item on the Hub (repo_id or paper id).
                It must be retrieved from a [`CollectionItem`] object. Example: `collection.items[0].item_object_id`.
            note (`str`, *optional*):
                A note to attach to the item in the collection. The maximum size for a note is 500 characters.
            position (`int`, *optional*):
                New position of the item in the collection.
            token (Union[bool, str, None], optional):
                A valid user access token (string). Defaults to the locally saved
                token, which is the recommended method for authentication (see
                https://huggingface.co/docs/huggingface_hub/quick-start#authentication).
                To disable authentication, pass `False`.

        Example:

        ```py
        >>> from huggingface_hub import get_collection, update_collection_item

        # Get collection first
        >>> collection = get_collection("TheBloke/recent-models-64f9a55bb3115b4f513ec026")

        # Update item based on its ID (add note + update position)
        >>> update_collection_item(
        ...     collection_slug="TheBloke/recent-models-64f9a55bb3115b4f513ec026",
        ...     item_object_id=collection.items[-1].item_object_id,
        ...     note="Newly updated model!"
        ...     position=0,
        ... )
        ```
        """
        payload = {"position": position, "note": note}
        r = get_session().patch(
            f"{self.endpoint}/api/collections/{collection_slug}/items/{item_object_id}",
            headers=self._build_hf_headers(token=token),
            # Only send not-none values to the API
            json={key: value for key, value in payload.items() if value is not None},
        )
        hf_raise_for_status(r)

    def delete_collection_item(
        self,
        collection_slug: str,
        item_object_id: str,
        *,
        missing_ok: bool = False,
        token: Union[bool, str, None] = None,
    ) -> None:
        """Delete an item from a collection.

        Args:
            collection_slug (`str`):
                Slug of the collection to update. Example: `"TheBloke/recent-models-64f9a55bb3115b4f513ec026"`.
            item_object_id (`str`):
                ID of the item in the collection. This is not the id of the item on the Hub (repo_id or paper id).
                It must be retrieved from a [`CollectionItem`] object. Example: `collection.items[0].item_object_id`.
            missing_ok (`bool`, *optional*):
                If `True`, do not raise an error if item doesn't exists.
            token (Union[bool, str, None], optional):
                A valid user access token (string). Defaults to the locally saved
                token, which is the recommended method for authentication (see
                https://huggingface.co/docs/huggingface_hub/quick-start#authentication).
                To disable authentication, pass `False`.

        Example:

        ```py
        >>> from huggingface_hub import get_collection, delete_collection_item

        # Get collection first
        >>> collection = get_collection("TheBloke/recent-models-64f9a55bb3115b4f513ec026")

        # Delete item based on its ID
        >>> delete_collection_item(
        ...     collection_slug="TheBloke/recent-models-64f9a55bb3115b4f513ec026",
        ...     item_object_id=collection.items[-1].item_object_id,
        ... )
        ```
        """
        r = get_session().delete(
            f"{self.endpoint}/api/collections/{collection_slug}/items/{item_object_id}",
            headers=self._build_hf_headers(token=token),
        )
        try:
            hf_raise_for_status(r)
        except HfHubHTTPError as err:
            if missing_ok and err.response.status_code == 404:
                # Item already deleted and `missing_ok=True`
                return
            else:
                raise

    ##########################
    # Manage access requests #
    ##########################

    @validate_hf_hub_args
    def list_pending_access_requests(
        self, repo_id: str, *, repo_type: Optional[str] = None, token: Union[bool, str, None] = None
    ) -> list[AccessRequest]:
        """
        Get pending access requests for a given gated repo.

        A pending request means the user has requested access to the repo but the request has not been processed yet.
        If the approval mode is automatic, this list should be empty. Pending requests can be accepted or rejected
        using [`accept_access_request`] and [`reject_access_request`].

        For more info about gated repos, see https://huggingface.co/docs/hub/models-gated.

        Args:
            repo_id (`str`):
                The id of the repo to get access requests for.
            repo_type (`str`, *optional*):
                The type of the repo to get access requests for. Must be one of `model`, `dataset` or `space`.
                Defaults to `model`.
            token (Union[bool, str, None], optional):
                A valid user access token (string). Defaults to the locally saved
                token, which is the recommended method for authentication (see
                https://huggingface.co/docs/huggingface_hub/quick-start#authentication).
                To disable authentication, pass `False`.

        Returns:
            `list[AccessRequest]`: A list of [`AccessRequest`] objects. Each time contains a `username`, `email`,
            `status` and `timestamp` attribute. If the gated repo has a custom form, the `fields` attribute will
            be populated with user's answers.

        Raises:
            [`HfHubHTTPError`]:
                HTTP 400 if the repo is not gated.
            [`HfHubHTTPError`]:
                HTTP 403 if you only have read-only access to the repo. This can be the case if you don't have `write`
                or `admin` role in the organization the repo belongs to or if you passed a `read` token.

        Example:
        ```py
        >>> from huggingface_hub import list_pending_access_requests, accept_access_request

        # List pending requests
        >>> requests = list_pending_access_requests("meta-llama/Llama-2-7b")
        >>> len(requests)
        411
        >>> requests[0]
        [
            AccessRequest(
                username='clem',
                fullname='Clem 🤗',
                email='***',
                timestamp=datetime.datetime(2023, 11, 23, 18, 4, 53, 828000, tzinfo=datetime.timezone.utc),
                status='pending',
                fields=None,
            ),
            ...
        ]

        # Accept Clem's request
        >>> accept_access_request("meta-llama/Llama-2-7b", "clem")
        ```
        """
        return self._list_access_requests(repo_id, "pending", repo_type=repo_type, token=token)

    @validate_hf_hub_args
    def list_accepted_access_requests(
        self, repo_id: str, *, repo_type: Optional[str] = None, token: Union[bool, str, None] = None
    ) -> list[AccessRequest]:
        """
        Get accepted access requests for a given gated repo.

        An accepted request means the user has requested access to the repo and the request has been accepted. The user
        can download any file of the repo. If the approval mode is automatic, this list should contains by default all
        requests. Accepted requests can be cancelled or rejected at any time using [`cancel_access_request`] and
        [`reject_access_request`]. A cancelled request will go back to the pending list while a rejected request will
        go to the rejected list. In both cases, the user will lose access to the repo.

        For more info about gated repos, see https://huggingface.co/docs/hub/models-gated.

        Args:
            repo_id (`str`):
                The id of the repo to get access requests for.
            repo_type (`str`, *optional*):
                The type of the repo to get access requests for. Must be one of `model`, `dataset` or `space`.
                Defaults to `model`.
            token (Union[bool, str, None], optional):
                A valid user access token (string). Defaults to the locally saved
                token, which is the recommended method for authentication (see
                https://huggingface.co/docs/huggingface_hub/quick-start#authentication).
                To disable authentication, pass `False`.

        Returns:
            `list[AccessRequest]`: A list of [`AccessRequest`] objects. Each time contains a `username`, `email`,
            `status` and `timestamp` attribute. If the gated repo has a custom form, the `fields` attribute will
            be populated with user's answers.

        Raises:
            [`HfHubHTTPError`]:
                HTTP 400 if the repo is not gated.
            [`HfHubHTTPError`]:
                HTTP 403 if you only have read-only access to the repo. This can be the case if you don't have `write`
                or `admin` role in the organization the repo belongs to or if you passed a `read` token.

        Example:
        ```py
        >>> from huggingface_hub import list_accepted_access_requests

        >>> requests = list_accepted_access_requests("meta-llama/Llama-2-7b")
        >>> len(requests)
        411
        >>> requests[0]
        [
            AccessRequest(
                username='clem',
                fullname='Clem 🤗',
                email='***',
                timestamp=datetime.datetime(2023, 11, 23, 18, 4, 53, 828000, tzinfo=datetime.timezone.utc),
                status='accepted',
                fields=None,
            ),
            ...
        ]
        ```
        """
        return self._list_access_requests(repo_id, "accepted", repo_type=repo_type, token=token)

    @validate_hf_hub_args
    def list_rejected_access_requests(
        self, repo_id: str, *, repo_type: Optional[str] = None, token: Union[bool, str, None] = None
    ) -> list[AccessRequest]:
        """
        Get rejected access requests for a given gated repo.

        A rejected request means the user has requested access to the repo and the request has been explicitly rejected
        by a repo owner (either you or another user from your organization). The user cannot download any file of the
        repo. Rejected requests can be accepted or cancelled at any time using [`accept_access_request`] and
        [`cancel_access_request`]. A cancelled request will go back to the pending list while an accepted request will
        go to the accepted list.

        For more info about gated repos, see https://huggingface.co/docs/hub/models-gated.

        Args:
            repo_id (`str`):
                The id of the repo to get access requests for.
            repo_type (`str`, *optional*):
                The type of the repo to get access requests for. Must be one of `model`, `dataset` or `space`.
                Defaults to `model`.
            token (Union[bool, str, None], optional):
                A valid user access token (string). Defaults to the locally saved
                token, which is the recommended method for authentication (see
                https://huggingface.co/docs/huggingface_hub/quick-start#authentication).
                To disable authentication, pass `False`.

        Returns:
            `list[AccessRequest]`: A list of [`AccessRequest`] objects. Each time contains a `username`, `email`,
            `status` and `timestamp` attribute. If the gated repo has a custom form, the `fields` attribute will
            be populated with user's answers.

        Raises:
            [`HfHubHTTPError`]:
                HTTP 400 if the repo is not gated.
            [`HfHubHTTPError`]:
                HTTP 403 if you only have read-only access to the repo. This can be the case if you don't have `write`
                or `admin` role in the organization the repo belongs to or if you passed a `read` token.

        Example:
        ```py
        >>> from huggingface_hub import list_rejected_access_requests

        >>> requests = list_rejected_access_requests("meta-llama/Llama-2-7b")
        >>> len(requests)
        411
        >>> requests[0]
        [
            AccessRequest(
                username='clem',
                fullname='Clem 🤗',
                email='***',
                timestamp=datetime.datetime(2023, 11, 23, 18, 4, 53, 828000, tzinfo=datetime.timezone.utc),
                status='rejected',
                fields=None,
            ),
            ...
        ]
        ```
        """
        return self._list_access_requests(repo_id, "rejected", repo_type=repo_type, token=token)

    def _list_access_requests(
        self,
        repo_id: str,
        status: Literal["accepted", "rejected", "pending"],
        repo_type: Optional[str] = None,
        token: Union[bool, str, None] = None,
    ) -> list[AccessRequest]:
        if repo_type not in constants.REPO_TYPES:
            raise ValueError(f"Invalid repo type, must be one of {constants.REPO_TYPES}")
        if repo_type is None:
            repo_type = constants.REPO_TYPE_MODEL

        response = get_session().get(
            f"{constants.ENDPOINT}/api/{repo_type}s/{repo_id}/user-access-request/{status}",
            headers=self._build_hf_headers(token=token),
        )
        hf_raise_for_status(response)
        return [
            AccessRequest(
                username=request["user"]["user"],
                fullname=request["user"]["fullname"],
                email=request["user"].get("email"),
                status=request["status"],
                timestamp=parse_datetime(request["timestamp"]),
                fields=request.get("fields"),  # only if custom fields in form
            )
            for request in response.json()
        ]

    @validate_hf_hub_args
    def cancel_access_request(
        self, repo_id: str, user: str, *, repo_type: Optional[str] = None, token: Union[bool, str, None] = None
    ) -> None:
        """
        Cancel an access request from a user for a given gated repo.

        A cancelled request will go back to the pending list and the user will lose access to the repo.

        For more info about gated repos, see https://huggingface.co/docs/hub/models-gated.

        Args:
            repo_id (`str`):
                The id of the repo to cancel access request for.
            user (`str`):
                The username of the user which access request should be cancelled.
            repo_type (`str`, *optional*):
                The type of the repo to cancel access request for. Must be one of `model`, `dataset` or `space`.
                Defaults to `model`.
            token (Union[bool, str, None], optional):
                A valid user access token (string). Defaults to the locally saved
                token, which is the recommended method for authentication (see
                https://huggingface.co/docs/huggingface_hub/quick-start#authentication).
                To disable authentication, pass `False`.

        Raises:
            [`HfHubHTTPError`]:
                HTTP 400 if the repo is not gated.
            [`HfHubHTTPError`]:
                HTTP 403 if you only have read-only access to the repo. This can be the case if you don't have `write`
                or `admin` role in the organization the repo belongs to or if you passed a `read` token.
            [`HfHubHTTPError`]:
                HTTP 404 if the user does not exist on the Hub.
            [`HfHubHTTPError`]:
                HTTP 404 if the user access request cannot be found.
            [`HfHubHTTPError`]:
                HTTP 404 if the user access request is already in the pending list.
        """
        self._handle_access_request(repo_id, user, "pending", repo_type=repo_type, token=token)

    @validate_hf_hub_args
    def accept_access_request(
        self, repo_id: str, user: str, *, repo_type: Optional[str] = None, token: Union[bool, str, None] = None
    ) -> None:
        """
        Accept an access request from a user for a given gated repo.

        Once the request is accepted, the user will be able to download any file of the repo and access the community
        tab. If the approval mode is automatic, you don't have to accept requests manually. An accepted request can be
        cancelled or rejected at any time using [`cancel_access_request`] and [`reject_access_request`].

        For more info about gated repos, see https://huggingface.co/docs/hub/models-gated.

        Args:
            repo_id (`str`):
                The id of the repo to accept access request for.
            user (`str`):
                The username of the user which access request should be accepted.
            repo_type (`str`, *optional*):
                The type of the repo to accept access request for. Must be one of `model`, `dataset` or `space`.
                Defaults to `model`.
            token (Union[bool, str, None], optional):
                A valid user access token (string). Defaults to the locally saved
                token, which is the recommended method for authentication (see
                https://huggingface.co/docs/huggingface_hub/quick-start#authentication).
                To disable authentication, pass `False`.

        Raises:
            [`HfHubHTTPError`]:
                HTTP 400 if the repo is not gated.
            [`HfHubHTTPError`]:
                HTTP 403 if you only have read-only access to the repo. This can be the case if you don't have `write`
                or `admin` role in the organization the repo belongs to or if you passed a `read` token.
            [`HfHubHTTPError`]:
                HTTP 404 if the user does not exist on the Hub.
            [`HfHubHTTPError`]:
                HTTP 404 if the user access request cannot be found.
            [`HfHubHTTPError`]:
                HTTP 404 if the user access request is already in the accepted list.
        """
        self._handle_access_request(repo_id, user, "accepted", repo_type=repo_type, token=token)

    @validate_hf_hub_args
    def reject_access_request(
        self,
        repo_id: str,
        user: str,
        *,
        repo_type: Optional[str] = None,
        rejection_reason: Optional[str],
        token: Union[bool, str, None] = None,
    ) -> None:
        """
        Reject an access request from a user for a given gated repo.

        A rejected request will go to the rejected list. The user cannot download any file of the repo. Rejected
        requests can be accepted or cancelled at any time using [`accept_access_request`] and [`cancel_access_request`].
        A cancelled request will go back to the pending list while an accepted request will go to the accepted list.

        For more info about gated repos, see https://huggingface.co/docs/hub/models-gated.

        Args:
            repo_id (`str`):
                The id of the repo to reject access request for.
            user (`str`):
                The username of the user which access request should be rejected.
            repo_type (`str`, *optional*):
                The type of the repo to reject access request for. Must be one of `model`, `dataset` or `space`.
                Defaults to `model`.
            rejection_reason (`str`, *optional*):
                Optional rejection reason that will be visible to the user (max 200 characters).
            token (Union[bool, str, None], optional):
                A valid user access token (string). Defaults to the locally saved
                token, which is the recommended method for authentication (see
                https://huggingface.co/docs/huggingface_hub/quick-start#authentication).
                To disable authentication, pass `False`.

        Raises:
            [`HfHubHTTPError`]:
                HTTP 400 if the repo is not gated.
            [`HfHubHTTPError`]:
                HTTP 403 if you only have read-only access to the repo. This can be the case if you don't have `write`
                or `admin` role in the organization the repo belongs to or if you passed a `read` token.
            [`HfHubHTTPError`]:
                HTTP 404 if the user does not exist on the Hub.
            [`HfHubHTTPError`]:
                HTTP 404 if the user access request cannot be found.
            [`HfHubHTTPError`]:
                HTTP 404 if the user access request is already in the rejected list.
        """
        self._handle_access_request(
            repo_id, user, "rejected", repo_type=repo_type, rejection_reason=rejection_reason, token=token
        )

    @validate_hf_hub_args
    def _handle_access_request(
        self,
        repo_id: str,
        user: str,
        status: Literal["accepted", "rejected", "pending"],
        repo_type: Optional[str] = None,
        rejection_reason: Optional[str] = None,
        token: Union[bool, str, None] = None,
    ) -> None:
        if repo_type not in constants.REPO_TYPES:
            raise ValueError(f"Invalid repo type, must be one of {constants.REPO_TYPES}")
        if repo_type is None:
            repo_type = constants.REPO_TYPE_MODEL

        payload = {"user": user, "status": status}

        if rejection_reason is not None:
            if status != "rejected":
                raise ValueError("`rejection_reason` can only be passed when rejecting an access request.")
            payload["rejectionReason"] = rejection_reason

        response = get_session().post(
            f"{constants.ENDPOINT}/api/{repo_type}s/{repo_id}/user-access-request/handle",
            headers=self._build_hf_headers(token=token),
            json=payload,
        )
        hf_raise_for_status(response)

    @validate_hf_hub_args
    def grant_access(
        self, repo_id: str, user: str, *, repo_type: Optional[str] = None, token: Union[bool, str, None] = None
    ) -> None:
        """
        Grant access to a user for a given gated repo.

        Granting access don't require for the user to send an access request by themselves. The user is automatically
        added to the accepted list meaning they can download the files You can revoke the granted access at any time
        using [`cancel_access_request`] or [`reject_access_request`].

        For more info about gated repos, see https://huggingface.co/docs/hub/models-gated.

        Args:
            repo_id (`str`):
                The id of the repo to grant access to.
            user (`str`):
                The username of the user to grant access.
            repo_type (`str`, *optional*):
                The type of the repo to grant access to. Must be one of `model`, `dataset` or `space`.
                Defaults to `model`.
            token (Union[bool, str, None], optional):
                A valid user access token (string). Defaults to the locally saved
                token, which is the recommended method for authentication (see
                https://huggingface.co/docs/huggingface_hub/quick-start#authentication).
                To disable authentication, pass `False`.

        Raises:
            [`HfHubHTTPError`]:
                HTTP 400 if the repo is not gated.
            [`HfHubHTTPError`]:
                HTTP 400 if the user already has access to the repo.
            [`HfHubHTTPError`]:
                HTTP 403 if you only have read-only access to the repo. This can be the case if you don't have `write`
                or `admin` role in the organization the repo belongs to or if you passed a `read` token.
            [`HfHubHTTPError`]:
                HTTP 404 if the user does not exist on the Hub.
        """
        if repo_type not in constants.REPO_TYPES:
            raise ValueError(f"Invalid repo type, must be one of {constants.REPO_TYPES}")
        if repo_type is None:
            repo_type = constants.REPO_TYPE_MODEL

        response = get_session().post(
            f"{constants.ENDPOINT}/api/{repo_type}s/{repo_id}/user-access-request/grant",
            headers=self._build_hf_headers(token=token),
            json={"user": user},
        )
        hf_raise_for_status(response)
        return response.json()

    ###################
    # Manage webhooks #
    ###################

    @validate_hf_hub_args
    def get_webhook(self, webhook_id: str, *, token: Union[bool, str, None] = None) -> WebhookInfo:
        """Get a webhook by its id.

        Args:
            webhook_id (`str`):
                The unique identifier of the webhook to get.
            token (Union[bool, str, None], optional):
                A valid user access token (string). Defaults to the locally saved token, which is the recommended
                method for authentication (see https://huggingface.co/docs/huggingface_hub/quick-start#authentication).
                To disable authentication, pass `False`.

        Returns:
            [`WebhookInfo`]:
                Info about the webhook.

        Example:
            ```python
            >>> from huggingface_hub import get_webhook
            >>> webhook = get_webhook("654bbbc16f2ec14d77f109cc")
            >>> print(webhook)
            WebhookInfo(
                id="654bbbc16f2ec14d77f109cc",
                job=None,
                watched=[WebhookWatchedItem(type="user", name="julien-c"), WebhookWatchedItem(type="org", name="HuggingFaceH4")],
                url="https://webhook.site/a2176e82-5720-43ee-9e06-f91cb4c91548",
                secret="my-secret",
                domains=["repo", "discussion"],
                disabled=False,
            )
            ```
        """
        response = get_session().get(
            f"{constants.ENDPOINT}/api/settings/webhooks/{webhook_id}",
            headers=self._build_hf_headers(token=token),
        )
        hf_raise_for_status(response)
        webhook_data = response.json()["webhook"]

        watched_items = [WebhookWatchedItem(type=item["type"], name=item["name"]) for item in webhook_data["watched"]]

        webhook = WebhookInfo(
            id=webhook_data["id"],
            url=webhook_data.get("url"),
            job=JobSpec(**webhook_data["job"]) if webhook_data.get("job") else None,
            watched=watched_items,
            domains=webhook_data["domains"],
            secret=webhook_data.get("secret"),
            disabled=webhook_data["disabled"],
        )

        return webhook

    @validate_hf_hub_args
    def list_webhooks(self, *, token: Union[bool, str, None] = None) -> list[WebhookInfo]:
        """List all configured webhooks.

        Args:
            token (Union[bool, str, None], optional):
                A valid user access token (string). Defaults to the locally saved token, which is the recommended
                method for authentication (see https://huggingface.co/docs/huggingface_hub/quick-start#authentication).
                To disable authentication, pass `False`.

        Returns:
            `list[WebhookInfo]`:
                List of webhook info objects.

        Example:
            ```python
            >>> from huggingface_hub import list_webhooks
            >>> webhooks = list_webhooks()
            >>> len(webhooks)
            2
            >>> webhooks[0]
            WebhookInfo(
                id="654bbbc16f2ec14d77f109cc",
                watched=[WebhookWatchedItem(type="user", name="julien-c"), WebhookWatchedItem(type="org", name="HuggingFaceH4")],
                url="https://webhook.site/a2176e82-5720-43ee-9e06-f91cb4c91548",
                secret="my-secret",
                domains=["repo", "discussion"],
                disabled=False,
            )
            ```
        """
        response = get_session().get(
            f"{constants.ENDPOINT}/api/settings/webhooks",
            headers=self._build_hf_headers(token=token),
        )
        hf_raise_for_status(response)
        webhooks_data = response.json()

        return [
            WebhookInfo(
                id=webhook["id"],
                url=webhook.get("url"),
                job=JobSpec(**webhook["job"]) if webhook.get("job") else None,
                watched=[WebhookWatchedItem(type=item["type"], name=item["name"]) for item in webhook["watched"]],
                domains=webhook["domains"],
                secret=webhook.get("secret"),
                disabled=webhook["disabled"],
            )
            for webhook in webhooks_data
        ]

    @validate_hf_hub_args
    def create_webhook(
        self,
        *,
        url: Optional[str] = None,
        job_id: Optional[str] = None,
        watched: list[Union[dict, WebhookWatchedItem]],
        domains: Optional[list[constants.WEBHOOK_DOMAIN_T]] = None,
        secret: Optional[str] = None,
        token: Union[bool, str, None] = None,
    ) -> WebhookInfo:
        """Create a new webhook.

        The webhook can either send a payload to a URL, or trigger a Job to run on Hugging Face infrastructure.
        This function should be called with one of `url` or `job_id`, but not both.

        Args:
            url (`str`):
                URL to send the payload to.
            job_id (`str`):
                ID of the source Job to trigger with the webhook payload in the environment variable WEBHOOK_PAYLOAD.
                Additional environment variables are available for convenience: WEBHOOK_REPO_ID, WEBHOOK_REPO_TYPE and WEBHOOK_SECRET.
            watched (`list[WebhookWatchedItem]`):
                List of [`WebhookWatchedItem`] to be watched by the webhook. It can be users, orgs, models, datasets or spaces.
                Watched items can also be provided as plain dictionaries.
            domains (`list[Literal["repo", "discussion"]]`, optional):
                List of domains to watch. It can be "repo", "discussion" or both.
            secret (`str`, optional):
                A secret to sign the payload with.
            token (Union[bool, str, None], optional):
                A valid user access token (string). Defaults to the locally saved token, which is the recommended
                method for authentication (see https://huggingface.co/docs/huggingface_hub/quick-start#authentication).
                To disable authentication, pass `False`.

        Returns:
            [`WebhookInfo`]:
                Info about the newly created webhook.

        Example:

            Create a webhook that sends a payload to a URL
            ```python
            >>> from huggingface_hub import create_webhook
            >>> payload = create_webhook(
            ...     watched=[{"type": "user", "name": "julien-c"}, {"type": "org", "name": "HuggingFaceH4"}],
            ...     url="https://webhook.site/a2176e82-5720-43ee-9e06-f91cb4c91548",
            ...     domains=["repo", "discussion"],
            ...     secret="my-secret",
            ... )
            >>> print(payload)
            WebhookInfo(
                id="654bbbc16f2ec14d77f109cc",
                url="https://webhook.site/a2176e82-5720-43ee-9e06-f91cb4c91548",
                job=None,
                watched=[WebhookWatchedItem(type="user", name="julien-c"), WebhookWatchedItem(type="org", name="HuggingFaceH4")],
                domains=["repo", "discussion"],
                secret="my-secret",
                disabled=False,
            )
            ```

            Run a Job and then create a webhook that triggers this Job
            ```python
            >>> from huggingface_hub import create_webhook, run_job
            >>> job = run_job(
            ...     image="ubuntu",
            ...     command=["bash", "-c", r"echo An event occured in $WEBHOOK_REPO_ID: $WEBHOOK_PAYLOAD"],
            ... )
            >>> payload = create_webhook(
            ...     watched=[{"type": "user", "name": "julien-c"}, {"type": "org", "name": "HuggingFaceH4"}],
            ...     job_id=job.id,
            ...     domains=["repo", "discussion"],
            ...     secret="my-secret",
            ... )
            >>> print(payload)
            WebhookInfo(
                id="654bbbc16f2ec14d77f109cc",
                url=None,
                job=JobSpec(
                    docker_image='ubuntu',
                    space_id=None,
                    command=['bash', '-c', 'echo An event occured in $WEBHOOK_REPO_ID: $WEBHOOK_PAYLOAD'],
                    arguments=[],
                    environment={},
                    secrets=[],
                    flavor='cpu-basic',
                    timeout=None,
                    tags=None,
                    arch=None
                ),
                watched=[WebhookWatchedItem(type="user", name="julien-c"), WebhookWatchedItem(type="org", name="HuggingFaceH4")],
                domains=["repo", "discussion"],
                secret="my-secret",
                disabled=False,
            )
            ```
        """
        watched_dicts = [asdict(item) if isinstance(item, WebhookWatchedItem) else item for item in watched]

        post_webhooks_json = {"watched": watched_dicts, "domains": domains, "secret": secret}
        if url is not None and job_id is not None:
            raise ValueError("Set `url` or `job_id` but not both.")
        elif url is not None:
            post_webhooks_json["url"] = url
        elif job_id is not None:
            post_webhooks_json["jobSourceId"] = job_id
        else:
            raise ValueError("Missing argument for webhook: `url` or `job_id`.")

        response = get_session().post(
            f"{constants.ENDPOINT}/api/settings/webhooks",
            json=post_webhooks_json,
            headers=self._build_hf_headers(token=token),
        )
        hf_raise_for_status(response)
        webhook_data = response.json()["webhook"]
        watched_items = [WebhookWatchedItem(type=item["type"], name=item["name"]) for item in webhook_data["watched"]]

        webhook = WebhookInfo(
            id=webhook_data["id"],
            url=webhook_data.get("url"),
            job=JobSpec(**webhook_data["job"]) if webhook_data.get("job") else None,
            watched=watched_items,
            domains=webhook_data["domains"],
            secret=webhook_data.get("secret"),
            disabled=webhook_data["disabled"],
        )

        return webhook

    @validate_hf_hub_args
    def update_webhook(
        self,
        webhook_id: str,
        *,
        url: Optional[str] = None,
        watched: Optional[list[Union[dict, WebhookWatchedItem]]] = None,
        domains: Optional[list[constants.WEBHOOK_DOMAIN_T]] = None,
        secret: Optional[str] = None,
        token: Union[bool, str, None] = None,
    ) -> WebhookInfo:
        """Update an existing webhook.

        Args:
            webhook_id (`str`):
                The unique identifier of the webhook to be updated.
            url (`str`, optional):
                The URL to which the payload will be sent.
            watched (`list[WebhookWatchedItem]`, optional):
                List of items to watch. It can be users, orgs, models, datasets, or spaces.
                Refer to [`WebhookWatchedItem`] for more details. Watched items can also be provided as plain dictionaries.
            domains (`list[Literal["repo", "discussion"]]`, optional):
                The domains to watch. This can include "repo", "discussion", or both.
            secret (`str`, optional):
                A secret to sign the payload with, providing an additional layer of security.
            token (Union[bool, str, None], optional):
                A valid user access token (string). Defaults to the locally saved token, which is the recommended
                method for authentication (see https://huggingface.co/docs/huggingface_hub/quick-start#authentication).
                To disable authentication, pass `False`.

        Returns:
            [`WebhookInfo`]:
                Info about the updated webhook.

        Example:
            ```python
            >>> from huggingface_hub import update_webhook
            >>> updated_payload = update_webhook(
            ...     webhook_id="654bbbc16f2ec14d77f109cc",
            ...     url="https://new.webhook.site/a2176e82-5720-43ee-9e06-f91cb4c91548",
            ...     watched=[{"type": "user", "name": "julien-c"}, {"type": "org", "name": "HuggingFaceH4"}],
            ...     domains=["repo"],
            ...     secret="my-secret",
            ... )
            >>> print(updated_payload)
            WebhookInfo(
                id="654bbbc16f2ec14d77f109cc",
                job=None,
                url="https://new.webhook.site/a2176e82-5720-43ee-9e06-f91cb4c91548",
                watched=[WebhookWatchedItem(type="user", name="julien-c"), WebhookWatchedItem(type="org", name="HuggingFaceH4")],
                domains=["repo"],
                secret="my-secret",
                disabled=False,
            ```
        """
        if watched is None:
            watched = []
        watched_dicts = [asdict(item) if isinstance(item, WebhookWatchedItem) else item for item in watched]

        response = get_session().post(
            f"{constants.ENDPOINT}/api/settings/webhooks/{webhook_id}",
            json={"watched": watched_dicts, "url": url, "domains": domains, "secret": secret},
            headers=self._build_hf_headers(token=token),
        )
        hf_raise_for_status(response)
        webhook_data = response.json()["webhook"]

        watched_items = [WebhookWatchedItem(type=item["type"], name=item["name"]) for item in webhook_data["watched"]]

        webhook = WebhookInfo(
            id=webhook_data["id"],
            url=webhook_data.get("url"),
            job=JobSpec(**webhook_data["job"]) if webhook_data.get("job") else None,
            watched=watched_items,
            domains=webhook_data["domains"],
            secret=webhook_data.get("secret"),
            disabled=webhook_data["disabled"],
        )

        return webhook

    @validate_hf_hub_args
    def enable_webhook(self, webhook_id: str, *, token: Union[bool, str, None] = None) -> WebhookInfo:
        """Enable a webhook (makes it "active").

        Args:
            webhook_id (`str`):
                The unique identifier of the webhook to enable.
            token (Union[bool, str, None], optional):
                A valid user access token (string). Defaults to the locally saved token, which is the recommended
                method for authentication (see https://huggingface.co/docs/huggingface_hub/quick-start#authentication).
                To disable authentication, pass `False`.

        Returns:
            [`WebhookInfo`]:
                Info about the enabled webhook.

        Example:
            ```python
            >>> from huggingface_hub import enable_webhook
            >>> enabled_webhook = enable_webhook("654bbbc16f2ec14d77f109cc")
            >>> enabled_webhook
            WebhookInfo(
                id="654bbbc16f2ec14d77f109cc",
                job=None,
                url="https://webhook.site/a2176e82-5720-43ee-9e06-f91cb4c91548",
                watched=[WebhookWatchedItem(type="user", name="julien-c"), WebhookWatchedItem(type="org", name="HuggingFaceH4")],
                domains=["repo", "discussion"],
                secret="my-secret",
                disabled=False,
            )
            ```
        """
        response = get_session().post(
            f"{constants.ENDPOINT}/api/settings/webhooks/{webhook_id}/enable",
            headers=self._build_hf_headers(token=token),
        )
        hf_raise_for_status(response)
        webhook_data = response.json()["webhook"]

        watched_items = [WebhookWatchedItem(type=item["type"], name=item["name"]) for item in webhook_data["watched"]]

        webhook = WebhookInfo(
            id=webhook_data["id"],
            url=webhook_data.get("url"),
            job=JobSpec(**webhook_data["job"]) if webhook_data.get("job") else None,
            watched=watched_items,
            domains=webhook_data["domains"],
            secret=webhook_data.get("secret"),
            disabled=webhook_data["disabled"],
        )

        return webhook

    @validate_hf_hub_args
    def disable_webhook(self, webhook_id: str, *, token: Union[bool, str, None] = None) -> WebhookInfo:
        """Disable a webhook (makes it "disabled").

        Args:
            webhook_id (`str`):
                The unique identifier of the webhook to disable.
            token (Union[bool, str, None], optional):
                A valid user access token (string). Defaults to the locally saved token, which is the recommended
                method for authentication (see https://huggingface.co/docs/huggingface_hub/quick-start#authentication).
                To disable authentication, pass `False`.

        Returns:
            [`WebhookInfo`]:
                Info about the disabled webhook.

        Example:
            ```python
            >>> from huggingface_hub import disable_webhook
            >>> disabled_webhook = disable_webhook("654bbbc16f2ec14d77f109cc")
            >>> disabled_webhook
            WebhookInfo(
                id="654bbbc16f2ec14d77f109cc",
                url="https://webhook.site/a2176e82-5720-43ee-9e06-f91cb4c91548",
                jon=None,
                watched=[WebhookWatchedItem(type="user", name="julien-c"), WebhookWatchedItem(type="org", name="HuggingFaceH4")],
                domains=["repo", "discussion"],
                secret="my-secret",
                disabled=True,
            )
            ```
        """
        response = get_session().post(
            f"{constants.ENDPOINT}/api/settings/webhooks/{webhook_id}/disable",
            headers=self._build_hf_headers(token=token),
        )
        hf_raise_for_status(response)
        webhook_data = response.json()["webhook"]

        watched_items = [WebhookWatchedItem(type=item["type"], name=item["name"]) for item in webhook_data["watched"]]

        webhook = WebhookInfo(
            id=webhook_data["id"],
            url=webhook_data.get("url"),
            job=JobSpec(**webhook_data["job"]) if webhook_data.get("job") else None,
            watched=watched_items,
            domains=webhook_data["domains"],
            secret=webhook_data.get("secret"),
            disabled=webhook_data["disabled"],
        )

        return webhook

    @validate_hf_hub_args
    def delete_webhook(self, webhook_id: str, *, token: Union[bool, str, None] = None) -> None:
        """Delete a webhook.

        Args:
            webhook_id (`str`):
                The unique identifier of the webhook to delete.
            token (Union[bool, str, None], optional):
                A valid user access token (string). Defaults to the locally saved token, which is the recommended
                method for authentication (see https://huggingface.co/docs/huggingface_hub/quick-start#authentication).
                To disable authentication, pass `False`.

        Returns:
            `None`

        Example:
            ```python
            >>> from huggingface_hub import delete_webhook
            >>> delete_webhook("654bbbc16f2ec14d77f109cc")
            ```
        """
        response = get_session().delete(
            f"{constants.ENDPOINT}/api/settings/webhooks/{webhook_id}",
            headers=self._build_hf_headers(token=token),
        )
        hf_raise_for_status(response)

    #############
    # Internals #
    #############

    def _build_hf_headers(
        self,
        token: Union[bool, str, None] = None,
        library_name: Optional[str] = None,
        library_version: Optional[str] = None,
        user_agent: Union[dict, str, None] = None,
    ) -> dict[str, str]:
        """
        Alias for [`build_hf_headers`] that uses the token from [`HfApi`] client
        when `token` is not provided.
        """
        if token is None:
            # Cannot do `token = token or self.token` as token can be `False`.
            token = self.token
        return build_hf_headers(
            token=token,
            library_name=library_name or self.library_name,
            library_version=library_version or self.library_version,
            user_agent=user_agent or self.user_agent,
            headers=self.headers,
        )

    def _prepare_folder_deletions(
        self,
        repo_id: str,
        repo_type: Optional[str],
        revision: Optional[str],
        path_in_repo: str,
        delete_patterns: Optional[Union[list[str], str]],
        token: Union[bool, str, None] = None,
    ) -> list[CommitOperationDelete]:
        """Generate the list of Delete operations for a commit to delete files from a repo.

        List remote files and match them against the `delete_patterns` constraints. Returns a list of [`CommitOperationDelete`]
        with the matching items.

        Note: `.gitattributes` file is essential to make a repo work properly on the Hub. This file will always be
              kept even if it matches the `delete_patterns` constraints.
        """
        if delete_patterns is None:
            # If no delete patterns, no need to list and filter remote files
            return []

        # List remote files
        filenames = self.list_repo_files(repo_id=repo_id, revision=revision, repo_type=repo_type, token=token)

        # Compute relative path in repo
        if path_in_repo and path_in_repo not in (".", "./"):
            path_in_repo = path_in_repo.strip("/") + "/"  # harmonize
            relpath_to_abspath = {
                file[len(path_in_repo) :]: file for file in filenames if file.startswith(path_in_repo)
            }
        else:
            relpath_to_abspath = {file: file for file in filenames}

        # Apply filter on relative paths and return
        return [
            CommitOperationDelete(path_in_repo=relpath_to_abspath[relpath], is_folder=False)
            for relpath in filter_repo_objects(relpath_to_abspath.keys(), allow_patterns=delete_patterns)
            if relpath_to_abspath[relpath] != ".gitattributes"
        ]

    def _prepare_upload_folder_additions(
        self,
        folder_path: Union[str, Path],
        path_in_repo: str,
        allow_patterns: Optional[Union[list[str], str]] = None,
        ignore_patterns: Optional[Union[list[str], str]] = None,
        repo_type: Optional[str] = None,
        token: Union[bool, str, None] = None,
    ) -> list[CommitOperationAdd]:
        """Generate the list of Add operations for a commit to upload a folder.

        Files not matching the `allow_patterns` (allowlist) and `ignore_patterns` (denylist)
        constraints are discarded.
        """

        folder_path = Path(folder_path).expanduser().resolve()
        if not folder_path.is_dir():
            raise ValueError(f"Provided path: '{folder_path}' is not a directory")

        # List files from folder
        relpath_to_abspath = {
            path.relative_to(folder_path).as_posix(): path
            for path in sorted(folder_path.glob("**/*"))  # sorted to be deterministic
            if path.is_file()
        }

        # Filter files
        # Patterns are applied on the path relative to `folder_path`. `path_in_repo` is prefixed after the filtering.
        filtered_repo_objects = list(
            filter_repo_objects(
                relpath_to_abspath.keys(), allow_patterns=allow_patterns, ignore_patterns=ignore_patterns
            )
        )

        prefix = f"{path_in_repo.strip('/')}/" if path_in_repo else ""

        # If updating a README.md file, make sure the metadata format is valid
        # It's better to fail early than to fail after all the files have been hashed.
        if "README.md" in filtered_repo_objects:
            self._validate_yaml(
                content=relpath_to_abspath["README.md"].read_text(encoding="utf8"),
                repo_type=repo_type,
                token=token,
            )
        if len(filtered_repo_objects) > 30:
            log = logger.warning if len(filtered_repo_objects) > 200 else logger.info
            log(
                "It seems you are trying to upload a large folder at once. This might take some time and then fail if "
                "the folder is too large. For such cases, it is recommended to upload in smaller batches or to use "
                "`HfApi().upload_large_folder(...)`/`hf upload-large-folder` instead. For more details, "
                "check out https://huggingface.co/docs/huggingface_hub/main/en/guides/upload#upload-a-large-folder."
            )

        logger.info(f"Start hashing {len(filtered_repo_objects)} files.")
        operations = [
            CommitOperationAdd(
                path_or_fileobj=relpath_to_abspath[relpath],  # absolute path on disk
                path_in_repo=prefix + relpath,  # "absolute" path in repo
            )
            for relpath in filtered_repo_objects
        ]
        logger.info(f"Finished hashing {len(filtered_repo_objects)} files.")
        return operations

    def _validate_yaml(self, content: str, *, repo_type: Optional[str] = None, token: Union[bool, str, None] = None):
        """
        Validate YAML from `README.md`, used before file hashing and upload.

        Args:
            content (`str`):
                Content of `README.md` to validate.
            repo_type (`str`, *optional*):
                The type of the repo to grant access to. Must be one of `model`, `dataset` or `space`.
                Defaults to `model`.
            token (Union[bool, str, None], optional):
                A valid user access token (string). Defaults to the locally saved
                token, which is the recommended method for authentication (see
                https://huggingface.co/docs/huggingface_hub/quick-start#authentication).
                To disable authentication, pass `False`.

        Raises:
            - [`ValueError`](https://docs.python.org/3/library/exceptions.html#ValueError)
              if YAML is invalid
        """
        repo_type = repo_type if repo_type is not None else constants.REPO_TYPE_MODEL
        headers = self._build_hf_headers(token=token)

        response = get_session().post(
            f"{self.endpoint}/api/validate-yaml",
            json={"content": content, "repoType": repo_type},
            headers=headers,
        )
        # Handle warnings (example: empty metadata)
        response_content = response.json()
        message = "\n".join([f"- {warning.get('message')}" for warning in response_content.get("warnings", [])])
        if message:
            warnings.warn(f"Warnings while validating metadata in README.md:\n{message}")

        # Raise on errors
        try:
            hf_raise_for_status(response)
        except BadRequestError as e:
            errors = response_content.get("errors", [])
            message = "\n".join([f"- {error.get('message')}" for error in errors])
            raise ValueError(f"Invalid metadata in README.md.\n{message}") from e

    def get_user_overview(self, username: str, token: Union[bool, str, None] = None) -> User:
        """
        Get an overview of a user on the Hub.

        Args:
            username (`str`):
                Username of the user to get an overview of.
            token (Union[bool, str, None], optional):
                A valid user access token (string). Defaults to the locally saved
                token, which is the recommended method for authentication (see
                https://huggingface.co/docs/huggingface_hub/quick-start#authentication).
                To disable authentication, pass `False`.

        Returns:
            `User`: A [`User`] object with the user's overview.

        Raises:
            [`HfHubHTTPError`]:
                HTTP 404 If the user does not exist on the Hub.
        """
        r = get_session().get(
            f"{constants.ENDPOINT}/api/users/{username}/overview", headers=self._build_hf_headers(token=token)
        )
        hf_raise_for_status(r)
        return User(**r.json())

    def list_organization_members(self, organization: str, token: Union[bool, str, None] = None) -> Iterable[User]:
        """
        List of members of an organization on the Hub.

        Args:
            organization (`str`):
                Name of the organization to get the members of.
            token (Union[bool, str, None], optional):
                A valid user access token (string). Defaults to the locally saved
                token, which is the recommended method for authentication (see
                https://huggingface.co/docs/huggingface_hub/quick-start#authentication).
                To disable authentication, pass `False`.

        Returns:
            `Iterable[User]`: A list of [`User`] objects with the members of the organization.

        Raises:
            [`HfHubHTTPError`]:
                HTTP 404 If the organization does not exist on the Hub.

        """
        for member in paginate(
            path=f"{constants.ENDPOINT}/api/organizations/{organization}/members",
            params={},
            headers=self._build_hf_headers(token=token),
        ):
            yield User(**member)

    def list_user_followers(self, username: str, token: Union[bool, str, None] = None) -> Iterable[User]:
        """
        Get the list of followers of a user on the Hub.

        Args:
            username (`str`):
                Username of the user to get the followers of.
            token (Union[bool, str, None], optional):
                A valid user access token (string). Defaults to the locally saved
                token, which is the recommended method for authentication (see
                https://huggingface.co/docs/huggingface_hub/quick-start#authentication).
                To disable authentication, pass `False`.

        Returns:
            `Iterable[User]`: A list of [`User`] objects with the followers of the user.

        Raises:
            [`HfHubHTTPError`]:
                HTTP 404 If the user does not exist on the Hub.

        """
        for follower in paginate(
            path=f"{constants.ENDPOINT}/api/users/{username}/followers",
            params={},
            headers=self._build_hf_headers(token=token),
        ):
            yield User(**follower)

    def list_user_following(self, username: str, token: Union[bool, str, None] = None) -> Iterable[User]:
        """
        Get the list of users followed by a user on the Hub.

        Args:
            username (`str`):
                Username of the user to get the users followed by.
            token (Union[bool, str, None], optional):
                A valid user access token (string). Defaults to the locally saved
                token, which is the recommended method for authentication (see
                https://huggingface.co/docs/huggingface_hub/quick-start#authentication).
                To disable authentication, pass `False`.

        Returns:
            `Iterable[User]`: A list of [`User`] objects with the users followed by the user.

        Raises:
            [`HfHubHTTPError`]:
                HTTP 404 If the user does not exist on the Hub.

        """
        for followed_user in paginate(
            path=f"{constants.ENDPOINT}/api/users/{username}/following",
            params={},
            headers=self._build_hf_headers(token=token),
        ):
            yield User(**followed_user)

    def list_papers(
        self,
        *,
        query: Optional[str] = None,
        token: Union[bool, str, None] = None,
    ) -> Iterable[PaperInfo]:
        """
        List daily papers on the Hugging Face Hub given a search query.

        Args:
            query (`str`, *optional*):
                A search query string to find papers.
                If provided, returns papers that match the query.
            token (Union[bool, str, None], *optional*):
                A valid user access token (string). Defaults to the locally saved
                token, which is the recommended method for authentication (see
                https://huggingface.co/docs/huggingface_hub/quick-start#authentication).
                To disable authentication, pass `False`.

        Returns:
            `Iterable[PaperInfo]`: an iterable of [`huggingface_hub.hf_api.PaperInfo`] objects.

        Example:

        ```python
        >>> from huggingface_hub import HfApi

        >>> api = HfApi()

        # List all papers with "attention" in their title
        >>> api.list_papers(query="attention")
        ```
        """
        path = f"{self.endpoint}/api/papers/search"
        params = {}
        if query:
            params["q"] = query
        r = get_session().get(
            path,
            params=params,
            headers=self._build_hf_headers(token=token),
        )
        hf_raise_for_status(r)
        for paper in r.json():
            yield PaperInfo(**paper)

    def paper_info(self, id: str) -> PaperInfo:
        """
        Get information for a paper on the Hub.

        Args:
            id (`str`, **optional**):
                ArXiv id of the paper.

        Returns:
            `PaperInfo`: A `PaperInfo` object.

        Raises:
            [`HfHubHTTPError`]:
                HTTP 404 If the paper does not exist on the Hub.
        """
        path = f"{self.endpoint}/api/papers/{id}"
        r = get_session().get(path)
        hf_raise_for_status(r)
        return PaperInfo(**r.json())

    def auth_check(
        self, repo_id: str, *, repo_type: Optional[str] = None, token: Union[bool, str, None] = None
    ) -> None:
        """
        Check if the provided user token has access to a specific repository on the Hugging Face Hub.

        This method verifies whether the user, authenticated via the provided token, has access to the specified
        repository. If the repository is not found or if the user lacks the required permissions to access it,
        the method raises an appropriate exception.

        Args:
            repo_id (`str`):
                The repository to check for access. Format should be `"user/repo_name"`.
                Example: `"user/my-cool-model"`.

            repo_type (`str`, *optional*):
                The type of the repository. Should be one of `"model"`, `"dataset"`, or `"space"`.
                If not specified, the default is `"model"`.

            token `(Union[bool, str, None]`, *optional*):
                A valid user access token. If not provided, the locally saved token will be used, which is the
                recommended authentication method. Set to `False` to disable authentication.
                Refer to: https://huggingface.co/docs/huggingface_hub/quick-start#authentication.

        Raises:
            [`~utils.RepositoryNotFoundError`]:
                Raised if the repository does not exist, is private, or the user does not have access. This can
                occur if the `repo_id` or `repo_type` is incorrect or if the repository is private but the user
                is not authenticated.

            [`~utils.GatedRepoError`]:
                Raised if the repository exists but is gated and the user is not authorized to access it.

        Example:
            Check if the user has access to a repository:

            ```python
            >>> from huggingface_hub import auth_check
            >>> from huggingface_hub.utils import GatedRepoError, RepositoryNotFoundError

            try:
                auth_check("user/my-cool-model")
            except GatedRepoError:
                # Handle gated repository error
                print("You do not have permission to access this gated repository.")
            except RepositoryNotFoundError:
                # Handle repository not found error
                print("The repository was not found or you do not have access.")
            ```

            In this example:
            - If the user has access, the method completes successfully.
            - If the repository is gated or does not exist, appropriate exceptions are raised, allowing the user
            to handle them accordingly.
        """
        headers = self._build_hf_headers(token=token)
        if repo_type is None:
            repo_type = constants.REPO_TYPE_MODEL
        if repo_type not in constants.REPO_TYPES:
            raise ValueError(f"Invalid repo type, must be one of {constants.REPO_TYPES}")
        path = f"{self.endpoint}/api/{repo_type}s/{repo_id}/auth-check"
        r = get_session().get(path, headers=headers)
        hf_raise_for_status(r)

    def run_job(
        self,
        *,
        image: str,
        command: list[str],
        env: Optional[dict[str, Any]] = None,
        secrets: Optional[dict[str, Any]] = None,
        flavor: Optional[SpaceHardware] = None,
        timeout: Optional[Union[int, float, str]] = None,
        namespace: Optional[str] = None,
        token: Union[bool, str, None] = None,
    ) -> JobInfo:
        """
        Run compute Jobs on Hugging Face infrastructure.

        Args:
            image (`str`):
                The Docker image to use.
                Examples: `"ubuntu"`, `"python:3.12"`, `"pytorch/pytorch:2.6.0-cuda12.4-cudnn9-devel"`.
                Example with an image from a Space: `"hf.co/spaces/lhoestq/duckdb"`.

            command (`list[str]`):
                The command to run. Example: `["echo", "hello"]`.

            env (`dict[str, Any]`, *optional*):
                Defines the environment variables for the Job.

            secrets (`dict[str, Any]`, *optional*):
                Defines the secret environment variables for the Job.

            flavor (`str`, *optional*):
                Flavor for the hardware, as in Hugging Face Spaces. See [`SpaceHardware`] for possible values.
                Defaults to `"cpu-basic"`.

            timeout (`Union[int, float, str]`, *optional*):
                Max duration for the Job: int/float with s (seconds, default), m (minutes), h (hours) or d (days).
                Example: `300` or `"5m"` for 5 minutes.

            namespace (`str`, *optional*):
                The namespace where the Job will be created. Defaults to the current user's namespace.

            token `(Union[bool, str, None]`, *optional*):
                A valid user access token. If not provided, the locally saved token will be used, which is the
                recommended authentication method. Set to `False` to disable authentication.
                Refer to: https://huggingface.co/docs/huggingface_hub/quick-start#authentication.

        Example:
            Run your first Job:

            ```python
            >>> from huggingface_hub import run_job
            >>> run_job(image="python:3.12", command=["python", "-c" ,"print('Hello from HF compute!')"])
            ```

            Run a GPU Job:

            ```python
            >>> from huggingface_hub import run_job
            >>> image = "pytorch/pytorch:2.6.0-cuda12.4-cudnn9-devel"
            >>> command = ["python", "-c", "import torch; print(f"This code ran with the following GPU: {torch.cuda.get_device_name()}")"]
            >>> run_job(image=image, command=command, flavor="a10g-small")
            ```

        """
        if namespace is None:
            namespace = self.whoami(token=token)["name"]
        job_spec = _create_job_spec(
            image=image,
            command=command,
            env=env,
            secrets=secrets,
            flavor=flavor,
            timeout=timeout,
        )
        response = get_session().post(
            f"https://huggingface.co/api/jobs/{namespace}",
            json=job_spec,
            headers=self._build_hf_headers(token=token),
        )
        hf_raise_for_status(response)
        job_info = response.json()
        return JobInfo(**job_info, endpoint=self.endpoint)

    def fetch_job_logs(
        self,
        *,
        job_id: str,
        namespace: Optional[str] = None,
        token: Union[bool, str, None] = None,
    ) -> Iterable[str]:
        """
        Fetch all the logs from a compute Job on Hugging Face infrastructure.

        Args:
            job_id (`str`):
                ID of the Job.

            namespace (`str`, *optional*):
                The namespace where the Job is running. Defaults to the current user's namespace.

            token `(Union[bool, str, None]`, *optional*):
                A valid user access token. If not provided, the locally saved token will be used, which is the
                recommended authentication method. Set to `False` to disable authentication.
                Refer to: https://huggingface.co/docs/huggingface_hub/quick-start#authentication.

        Example:

            ```python
            >>> from huggingface_hub import fetch_job_logs, run_job
            >>> job = run_job(image="python:3.12", command=["python", "-c" ,"print('Hello from HF compute!')"])
            >>> for log in fetch_job_logs(job.id):
            ...     print(log)
            Hello from HF compute!
            ```
        """
        if namespace is None:
            namespace = self.whoami(token=token)["name"]
        logging_finished = logging_started = False
        job_finished = False
        # - We need to retry because sometimes the /logs doesn't return logs when the job just started.
        #   (for example it can return only two lines: one for "Job started" and one empty line)
        # - Timeouts can happen in case of build errors
        # - ChunkedEncodingError can happen in case of stopped logging in the middle of streaming
        # - Infinite empty log stream can happen in case of build error
        #   (the logs stream is infinite and empty except for the Job started message)
        # - there is a ": keep-alive" every 30 seconds

        # We don't use http_backoff since we need to check ourselves if ConnectionError.__context__ is a TimeoutError
        max_retries = 5
        min_wait_time = 1
        max_wait_time = 10
        sleep_time = 0
        for _ in range(max_retries):
            time.sleep(sleep_time)
            sleep_time = min(max_wait_time, max(min_wait_time, sleep_time * 2))
            try:
                with get_session().stream(
                    "GET",
                    f"https://huggingface.co/api/jobs/{namespace}/{job_id}/logs",
                    headers=self._build_hf_headers(token=token),
                    timeout=120,
                ) as response:
                    log = None
                    for line in response.iter_lines():
                        if line and line.startswith("data: {"):
                            data = json.loads(line[len("data: ") :])
                            # timestamp = data["timestamp"]
                            if not data["data"].startswith("===== Job started"):
                                logging_started = True
                                log = data["data"]
                                yield log
                    logging_finished = logging_started
            except httpx.DecodingError:
                # Response ended prematurely
                break
            except KeyboardInterrupt:
                break
            except httpx.NetworkError as err:
                is_timeout = err.__context__ and isinstance(getattr(err.__context__, "__cause__", None), TimeoutError)
                if logging_started or not is_timeout:
                    raise
            if logging_finished or job_finished:
                break
            job_status = (
                get_session()
                .get(
                    f"https://huggingface.co/api/jobs/{namespace}/{job_id}",
                    headers=self._build_hf_headers(token=token),
                )
                .json()
            )
            if "status" in job_status and job_status["status"]["stage"] not in ("RUNNING", "UPDATING"):
                job_finished = True

    def list_jobs(
        self,
        *,
        timeout: Optional[int] = None,
        namespace: Optional[str] = None,
        token: Union[bool, str, None] = None,
    ) -> list[JobInfo]:
        """
        List compute Jobs on Hugging Face infrastructure.

        Args:
            timeout (`float`, *optional*):
                Whether to set a timeout for the request to the Hub.

            namespace (`str`, *optional*):
                The namespace from where it lists the jobs. Defaults to the current user's namespace.

            token `(Union[bool, str, None]`, *optional*):
                A valid user access token. If not provided, the locally saved token will be used, which is the
                recommended authentication method. Set to `False` to disable authentication.
                Refer to: https://huggingface.co/docs/huggingface_hub/quick-start#authentication.
        """
        if namespace is None:
            namespace = whoami(token=token)["name"]
        response = get_session().get(
            f"{self.endpoint}/api/jobs/{namespace}",
            headers=self._build_hf_headers(token=token),
            timeout=timeout,
        )
        response.raise_for_status()
        return [JobInfo(**job_info, endpoint=self.endpoint) for job_info in response.json()]

    def inspect_job(
        self,
        *,
        job_id: str,
        namespace: Optional[str] = None,
        token: Union[bool, str, None] = None,
    ) -> JobInfo:
        """
        Inspect a compute Job on Hugging Face infrastructure.

        Args:
            job_id (`str`):
                ID of the Job.

            namespace (`str`, *optional*):
                The namespace where the Job is running. Defaults to the current user's namespace.

            token `(Union[bool, str, None]`, *optional*):
                A valid user access token. If not provided, the locally saved token will be used, which is the
                recommended authentication method. Set to `False` to disable authentication.
                Refer to: https://huggingface.co/docs/huggingface_hub/quick-start#authentication.

        Example:

            ```python
            >>> from huggingface_hub import inspect_job, run_job
            >>> job = run_job(image="python:3.12", command=["python", "-c" ,"print('Hello from HF compute!')"])
            >>> inspect_job(job.id)
            JobInfo(
                id='68780d00bbe36d38803f645f',
                created_at=datetime.datetime(2025, 7, 16, 20, 35, 12, 808000, tzinfo=datetime.timezone.utc),
                docker_image='python:3.12',
                space_id=None,
                command=['python', '-c', "print('Hello from HF compute!')"],
                arguments=[],
                environment={},
                secrets={},
                flavor='cpu-basic',
                status=JobStatus(stage='RUNNING', message=None)
            )
            ```
        """
        if namespace is None:
            namespace = self.whoami(token=token)["name"]
        response = get_session().get(
            f"{self.endpoint}/api/jobs/{namespace}/{job_id}",
            headers=self._build_hf_headers(token=token),
        )
        response.raise_for_status()
        return JobInfo(**response.json(), endpoint=self.endpoint)

    def cancel_job(
        self,
        *,
        job_id: str,
        namespace: Optional[str] = None,
        token: Union[bool, str, None] = None,
    ) -> None:
        """
        Cancel a compute Job on Hugging Face infrastructure.

        Args:
            job_id (`str`):
                ID of the Job.

            namespace (`str`, *optional*):
                The namespace where the Job is running. Defaults to the current user's namespace.

            token `(Union[bool, str, None]`, *optional*):
                A valid user access token. If not provided, the locally saved token will be used, which is the
                recommended authentication method. Set to `False` to disable authentication.
                Refer to: https://huggingface.co/docs/huggingface_hub/quick-start#authentication.
        """
        if namespace is None:
            namespace = self.whoami(token=token)["name"]
        get_session().post(
            f"{self.endpoint}/api/jobs/{namespace}/{job_id}/cancel",
            headers=self._build_hf_headers(token=token),
        ).raise_for_status()

    @experimental
    def run_uv_job(
        self,
        script: str,
        *,
        script_args: Optional[list[str]] = None,
        dependencies: Optional[list[str]] = None,
        python: Optional[str] = None,
        image: Optional[str] = None,
        env: Optional[dict[str, Any]] = None,
        secrets: Optional[dict[str, Any]] = None,
        flavor: Optional[SpaceHardware] = None,
        timeout: Optional[Union[int, float, str]] = None,
        namespace: Optional[str] = None,
        token: Union[bool, str, None] = None,
        _repo: Optional[str] = None,
    ) -> JobInfo:
        """
        Run a UV script Job on Hugging Face infrastructure.

        Args:
            script (`str`):
                Path or URL of the UV script, or a command.

            script_args (`list[str]`, *optional*)
                Arguments to pass to the script or command.

            dependencies (`list[str]`, *optional*)
                Dependencies to use to run the UV script.

            python (`str`, *optional*)
                Use a specific Python version. Default is 3.12.

            image (`str`, *optional*, defaults to "ghcr.io/astral-sh/uv:python3.12-bookworm"):
                Use a custom Docker image with `uv` installed.

            env (`dict[str, Any]`, *optional*):
                Defines the environment variables for the Job.

            secrets (`dict[str, Any]`, *optional*):
                Defines the secret environment variables for the Job.

            flavor (`str`, *optional*):
                Flavor for the hardware, as in Hugging Face Spaces. See [`SpaceHardware`] for possible values.
                Defaults to `"cpu-basic"`.

            timeout (`Union[int, float, str]`, *optional*):
                Max duration for the Job: int/float with s (seconds, default), m (minutes), h (hours) or d (days).
                Example: `300` or `"5m"` for 5 minutes.

            namespace (`str`, *optional*):
                The namespace where the Job will be created. Defaults to the current user's namespace.

            token `(Union[bool, str, None]`, *optional*):
                A valid user access token. If not provided, the locally saved token will be used, which is the
                recommended authentication method. Set to `False` to disable authentication.
                Refer to: https://huggingface.co/docs/huggingface_hub/quick-start#authentication.

        Example:

            Run a script from a URL:

            ```python
            >>> from huggingface_hub import run_uv_job
            >>> script = "https://raw.githubusercontent.com/huggingface/trl/refs/heads/main/trl/scripts/sft.py"
            >>> script_args = ["--model_name_or_path", "Qwen/Qwen2-0.5B", "--dataset_name", "trl-lib/Capybara", "--push_to_hub"]
            >>> run_uv_job(script, script_args=script_args, dependencies=["trl"], flavor="a10g-small")
            ```

            Run a local script:

            ```python
            >>> from huggingface_hub import run_uv_job
            >>> script = "my_sft.py"
            >>> script_args = ["--model_name_or_path", "Qwen/Qwen2-0.5B", "--dataset_name", "trl-lib/Capybara", "--push_to_hub"]
            >>> run_uv_job(script, script_args=script_args, dependencies=["trl"], flavor="a10g-small")
            ```

            Run a command:

            ```python
            >>> from huggingface_hub import run_uv_job
            >>> script = "lighteval"
            >>> script_args= ["endpoint", "inference-providers", "model_name=openai/gpt-oss-20b,provider=auto", "lighteval|gsm8k|0|0"]
            >>> run_uv_job(script, script_args=script_args, dependencies=["lighteval"], flavor="a10g-small")
            ```
        """
        image = image or "ghcr.io/astral-sh/uv:python3.12-bookworm"
        env = env or {}
        secrets = secrets or {}

        # Build command
        command, env, secrets = self._create_uv_command_env_and_secrets(
            script=script,
            script_args=script_args,
            dependencies=dependencies,
            python=python,
            env=env,
            secrets=secrets,
            namespace=namespace,
            token=token,
            _repo=_repo,
        )
        # Create RunCommand args
        return self.run_job(
            image=image,
            command=command,
            env=env,
            secrets=secrets,
            flavor=flavor,
            timeout=timeout,
            namespace=namespace,
            token=token,
        )

    def create_scheduled_job(
        self,
        *,
        image: str,
        command: list[str],
        schedule: str,
        suspend: Optional[bool] = None,
        concurrency: Optional[bool] = None,
        env: Optional[dict[str, Any]] = None,
        secrets: Optional[dict[str, Any]] = None,
        flavor: Optional[SpaceHardware] = None,
        timeout: Optional[Union[int, float, str]] = None,
        namespace: Optional[str] = None,
        token: Union[bool, str, None] = None,
    ) -> ScheduledJobInfo:
        """
        Create scheduled compute Jobs on Hugging Face infrastructure.

        Args:
            image (`str`):
                The Docker image to use.
                Examples: `"ubuntu"`, `"python:3.12"`, `"pytorch/pytorch:2.6.0-cuda12.4-cudnn9-devel"`.
                Example with an image from a Space: `"hf.co/spaces/lhoestq/duckdb"`.

            command (`list[str]`):
                The command to run. Example: `["echo", "hello"]`.

            schedule (`str`):
                One of "@annually", "@yearly", "@monthly", "@weekly", "@daily", "@hourly", or a
                CRON schedule expression (e.g., '0 9 * * 1' for 9 AM every Monday).

            suspend (`bool`, *optional*):
                If True, the scheduled Job is suspended (paused).  Defaults to False.

            concurrency (`bool`, *optional*):
                If True, multiple instances of this Job can run concurrently. Defaults to False.

            env (`dict[str, Any]`, *optional*):
                Defines the environment variables for the Job.

            secrets (`dict[str, Any]`, *optional*):
                Defines the secret environment variables for the Job.

            flavor (`str`, *optional*):
                Flavor for the hardware, as in Hugging Face Spaces. See [`SpaceHardware`] for possible values.
                Defaults to `"cpu-basic"`.

            timeout (`Union[int, float, str]`, *optional*):
                Max duration for the Job: int/float with s (seconds, default), m (minutes), h (hours) or d (days).
                Example: `300` or `"5m"` for 5 minutes.

            namespace (`str`, *optional*):
                The namespace where the Job will be created. Defaults to the current user's namespace.

            token `(Union[bool, str, None]`, *optional*):
                A valid user access token. If not provided, the locally saved token will be used, which is the
                recommended authentication method. Set to `False` to disable authentication.
                Refer to: https://huggingface.co/docs/huggingface_hub/quick-start#authentication.

        Example:
            Create your first scheduled Job:

            ```python
            >>> from huggingface_hub import create_scheduled_job
            >>> create_scheduled_job(image="python:3.12", command=["python", "-c" ,"print('Hello from HF compute!')"], schedule="@hourly")
            ```

            Use a CRON schedule expression:

            ```python
            >>> from huggingface_hub import create_scheduled_job
            >>> create_scheduled_job(image="python:3.12", command=["python", "-c" ,"print('this runs every 5min')"], schedule="*/5 * * * *")
            ```

            Create a scheduled GPU Job:

            ```python
            >>> from huggingface_hub import create_scheduled_job
            >>> image = "pytorch/pytorch:2.6.0-cuda12.4-cudnn9-devel"
            >>> command = ["python", "-c", "import torch; print(f"This code ran with the following GPU: {torch.cuda.get_device_name()}")"]
            >>> create_scheduled_job(image, command, flavor="a10g-small", schedule="@hourly")
            ```

        """
        if namespace is None:
            namespace = self.whoami(token=token)["name"]

        # prepare payload to send to HF Jobs API
        job_spec = _create_job_spec(
            image=image,
            command=command,
            env=env,
            secrets=secrets,
            flavor=flavor,
            timeout=timeout,
        )
        input_json: dict[str, Any] = {
            "jobSpec": job_spec,
            "schedule": schedule,
        }
        if concurrency is not None:
            input_json["concurrency"] = concurrency
        if suspend is not None:
            input_json["suspend"] = suspend
        response = get_session().post(
            f"https://huggingface.co/api/scheduled-jobs/{namespace}",
            json=input_json,
            headers=self._build_hf_headers(token=token),
        )
        hf_raise_for_status(response)
        scheduled_job_info = response.json()
        return ScheduledJobInfo(**scheduled_job_info)

    def list_scheduled_jobs(
        self,
        *,
        timeout: Optional[int] = None,
        namespace: Optional[str] = None,
        token: Union[bool, str, None] = None,
    ) -> list[ScheduledJobInfo]:
        """
        List scheduled compute Jobs on Hugging Face infrastructure.

        Args:
            timeout (`float`, *optional*):
                Whether to set a timeout for the request to the Hub.

            namespace (`str`, *optional*):
                The namespace from where it lists the jobs. Defaults to the current user's namespace.

            token `(Union[bool, str, None]`, *optional*):
                A valid user access token. If not provided, the locally saved token will be used, which is the
                recommended authentication method. Set to `False` to disable authentication.
                Refer to: https://huggingface.co/docs/huggingface_hub/quick-start#authentication.
        """
        if namespace is None:
            namespace = self.whoami(token=token)["name"]
        response = get_session().get(
            f"{self.endpoint}/api/scheduled-jobs/{namespace}",
            headers=self._build_hf_headers(token=token),
            timeout=timeout,
        )
        hf_raise_for_status(response)
        return [ScheduledJobInfo(**scheduled_job_info) for scheduled_job_info in response.json()]

    def inspect_scheduled_job(
        self,
        *,
        scheduled_job_id: str,
        namespace: Optional[str] = None,
        token: Union[bool, str, None] = None,
    ) -> ScheduledJobInfo:
        """
        Inspect a scheduled compute Job on Hugging Face infrastructure.

        Args:
            scheduled_job_id (`str`):
                ID of the scheduled Job.

            namespace (`str`, *optional*):
                The namespace where the scheduled Job is. Defaults to the current user's namespace.

            token `(Union[bool, str, None]`, *optional*):
                A valid user access token. If not provided, the locally saved token will be used, which is the
                recommended authentication method. Set to `False` to disable authentication.
                Refer to: https://huggingface.co/docs/huggingface_hub/quick-start#authentication.

        Example:

            ```python
            >>> from huggingface_hub import inspect_job, create_scheduled_job
            >>> scheduled_job = create_scheduled_job(image="python:3.12", command=["python", "-c" ,"print('Hello from HF compute!')"], schedule="@hourly")
            >>> inspect_scheduled_job(scheduled_job.id)
            ```
        """
        if namespace is None:
            namespace = self.whoami(token=token)["name"]
        response = get_session().get(
            f"{self.endpoint}/api/scheduled-jobs/{namespace}/{scheduled_job_id}",
            headers=self._build_hf_headers(token=token),
        )
        hf_raise_for_status(response)
        return ScheduledJobInfo(**response.json())

    def delete_scheduled_job(
        self,
        *,
        scheduled_job_id: str,
        namespace: Optional[str] = None,
        token: Union[bool, str, None] = None,
    ) -> None:
        """
        Delete a scheduled compute Job on Hugging Face infrastructure.

        Args:
            scheduled_job_id (`str`):
                ID of the scheduled Job.

            namespace (`str`, *optional*):
                The namespace where the scheduled Job is. Defaults to the current user's namespace.

            token `(Union[bool, str, None]`, *optional*):
                A valid user access token. If not provided, the locally saved token will be used, which is the
                recommended authentication method. Set to `False` to disable authentication.
                Refer to: https://huggingface.co/docs/huggingface_hub/quick-start#authentication.
        """
        if namespace is None:
            namespace = self.whoami(token=token)["name"]
        response = get_session().delete(
            f"{self.endpoint}/api/scheduled-jobs/{namespace}/{scheduled_job_id}",
            headers=self._build_hf_headers(token=token),
        )
        hf_raise_for_status(response)

    def suspend_scheduled_job(
        self,
        *,
        scheduled_job_id: str,
        namespace: Optional[str] = None,
        token: Union[bool, str, None] = None,
    ) -> None:
        """
        Suspend (pause) a scheduled compute Job on Hugging Face infrastructure.

        Args:
            scheduled_job_id (`str`):
                ID of the scheduled Job.

            namespace (`str`, *optional*):
                The namespace where the scheduled Job is. Defaults to the current user's namespace.

            token `(Union[bool, str, None]`, *optional*):
                A valid user access token. If not provided, the locally saved token will be used, which is the
                recommended authentication method. Set to `False` to disable authentication.
                Refer to: https://huggingface.co/docs/huggingface_hub/quick-start#authentication.
        """
        if namespace is None:
            namespace = self.whoami(token=token)["name"]
        get_session().post(
            f"{self.endpoint}/api/scheduled-jobs/{namespace}/{scheduled_job_id}/suspend",
            headers=self._build_hf_headers(token=token),
        ).raise_for_status()

    def resume_scheduled_job(
        self,
        *,
        scheduled_job_id: str,
        namespace: Optional[str] = None,
        token: Union[bool, str, None] = None,
    ) -> None:
        """
        Resume (unpause) a scheduled compute Job on Hugging Face infrastructure.

        Args:
            scheduled_job_id (`str`):
                ID of the scheduled Job.

            namespace (`str`, *optional*):
                The namespace where the scheduled Job is. Defaults to the current user's namespace.

            token `(Union[bool, str, None]`, *optional*):
                A valid user access token. If not provided, the locally saved token will be used, which is the
                recommended authentication method. Set to `False` to disable authentication.
                Refer to: https://huggingface.co/docs/huggingface_hub/quick-start#authentication.
        """
        if namespace is None:
            namespace = self.whoami(token=token)["name"]
        get_session().post(
            f"{self.endpoint}/api/scheduled-jobs/{namespace}/{scheduled_job_id}/resume",
            headers=self._build_hf_headers(token=token),
        ).raise_for_status()

    @experimental
    def create_scheduled_uv_job(
        self,
        script: str,
        *,
        script_args: Optional[list[str]] = None,
        schedule: str,
        suspend: Optional[bool] = None,
        concurrency: Optional[bool] = None,
        dependencies: Optional[list[str]] = None,
        python: Optional[str] = None,
        image: Optional[str] = None,
        env: Optional[dict[str, Any]] = None,
        secrets: Optional[dict[str, Any]] = None,
        flavor: Optional[SpaceHardware] = None,
        timeout: Optional[Union[int, float, str]] = None,
        namespace: Optional[str] = None,
        token: Union[bool, str, None] = None,
        _repo: Optional[str] = None,
    ) -> ScheduledJobInfo:
        """
        Run a UV script Job on Hugging Face infrastructure.

        Args:
            script (`str`):
                Path or URL of the UV script, or a command.

            script_args (`list[str]`, *optional*)
                Arguments to pass to the script, or a command.

            schedule (`str`):
                One of "@annually", "@yearly", "@monthly", "@weekly", "@daily", "@hourly", or a
                CRON schedule expression (e.g., '0 9 * * 1' for 9 AM every Monday).

            suspend (`bool`, *optional*):
                If True, the scheduled Job is suspended (paused).  Defaults to False.

            concurrency (`bool`, *optional*):
                If True, multiple instances of this Job can run concurrently. Defaults to False.

            dependencies (`list[str]`, *optional*)
                Dependencies to use to run the UV script.

            python (`str`, *optional*)
                Use a specific Python version. Default is 3.12.

            image (`str`, *optional*, defaults to "ghcr.io/astral-sh/uv:python3.12-bookworm"):
                Use a custom Docker image with `uv` installed.

            env (`dict[str, Any]`, *optional*):
                Defines the environment variables for the Job.

            secrets (`dict[str, Any]`, *optional*):
                Defines the secret environment variables for the Job.

            flavor (`str`, *optional*):
                Flavor for the hardware, as in Hugging Face Spaces. See [`SpaceHardware`] for possible values.
                Defaults to `"cpu-basic"`.

            timeout (`Union[int, float, str]`, *optional*):
                Max duration for the Job: int/float with s (seconds, default), m (minutes), h (hours) or d (days).
                Example: `300` or `"5m"` for 5 minutes.

            namespace (`str`, *optional*):
                The namespace where the Job will be created. Defaults to the current user's namespace.

            token `(Union[bool, str, None]`, *optional*):
                A valid user access token. If not provided, the locally saved token will be used, which is the
                recommended authentication method. Set to `False` to disable authentication.
                Refer to: https://huggingface.co/docs/huggingface_hub/quick-start#authentication.

        Example:

            Schedule a script from a URL:

            ```python
            >>> from huggingface_hub import create_scheduled_uv_job
            >>> script = "https://raw.githubusercontent.com/huggingface/trl/refs/heads/main/trl/scripts/sft.py"
            >>> script_args = ["--model_name_or_path", "Qwen/Qwen2-0.5B", "--dataset_name", "trl-lib/Capybara", "--push_to_hub"]
            >>> create_scheduled_uv_job(script, script_args=script_args, dependencies=["trl"], flavor="a10g-small", schedule="@weekly")
            ```

            Schedule a local script:

            ```python
            >>> from huggingface_hub import create_scheduled_uv_job
            >>> script = "my_sft.py"
            >>> script_args = ["--model_name_or_path", "Qwen/Qwen2-0.5B", "--dataset_name", "trl-lib/Capybara", "--push_to_hub"]
            >>> create_scheduled_uv_job(script, script_args=script_args, dependencies=["trl"], flavor="a10g-small", schedule="@weekly")
            ```

            Schedule a command:

            ```python
            >>> from huggingface_hub import create_scheduled_uv_job
            >>> script = "lighteval"
            >>> script_args= ["endpoint", "inference-providers", "model_name=openai/gpt-oss-20b,provider=auto", "lighteval|gsm8k|0|0"]
            >>> create_scheduled_uv_job(script, script_args=script_args, dependencies=["lighteval"], flavor="a10g-small", schedule="@weekly")
            ```
        """
        image = image or "ghcr.io/astral-sh/uv:python3.12-bookworm"
        # Build command
        command, env, secrets = self._create_uv_command_env_and_secrets(
            script=script,
            script_args=script_args,
            dependencies=dependencies,
            python=python,
            env=env,
            secrets=secrets,
            namespace=namespace,
            token=token,
            _repo=_repo,
        )
        # Create RunCommand args
        return self.create_scheduled_job(
            image=image,
            command=command,
            schedule=schedule,
            suspend=suspend,
            concurrency=concurrency,
            env=env,
            secrets=secrets,
            flavor=flavor,
            timeout=timeout,
            namespace=namespace,
            token=token,
        )

    def _create_uv_command_env_and_secrets(
        self,
        *,
        script: str,
        script_args: Optional[list[str]],
        dependencies: Optional[list[str]],
        python: Optional[str],
        env: Optional[dict[str, Any]],
        secrets: Optional[dict[str, Any]],
        namespace: Optional[str],
        token: Union[bool, str, None],
        _repo: Optional[str],
    ) -> tuple[list[str], dict[str, Any], dict[str, Any]]:
        env = env or {}
        secrets = secrets or {}

        # Build command
        uv_args = []
        if dependencies:
            for dependency in dependencies:
                uv_args += ["--with", dependency]
        if python:
            uv_args += ["--python", python]
        script_args = script_args or []

        if namespace is None:
            namespace = self.whoami(token=token)["name"]

        is_url = script.startswith("http://") or script.startswith("https://")
        if is_url or not Path(script).is_file():
            # Direct URL execution or command - no upload needed
            command = ["uv", "run"] + uv_args + [script] + script_args
        else:
            # Local file - upload to HF
            script_path = Path(script)
            filename = script_path.name
            # Parse repo
            if _repo:
                repo_id = _repo
                if "/" not in repo_id:
                    repo_id = f"{namespace}/{repo_id}"
            else:
                repo_id = f"{namespace}/hf-cli-jobs-uv-run-scripts"

            # Create repo if needed
            try:
                self.repo_info(repo_id, repo_type="dataset")
                logger.debug(f"Using existing repository: {repo_id}")
            except RepositoryNotFoundError:
                logger.info(f"Creating repository: {repo_id}")
                create_repo(repo_id, repo_type="dataset", private=True, exist_ok=True)

            # Upload script
            logger.info(f"Uploading {script_path.name} to {repo_id}...")
            with open(script_path, "r") as f:
                script_content = f.read()

            commit_hash = self.upload_file(
                path_or_fileobj=script_content.encode(),
                path_in_repo=filename,
                repo_id=repo_id,
                repo_type="dataset",
            ).oid

            script_url = f"{self.endpoint}/datasets/{repo_id}/resolve/{commit_hash}/{filename}"
            repo_url = f"{self.endpoint}/datasets/{repo_id}"

            logger.debug(f"✓ Script uploaded to: {repo_url}/blob/main/{filename}")

            # Create and upload minimal README
            timestamp = datetime.now().strftime("%Y-%m-%d %H:%M:%S UTC")
            readme_content = dedent(
                f"""
                ---
                tags:
                - hf-cli-jobs-uv-script
                - ephemeral
                viewer: false
                ---

                # UV Script: {filename}

                Executed via `hf jobs uv run` on {timestamp}

                ## Run this script

                ```bash
                hf jobs uv run {filename}
                ```

                ---
                *Created with [hf jobs](https://huggingface.co/docs/huggingface_hub/main/en/guides/jobs)*
                """
            )
            self.upload_file(
                path_or_fileobj=readme_content.encode(),
                path_in_repo="README.md",
                repo_id=repo_id,
                repo_type="dataset",
            )

            secrets["UV_SCRIPT_HF_TOKEN"] = token or self.token or get_token()
            env["UV_SCRIPT_URL"] = script_url

            pre_command = (
                dedent(
                    """
                    import urllib.request
                    import os
                    from pathlib import Path
                    o = urllib.request.build_opener()
                    o.addheaders = [("Authorization", "Bearer " + os.environ["UV_SCRIPT_HF_TOKEN"])]
                    Path("/tmp/script.py").write_bytes(o.open(os.environ["UV_SCRIPT_URL"]).read())
                    """
                )
                .strip()
                .replace('"', r"\"")
                .split("\n")
            )
            pre_command = ["python", "-c", '"' + "; ".join(pre_command) + '"']
            command = ["uv", "run"] + uv_args + ["/tmp/script.py"] + script_args
            command = ["bash", "-c", " ".join(pre_command) + " && " + " ".join(command)]
        return command, env, secrets


def _parse_revision_from_pr_url(pr_url: str) -> str:
    """Safely parse revision number from a PR url.

    Example:
    ```py
    >>> _parse_revision_from_pr_url("https://huggingface.co/bigscience/bloom/discussions/2")
    "refs/pr/2"
    ```
    """
    re_match = re.match(_REGEX_DISCUSSION_URL, pr_url)
    if re_match is None:
        raise RuntimeError(f"Unexpected response from the hub, expected a Pull Request URL but got: '{pr_url}'")
    return f"refs/pr/{re_match[1]}"


api = HfApi()

whoami = api.whoami
auth_check = api.auth_check

list_models = api.list_models
model_info = api.model_info

list_datasets = api.list_datasets
dataset_info = api.dataset_info

list_spaces = api.list_spaces
space_info = api.space_info

list_papers = api.list_papers
paper_info = api.paper_info

repo_exists = api.repo_exists
revision_exists = api.revision_exists
file_exists = api.file_exists
repo_info = api.repo_info
list_repo_files = api.list_repo_files
list_repo_refs = api.list_repo_refs
list_repo_commits = api.list_repo_commits
list_repo_tree = api.list_repo_tree
get_paths_info = api.get_paths_info

get_model_tags = api.get_model_tags
get_dataset_tags = api.get_dataset_tags

create_commit = api.create_commit
create_repo = api.create_repo
delete_repo = api.delete_repo
update_repo_settings = api.update_repo_settings
move_repo = api.move_repo
upload_file = api.upload_file
upload_folder = api.upload_folder
delete_file = api.delete_file
delete_folder = api.delete_folder
delete_files = api.delete_files
upload_large_folder = api.upload_large_folder
preupload_lfs_files = api.preupload_lfs_files
create_branch = api.create_branch
delete_branch = api.delete_branch
create_tag = api.create_tag
delete_tag = api.delete_tag
get_full_repo_name = api.get_full_repo_name

# Danger-zone API
super_squash_history = api.super_squash_history
list_lfs_files = api.list_lfs_files
permanently_delete_lfs_files = api.permanently_delete_lfs_files

# Safetensors helpers
get_safetensors_metadata = api.get_safetensors_metadata
parse_safetensors_file_metadata = api.parse_safetensors_file_metadata

# Background jobs
run_as_future = api.run_as_future

# Activity API
list_liked_repos = api.list_liked_repos
list_repo_likers = api.list_repo_likers
unlike = api.unlike

# Community API
get_discussion_details = api.get_discussion_details
get_repo_discussions = api.get_repo_discussions
create_discussion = api.create_discussion
create_pull_request = api.create_pull_request
change_discussion_status = api.change_discussion_status
comment_discussion = api.comment_discussion
edit_discussion_comment = api.edit_discussion_comment
rename_discussion = api.rename_discussion
merge_pull_request = api.merge_pull_request

# Space API
add_space_secret = api.add_space_secret
delete_space_secret = api.delete_space_secret
get_space_variables = api.get_space_variables
add_space_variable = api.add_space_variable
delete_space_variable = api.delete_space_variable
get_space_runtime = api.get_space_runtime
request_space_hardware = api.request_space_hardware
set_space_sleep_time = api.set_space_sleep_time
pause_space = api.pause_space
restart_space = api.restart_space
duplicate_space = api.duplicate_space
request_space_storage = api.request_space_storage
delete_space_storage = api.delete_space_storage

# Inference Endpoint API
list_inference_endpoints = api.list_inference_endpoints
create_inference_endpoint = api.create_inference_endpoint
get_inference_endpoint = api.get_inference_endpoint
update_inference_endpoint = api.update_inference_endpoint
delete_inference_endpoint = api.delete_inference_endpoint
pause_inference_endpoint = api.pause_inference_endpoint
resume_inference_endpoint = api.resume_inference_endpoint
scale_to_zero_inference_endpoint = api.scale_to_zero_inference_endpoint
create_inference_endpoint_from_catalog = api.create_inference_endpoint_from_catalog
list_inference_catalog = api.list_inference_catalog

# Collections API
get_collection = api.get_collection
list_collections = api.list_collections
create_collection = api.create_collection
update_collection_metadata = api.update_collection_metadata
delete_collection = api.delete_collection
add_collection_item = api.add_collection_item
update_collection_item = api.update_collection_item
delete_collection_item = api.delete_collection_item
delete_collection_item = api.delete_collection_item

# Access requests API
list_pending_access_requests = api.list_pending_access_requests
list_accepted_access_requests = api.list_accepted_access_requests
list_rejected_access_requests = api.list_rejected_access_requests
cancel_access_request = api.cancel_access_request
accept_access_request = api.accept_access_request
reject_access_request = api.reject_access_request
grant_access = api.grant_access

# Webhooks API
create_webhook = api.create_webhook
disable_webhook = api.disable_webhook
delete_webhook = api.delete_webhook
enable_webhook = api.enable_webhook
get_webhook = api.get_webhook
list_webhooks = api.list_webhooks
update_webhook = api.update_webhook


# User API
get_user_overview = api.get_user_overview
list_organization_members = api.list_organization_members
list_user_followers = api.list_user_followers
list_user_following = api.list_user_following

# Jobs API
run_job = api.run_job
fetch_job_logs = api.fetch_job_logs
list_jobs = api.list_jobs
inspect_job = api.inspect_job
cancel_job = api.cancel_job
run_uv_job = api.run_uv_job
create_scheduled_job = api.create_scheduled_job
list_scheduled_jobs = api.list_scheduled_jobs
inspect_scheduled_job = api.inspect_scheduled_job
delete_scheduled_job = api.delete_scheduled_job
suspend_scheduled_job = api.suspend_scheduled_job
resume_scheduled_job = api.resume_scheduled_job
create_scheduled_uv_job = api.create_scheduled_uv_job<|MERGE_RESOLUTION|>--- conflicted
+++ resolved
@@ -5166,12 +5166,8 @@
         etag_timeout: float = constants.DEFAULT_ETAG_TIMEOUT,
         token: Union[bool, str, None] = None,
         local_files_only: bool = False,
-<<<<<<< HEAD
-    ) -> str:
-=======
         dry_run: bool = False,
     ) -> Union[str, DryRunFileInfo]:
->>>>>>> c5c1c5f7
         """Download a given file if it's not already present in the local cache.
 
         The new cache file layout looks like this:
