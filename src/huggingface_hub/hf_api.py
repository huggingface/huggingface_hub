--- conflicted
+++ resolved
@@ -138,6 +138,7 @@
     _is_emission_within_treshold,
 )
 
+
 R = TypeVar("R")  # Return type
 CollectionItemType_T = Literal["model", "dataset", "space", "paper"]
 
@@ -263,16 +264,12 @@
     av_scan: Optional[Dict]
     pickle_import_scan: Optional[Dict]
 
-<<<<<<< HEAD
+    def __post_init__(self):  # hack to make BlogSecurityInfo backward compatible
+        self.update(asdict(self))
+
+
 @dataclass
 class TransformersInfo(dict):
-=======
-    def __post_init__(self):  # hack to make BlogSecurityInfo backward compatible
-        self.update(asdict(self))
-
-
-class TransformersInfo(TypedDict, total=False):
->>>>>>> a53de817
     auto_model: str
     custom_class: Optional[str]
     # possible `pipeline_tag` values: https://github.com/huggingface/huggingface.js/blob/3ee32554b8620644a6287e786b2a83bf5caf559c/packages/tasks/src/pipelines.ts#L72
