--- conflicted
+++ resolved
@@ -1166,13 +1166,8 @@
             `List[SpaceInfo]`: a list of [`huggingface_hub.hf_api.SpaceInfo`] objects
         """
         path = f"{self.endpoint}/api/spaces"
-<<<<<<< HEAD
         headers = self._build_hf_headers(use_auth_token=use_auth_token)
-        params = {}
-=======
-        headers = build_hf_headers(use_auth_token=use_auth_token)
         params: Dict[str, Any] = {}
->>>>>>> 9169c09d
         if filter is not None:
             params.update({"filter": filter})
         if author is not None:
@@ -1598,13 +1593,8 @@
         if getattr(self, "_lfsmultipartthresh", None):
             # Testing purposes only.
             # See https://github.com/huggingface/huggingface_hub/pull/733/files#r820604472
-<<<<<<< HEAD
-            json["lfsmultipartthresh"] = self._lfsmultipartthresh
+            json["lfsmultipartthresh"] = self._lfsmultipartthresh  # type: ignore
         headers = self._build_hf_headers(use_auth_token=token, is_write_action=True)
-=======
-            json["lfsmultipartthresh"] = self._lfsmultipartthresh  # type: ignore
-        headers = build_hf_headers(use_auth_token=token, is_write_action=True)
->>>>>>> 9169c09d
         r = requests.post(path, headers=headers, json=json)
 
         try:
