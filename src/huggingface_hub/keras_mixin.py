import collections.abc as collections
import json
import os
<<<<<<< HEAD
import warnings
=======
import tempfile
>>>>>>> 6389eaa0
from pathlib import Path
from shutil import copytree, rmtree
from typing import Any, Dict, Optional

<<<<<<< HEAD
import yaml
from huggingface_hub import ModelHubMixin, snapshot_download
=======
from huggingface_hub import ModelHubMixin, hf_api
>>>>>>> 6389eaa0
from huggingface_hub.file_download import (
    get_tf_version,
    is_graphviz_available,
    is_pydot_available,
    is_tf_available,
)

from .constants import CONFIG_NAME
from .hf_api import HfApi
from .utils import logging
from .utils._deprecation import _deprecate_positional_args


logger = logging.get_logger(__name__)

if is_tf_available():
    import tensorflow as tf


def _flatten_dict(dictionary, parent_key=""):
    """Flatten a nested dictionary.
    Reference: https://stackoverflow.com/a/6027615/10319735

    Args:
        dictionary (`dict`):
            The nested dictionary to be flattened.
        parent_key (`str`):
            The parent key to be prefixed to the childer keys.
            Necessary for recursing over the nested dictionary.

    Returns:
        The flattened dictionary.
    """
    items = []
    for key, value in dictionary.items():
        new_key = f"{parent_key}.{key}" if parent_key else key
        if isinstance(value, collections.MutableMapping):
            items.extend(
                _flatten_dict(
                    value,
                    new_key,
                ).items()
            )
        else:
            items.append((new_key, value))
    return dict(items)


def _create_hyperparameter_table(model):
    """Parse hyperparameter dictionary into a markdown table."""
    if model.optimizer is not None:
        optimizer_params = model.optimizer.get_config()
        # flatten the configuration
        optimizer_params = _flatten_dict(optimizer_params)
        optimizer_params[
            "training_precision"
        ] = tf.keras.mixed_precision.global_policy().name
        table = "| Hyperparameters | Value |\n| :-- | :-- |\n"
        for key, value in optimizer_params.items():
            table += f"| {key} | {value} |\n"
    else:
        table = None
    return table


def _plot_network(model, save_directory):
    tf.keras.utils.plot_model(
        model,
        to_file=f"{save_directory}/model.png",
        show_shapes=False,
        show_dtype=False,
        show_layer_names=True,
        rankdir="TB",
        expand_nested=False,
        dpi=96,
        layer_range=None,
    )


def _create_model_card(
    model,
    repo_dir: Path,
    plot_model: Optional[bool] = True,
    metadata: Optional[dict] = None,
):
    """
    Creates a model card for the repository.
    """
    hyperparameters = _create_hyperparameter_table(model)
    if plot_model and is_graphviz_available() and is_pydot_available():
        _plot_network(model, repo_dir)
    readme_path = f"{repo_dir}/README.md"
    metadata["library_name"] = "keras"
    model_card = "---\n"
    model_card += yaml.dump(metadata, default_flow_style=False)
    model_card += "---\n"
    model_card += "\n## Model description\n\nMore information needed\n"
    model_card += "\n## Intended uses & limitations\n\nMore information needed\n"
    model_card += "\n## Training and evaluation data\n\nMore information needed\n"
    if hyperparameters is not None:
        model_card += "\n## Training procedure\n"
        model_card += "\n### Training hyperparameters\n"
        model_card += "\nThe following hyperparameters were used during training:\n\n"
        model_card += hyperparameters
        model_card += "\n"
    if plot_model and os.path.exists(f"{repo_dir}/model.png"):
        model_card += "\n ## Model Plot\n"
        model_card += "\n<details>"
        model_card += "\n<summary>View Model Plot</summary>\n"
        path_to_plot = "./model.png"
        model_card += f"\n![Model Image]({path_to_plot})\n"
        model_card += "\n</details>"

    if os.path.exists(readme_path):
        with open(readme_path, "r", encoding="utf8") as f:
            readme = f.read()
    else:
        readme = model_card
    with open(readme_path, "w", encoding="utf-8") as f:
        f.write(readme)


def save_pretrained_keras(
    model,
    save_directory: str,
    config: Optional[Dict[str, Any]] = None,
    include_optimizer: Optional[bool] = False,
    plot_model: Optional[bool] = True,
    tags: Optional[Union[list, str]] = None,
    **model_save_kwargs,
):
    """
    Saves a Keras model to save_directory in SavedModel format. Use this if
    you're using the Functional or Sequential APIs.

    Args:
        model (`Keras.Model`):
            The [Keras
            model](https://www.tensorflow.org/api_docs/python/tf/keras/Model)
            you'd like to save. The model must be compiled and built.
        save_directory (`str`):
            Specify directory in which you want to save the Keras model.
        config (`dict`, *optional*):
            Configuration object to be saved alongside the model weights.
        include_optimizer(`bool`, *optional*, defaults to `False`):
            Whether or not to include optimizer in serialization.
        plot_model (`bool`, *optional*, defaults to `True`):
            Setting this to `True` will plot the model and put it in the model
            card. Requires graphviz and pydot to be installed.
        tags (Union[`str`,`list`], *optional*):
            List of tags that are related to model or string of a single tag. See example tags
            [here](https://github.com/huggingface/hub-docs/blame/main/modelcard.md).
        model_save_kwargs(`dict`, *optional*):
            model_save_kwargs will be passed to
            [`tf.keras.models.save_model()`](https://www.tensorflow.org/api_docs/python/tf/keras/models/save_model).
    """
    if is_tf_available():
        import tensorflow as tf
    else:
        raise ImportError(
            "Called a Tensorflow-specific function but could not import it."
        )

    if not model.built:
        raise ValueError("Model should be built before trying to save")

    os.makedirs(save_directory, exist_ok=True)

    # saving config
    if config:
        if not isinstance(config, dict):
            raise RuntimeError(
                "Provided config to save_pretrained_keras should be a dict. Got:"
                f" '{type(config)}'"
            )
        path = os.path.join(save_directory, CONFIG_NAME)
        with open(path, "w") as f:
            json.dump(config, f)

    metadata = {}
    if isinstance(tags, list):
        metadata["tags"] = tags
    elif isinstance(tags, str):
        metadata["tags"] = [tags]

    task_name = model_save_kwargs.pop("task_name", None)
    if task_name is not None:
        warnings.warn(
            "`task_name` input argument is deprecated. Pass `tags` instead.",
            FutureWarning,
        )
        if "tags" in metadata:
            metadata["tags"].append(task_name)
        else:
            metadata["tags"] = [task_name]

    if model.history is not None:
        if model.history.history != {}:
            path = os.path.join(save_directory, "history.json")
            if os.path.exists(path):
                warnings.warn(
                    "`history.json` file already exists, it will be overwritten by the"
                    " history of this version.",
                    UserWarning,
                )
            with open(path, "w", encoding="utf-8") as f:
                json.dump(model.history.history, f, indent=2, sort_keys=True)

    _create_model_card(model, save_directory, plot_model, metadata)
    tf.keras.models.save_model(
        model, save_directory, include_optimizer=include_optimizer, **model_save_kwargs
    )

    return


def from_pretrained_keras(*args, **kwargs):
    r"""
    Instantiate a pretrained Keras model from a pre-trained model from the Hub.
    The model is expected to be in SavedModel format.```

    Parameters:
        pretrained_model_name_or_path (`str` or `os.PathLike`):
            Can be either:
                - A string, the `model id` of a pretrained model hosted inside a
                  model repo on huggingface.co. Valid model ids can be located
                  at the root-level, like `bert-base-uncased`, or namespaced
                  under a user or organization name, like
                  `dbmdz/bert-base-german-cased`.
                - You can add `revision` by appending `@` at the end of model_id
                  simply like this: `dbmdz/bert-base-german-cased@main` Revision
                  is the specific model version to use. It can be a branch name,
                  a tag name, or a commit id, since we use a git-based system
                  for storing models and other artifacts on huggingface.co, so
                  `revision` can be any identifier allowed by git.
                - A path to a `directory` containing model weights saved using
                  [`~transformers.PreTrainedModel.save_pretrained`], e.g.,
                  `./my_model_directory/`.
                - `None` if you are both providing the configuration and state
                  dictionary (resp. with keyword arguments `config` and
                  `state_dict`).
        force_download (`bool`, *optional*, defaults to `False`):
            Whether to force the (re-)download of the model weights and
            configuration files, overriding the cached versions if they exist.
        resume_download (`bool`, *optional*, defaults to `False`):
            Whether to delete incompletely received files. Will attempt to
            resume the download if such a file exists.
        proxies (`Dict[str, str]`, *optional*):
            A dictionary of proxy servers to use by protocol or endpoint, e.g.,
            `{'http': 'foo.bar:3128', 'http://hostname': 'foo.bar:4012'}`. The
            proxies are used on each request.
        use_auth_token (`str` or `bool`, *optional*):
            The token to use as HTTP bearer authorization for remote files. If
            `True`, will use the token generated when running `transformers-cli
            login` (stored in `~/.huggingface`).
        cache_dir (`Union[str, os.PathLike]`, *optional*):
            Path to a directory in which a downloaded pretrained model
            configuration should be cached if the standard cache should not be
            used.
        local_files_only(`bool`, *optional*, defaults to `False`):
            Whether to only look at local files (i.e., do not try to download
            the model).
        model_kwargs (`Dict`, *optional*):
            model_kwargs will be passed to the model during initialization

    <Tip>

    Passing `use_auth_token=True` is required when you want to use a private
    model.

    </Tip>
    """
    return KerasModelHubMixin.from_pretrained(*args, **kwargs)


@_deprecate_positional_args(version=0.8)
def push_to_hub_keras(
    model,
    repo_id: str,
    *,
    log_dir: Optional[str] = None,
    commit_message: Optional[str] = "Add model",
    private: Optional[bool] = None,
    api_endpoint: Optional[str] = None,
    token: Optional[str] = True,
    config: Optional[dict] = None,
    include_optimizer: Optional[bool] = False,
    tags: Optional[Union[list, str]] = None,
    plot_model: Optional[bool] = True,
    **model_save_kwargs,
):
    """
    Upload model checkpoint or tokenizer files to the Hub while synchronizing a
    local clone of the repo in `repo_path_or_name`.

    Parameters:
        model (`Keras.Model`):
            The [Keras
            model](`https://www.tensorflow.org/api_docs/python/tf/keras/Model`)
            you'd like to push to the Hub. The model must be compiled and built.
        repo_id (`str`, *optional*):
            Repository name to which push
        log_dir (`str`, *optional*):
            TensorBoard logging directory to be pushed. The Hub automatically
            hosts and displays a TensorBoard instance if log files are included
            in the repository.
        commit_message (`str`, *optional*, defaults to "Add message"):
            Message to commit while pushing.
        private (`bool`, *optional*):
            Whether the repository created should be private.
        api_endpoint (`str`, *optional*):
            The API endpoint to use when pushing the model to the hub.
        token (`str`, *optional*):
            The token to use as HTTP bearer authorization for remote files. If
            not set, will use the token set when logging in with
            `transformers-cli login` (stored in `~/.huggingface`).
        config (`dict`, *optional*):
            Configuration object to be saved alongside the model weights.
        include_optimizer (`bool`, *optional*, defaults to `False`):
            Whether or not to include optimizer during serialization.
        tags (Union[`list`, `str`], *optional*):
            List of tags that are related to model or string of a single tag. See example tags
            [here](https://github.com/huggingface/hub-docs/blame/main/modelcard.md).
        plot_model (`bool`, *optional*, defaults to `True`):
            Setting this to `True` will plot the model and put it in the model
            card. Requires graphviz and pydot to be installed.
        model_save_kwargs(`dict`, *optional*):
            model_save_kwargs will be passed to
            [`tf.keras.models.save_model()`](https://www.tensorflow.org/api_docs/python/tf/keras/models/save_model).

    Returns:
        The url of the commit of your model in the given repository.
    """

<<<<<<< HEAD
    if repo_path_or_name is None and repo_url is None:
        raise ValueError("You need to specify a `repo_path_or_name` or a `repo_url`.")

    if isinstance(use_auth_token, bool) and use_auth_token:
        token = HfFolder.get_token()
    elif isinstance(use_auth_token, str):
        token = use_auth_token
    else:
        token = None

    if token is None:
        raise ValueError(
            "You must login to the Hugging Face hub on this computer by typing"
            " `huggingface-cli login` and entering your credentials to use"
            " `use_auth_token=True`. Alternatively, you can pass your own token as the"
            " `use_auth_token` argument."
        )

    if repo_path_or_name is None:
        repo_path_or_name = repo_url.split("/")[-1]

    # If no URL is passed and there's no path to a directory containing files, create a repo
    if repo_url is None and not os.path.exists(repo_path_or_name):
        repo_id = Path(repo_path_or_name).name
        if organization:
            repo_id = f"{organization}/{repo_id}"
        repo_url = HfApi(endpoint=api_endpoint).create_repo(
            repo_id=repo_id,
            token=token,
            private=private,
            repo_type=None,
            exist_ok=True,
        )

    repo = Repository(
        repo_path_or_name,
        clone_from=repo_url,
        use_auth_token=use_auth_token,
        git_user=git_user,
        git_email=git_email,
    )
    repo.git_pull(rebase=True)

    save_pretrained_keras(
        model,
        repo_path_or_name,
        config=config,
        include_optimizer=include_optimizer,
        tags=tags,
        plot_model=plot_model,
        **model_save_kwargs,
=======
    token, _ = hf_api._validate_or_retrieve_token(token)
    api = HfApi(endpoint=api_endpoint)

    api.create_repo(
        repo_id=repo_id,
        token=token,
        private=private,
        repo_type=None,
        exist_ok=True,
>>>>>>> 6389eaa0
    )

    with tempfile.TemporaryDirectory() as tmp:
        saved_path = Path(tmp) / repo_id
        save_pretrained_keras(
            model,
            saved_path,
            config=config,
            include_optimizer=include_optimizer,
            plot_model=plot_model,
            task_name=task_name,
            **model_save_kwargs,
        )

        if log_dir is not None:
            if os.path.exists(f"{saved_path}/logs"):
                rmtree(f"{saved_path}/logs")
            copytree(log_dir, f"{saved_path}/logs")

        for path, currentDirectory, files in os.walk(saved_path):
            for filename in files:
                file = os.path.join(path, filename)

                common_prefix = os.path.commonprefix([saved_path, file])
                relative_path = os.path.relpath(file, common_prefix)
                api.upload_file(
                    path_or_fileobj=os.path.join(saved_path, file),
                    path_in_repo=relative_path,
                    token=token,
                    repo_id=repo_id,
                    commit_message=commit_message,
                )


class KerasModelHubMixin(ModelHubMixin):
    """
    Mixin to provide model Hub upload/download capabilities to Keras models.
    Override this class to obtain the following internal methods:
    - `_from_pretrained`, to load a model from the Hub or from local files.
    - `_save_pretrained`, to save a model in the `SavedModel` format.
    """

    def __init__(self, *args, **kwargs):
        """
        Mix this class with your keras-model class for ease process of saving &
        loading from huggingface-hub.


        ```python
        >>> from huggingface_hub import KerasModelHubMixin


        >>> class MyModel(tf.keras.Model, KerasModelHubMixin):
        ...     def __init__(self, **kwargs):
        ...         super().__init__()
        ...         self.config = kwargs.pop("config", None)
        ...         self.dummy_inputs = ...
        ...         self.layer = ...

        ...     def call(self, *args):
        ...         return ...


        >>> # Init and compile the model as you normally would
        >>> model = MyModel()
        >>> model.compile(...)
        >>> # Build the graph by training it or passing dummy inputs
        >>> _ = model(model.dummy_inputs)
        >>> # You can save your model like this
        >>> model.save_pretrained("local_model_dir/", push_to_hub=False)
        >>> # Or, you can push to a new public model repo like this
        >>> model.push_to_hub(
        ...     "super-cool-model",
        ...     git_user="your-hf-username",
        ...     git_email="you@somesite.com",
        ... )

        >>> # Downloading weights from hf-hub & model will be initialized from those weights
        >>> model = MyModel.from_pretrained("username/mymodel@main")
        ```
        """

    def _save_pretrained(self, save_directory):
        save_pretrained_keras(self, save_directory)

    @classmethod
    def _from_pretrained(
        cls,
        model_id,
        revision,
        cache_dir,
        force_download,
        proxies,
        resume_download,
        local_files_only,
        use_auth_token,
        **model_kwargs,
    ):
        """Here we just call from_pretrained_keras function so both the mixin and
        functional APIs stay in sync.

                TODO - Some args above aren't used since we are calling
                snapshot_download instead of hf_hub_download.
        """
        if is_tf_available():
            import tensorflow as tf
        else:
            raise ImportError(
                "Called a Tensorflow-specific function but could not import it."
            )

        # TODO - Figure out what to do about these config values. Config is not going to be needed to load model
        cfg = model_kwargs.pop("config", None)

        # Root is either a local filepath matching model_id or a cached snapshot
        if not os.path.isdir(model_id):
            storage_folder = snapshot_download(
                repo_id=model_id,
                revision=revision,
                cache_dir=cache_dir,
                library_name="keras",
                library_version=get_tf_version(),
            )
        else:
            storage_folder = model_id

        model = tf.keras.models.load_model(storage_folder, **model_kwargs)

        # For now, we add a new attribute, config, to store the config loaded from the hub/a local dir.
        model.config = cfg

        return model<|MERGE_RESOLUTION|>--- conflicted
+++ resolved
@@ -1,21 +1,14 @@
 import collections.abc as collections
 import json
 import os
-<<<<<<< HEAD
+import tempfile
 import warnings
-=======
-import tempfile
->>>>>>> 6389eaa0
 from pathlib import Path
 from shutil import copytree, rmtree
 from typing import Any, Dict, Optional
 
-<<<<<<< HEAD
 import yaml
-from huggingface_hub import ModelHubMixin, snapshot_download
-=======
-from huggingface_hub import ModelHubMixin, hf_api
->>>>>>> 6389eaa0
+from huggingface_hub import ModelHubMixin, hf_api, snapshot_download
 from huggingface_hub.file_download import (
     get_tf_version,
     is_graphviz_available,
@@ -350,59 +343,6 @@
         The url of the commit of your model in the given repository.
     """
 
-<<<<<<< HEAD
-    if repo_path_or_name is None and repo_url is None:
-        raise ValueError("You need to specify a `repo_path_or_name` or a `repo_url`.")
-
-    if isinstance(use_auth_token, bool) and use_auth_token:
-        token = HfFolder.get_token()
-    elif isinstance(use_auth_token, str):
-        token = use_auth_token
-    else:
-        token = None
-
-    if token is None:
-        raise ValueError(
-            "You must login to the Hugging Face hub on this computer by typing"
-            " `huggingface-cli login` and entering your credentials to use"
-            " `use_auth_token=True`. Alternatively, you can pass your own token as the"
-            " `use_auth_token` argument."
-        )
-
-    if repo_path_or_name is None:
-        repo_path_or_name = repo_url.split("/")[-1]
-
-    # If no URL is passed and there's no path to a directory containing files, create a repo
-    if repo_url is None and not os.path.exists(repo_path_or_name):
-        repo_id = Path(repo_path_or_name).name
-        if organization:
-            repo_id = f"{organization}/{repo_id}"
-        repo_url = HfApi(endpoint=api_endpoint).create_repo(
-            repo_id=repo_id,
-            token=token,
-            private=private,
-            repo_type=None,
-            exist_ok=True,
-        )
-
-    repo = Repository(
-        repo_path_or_name,
-        clone_from=repo_url,
-        use_auth_token=use_auth_token,
-        git_user=git_user,
-        git_email=git_email,
-    )
-    repo.git_pull(rebase=True)
-
-    save_pretrained_keras(
-        model,
-        repo_path_or_name,
-        config=config,
-        include_optimizer=include_optimizer,
-        tags=tags,
-        plot_model=plot_model,
-        **model_save_kwargs,
-=======
     token, _ = hf_api._validate_or_retrieve_token(token)
     api = HfApi(endpoint=api_endpoint)
 
@@ -412,7 +352,6 @@
         private=private,
         repo_type=None,
         exist_ok=True,
->>>>>>> 6389eaa0
     )
 
     with tempfile.TemporaryDirectory() as tmp:
