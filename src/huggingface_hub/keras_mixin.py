--- conflicted
+++ resolved
@@ -493,12 +493,8 @@
         else:
             storage_folder = model_id
 
-<<<<<<< HEAD
-        model = keras.models.load_model(storage_folder, **model_kwargs)
-=======
         # TODO: change this in a future PR. We are not returning a KerasModelHubMixin instance here...
-        model = tf.keras.models.load_model(storage_folder)
->>>>>>> 57ee5fc9
+        model = keras.models.load_model(storage_folder)
 
         # For now, we add a new attribute, config, to store the config loaded from the hub/a local dir.
         model.config = config
