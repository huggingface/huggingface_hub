import os
from pathlib import Path
<<<<<<< HEAD
from typing import Dict, List, Literal, Optional, Union, Type
=======
from typing import Dict, Iterable, List, Literal, Optional, Union
>>>>>>> 975df7fd

import requests
from tqdm.auto import tqdm as base_tqdm
from tqdm.contrib.concurrent import thread_map

from . import constants
from .errors import (
    GatedRepoError,
    HfHubHTTPError,
    LocalEntryNotFoundError,
    RepositoryNotFoundError,
    RevisionNotFoundError,
)
from .file_download import REGEX_COMMIT_HASH, hf_hub_download, repo_folder_name
from .hf_api import DatasetInfo, HfApi, ModelInfo, RepoFile, SpaceInfo
from .utils import OfflineModeIsEnabled, filter_repo_objects, logging, validate_hf_hub_args
from .utils import tqdm as hf_tqdm


logger = logging.get_logger(__name__)

VERY_LARGE_REPO_THRESHOLD = 50000  # After this limit, we don't consider `repo_info.siblings` to be reliable enough


@validate_hf_hub_args
def snapshot_download(
    repo_id: str,
    *,
    repo_type: Optional[str] = None,
    revision: Optional[str] = None,
    cache_dir: Union[str, Path, None] = None,
    local_dir: Union[str, Path, None] = None,
    library_name: Optional[str] = None,
    library_version: Optional[str] = None,
    user_agent: Optional[Union[Dict, str]] = None,
    proxies: Optional[Dict] = None,
    etag_timeout: float = constants.DEFAULT_ETAG_TIMEOUT,
    force_download: bool = False,
    token: Optional[Union[bool, str]] = None,
    local_files_only: bool = False,
    allow_patterns: Optional[Union[List[str], str]] = None,
    ignore_patterns: Optional[Union[List[str], str]] = None,
    max_workers: int = 8,
    tqdm_class: Optional[Type[base_tqdm]] = None,
    headers: Optional[Dict[str, str]] = None,
    endpoint: Optional[str] = None,
    # Deprecated args
    local_dir_use_symlinks: Union[bool, Literal["auto"]] = "auto",
    resume_download: Optional[bool] = None,
) -> str:
    """Download repo files.

    Download a whole snapshot of a repo's files at the specified revision. This is useful when you want all files from
    a repo, because you don't know which ones you will need a priori. All files are nested inside a folder in order
    to keep their actual filename relative to that folder. You can also filter which files to download using
    `allow_patterns` and `ignore_patterns`.

    If `local_dir` is provided, the file structure from the repo will be replicated in this location. When using this
    option, the `cache_dir` will not be used and a `.cache/huggingface/` folder will be created at the root of `local_dir`
    to store some metadata related to the downloaded files. While this mechanism is not as robust as the main
    cache-system, it's optimized for regularly pulling the latest version of a repository.

    An alternative would be to clone the repo but this requires git and git-lfs to be installed and properly
    configured. It is also not possible to filter which files to download when cloning a repository using git.

    Args:
        repo_id (`str`):
            A user or an organization name and a repo name separated by a `/`.
        repo_type (`str`, *optional*):
            Set to `"dataset"` or `"space"` if downloading from a dataset or space,
            `None` or `"model"` if downloading from a model. Default is `None`.
        revision (`str`, *optional*):
            An optional Git revision id which can be a branch name, a tag, or a
            commit hash.
        cache_dir (`str`, `Path`, *optional*):
            Path to the folder where cached files are stored.
        local_dir (`str` or `Path`, *optional*):
            If provided, the downloaded files will be placed under this directory.
        library_name (`str`, *optional*):
            The name of the library to which the object corresponds.
        library_version (`str`, *optional*):
            The version of the library.
        user_agent (`str`, `dict`, *optional*):
            The user-agent info in the form of a dictionary or a string.
        proxies (`dict`, *optional*):
            Dictionary mapping protocol to the URL of the proxy passed to
            `requests.request`.
        etag_timeout (`float`, *optional*, defaults to `10`):
            When fetching ETag, how many seconds to wait for the server to send
            data before giving up which is passed to `requests.request`.
        force_download (`bool`, *optional*, defaults to `False`):
            Whether the file should be downloaded even if it already exists in the local cache.
        token (`str`, `bool`, *optional*):
            A token to be used for the download.
                - If `True`, the token is read from the HuggingFace config
                  folder.
                - If a string, it's used as the authentication token.
        headers (`dict`, *optional*):
            Additional headers to include in the request. Those headers take precedence over the others.
        local_files_only (`bool`, *optional*, defaults to `False`):
            If `True`, avoid downloading the file and return the path to the
            local cached file if it exists.
        allow_patterns (`List[str]` or `str`, *optional*):
            If provided, only files matching at least one pattern are downloaded.
        ignore_patterns (`List[str]` or `str`, *optional*):
            If provided, files matching any of the patterns are not downloaded.
        max_workers (`int`, *optional*):
            Number of concurrent threads to download files (1 thread = 1 file download).
            Defaults to 8.
        tqdm_class (`tqdm`, *optional*):
            If provided, overwrites the default behavior for the progress bar. Passed
            argument must inherit from `tqdm.auto.tqdm` or at least mimic its behavior.
            Note that the `tqdm_class` is not passed to each individual download.
            Defaults to the custom HF progress bar that can be disabled by setting
            `HF_HUB_DISABLE_PROGRESS_BARS` environment variable.

    Returns:
        `str`: folder path of the repo snapshot.

    Raises:
        [`~utils.RepositoryNotFoundError`]
            If the repository to download from cannot be found. This may be because it doesn't exist,
            or because it is set to `private` and you do not have access.
        [`~utils.RevisionNotFoundError`]
            If the revision to download from cannot be found.
        [`EnvironmentError`](https://docs.python.org/3/library/exceptions.html#EnvironmentError)
            If `token=True` and the token cannot be found.
        [`OSError`](https://docs.python.org/3/library/exceptions.html#OSError) if
            ETag cannot be determined.
        [`ValueError`](https://docs.python.org/3/library/exceptions.html#ValueError)
            if some parameter value is invalid.
    """
    if cache_dir is None:
        cache_dir = constants.HF_HUB_CACHE
    if revision is None:
        revision = constants.DEFAULT_REVISION
    if isinstance(cache_dir, Path):
        cache_dir = str(cache_dir)

    if repo_type is None:
        repo_type = "model"
    if repo_type not in constants.REPO_TYPES:
        raise ValueError(f"Invalid repo type: {repo_type}. Accepted repo types are: {str(constants.REPO_TYPES)}")

    storage_folder = os.path.join(cache_dir, repo_folder_name(repo_id=repo_id, repo_type=repo_type))

    api = HfApi(
        library_name=library_name,
        library_version=library_version,
        user_agent=user_agent,
        endpoint=endpoint,
        headers=headers,
        token=token,
    )

    repo_info: Union[ModelInfo, DatasetInfo, SpaceInfo, None] = None
    api_call_error: Optional[Exception] = None
    if not local_files_only:
        # try/except logic to handle different errors => taken from `hf_hub_download`
        try:
            # if we have internet connection we want to list files to download
            repo_info = api.repo_info(repo_id=repo_id, repo_type=repo_type, revision=revision)
        except (requests.exceptions.SSLError, requests.exceptions.ProxyError):
            # Actually raise for those subclasses of ConnectionError
            raise
        except (
            requests.exceptions.ConnectionError,
            requests.exceptions.Timeout,
            OfflineModeIsEnabled,
        ) as error:
            # Internet connection is down
            # => will try to use local files only
            api_call_error = error
            pass
        except RevisionNotFoundError:
            # The repo was found but the revision doesn't exist on the Hub (never existed or got deleted)
            raise
        except requests.HTTPError as error:
            # Multiple reasons for an http error:
            # - Repository is private and invalid/missing token sent
            # - Repository is gated and invalid/missing token sent
            # - Hub is down (error 500 or 504)
            # => let's switch to 'local_files_only=True' to check if the files are already cached.
            #    (if it's not the case, the error will be re-raised)
            api_call_error = error
            pass

    # At this stage, if `repo_info` is None it means either:
    # - internet connection is down
    # - internet connection is deactivated (local_files_only=True or HF_HUB_OFFLINE=True)
    # - repo is private/gated and invalid/missing token sent
    # - Hub is down
    # => let's look if we can find the appropriate folder in the cache:
    #    - if the specified revision is a commit hash, look inside "snapshots".
    #    - f the specified revision is a branch or tag, look inside "refs".
    # => if local_dir is not None, we will return the path to the local folder if it exists.
    if repo_info is None:
        # Try to get which commit hash corresponds to the specified revision
        commit_hash = None
        if REGEX_COMMIT_HASH.match(revision):
            commit_hash = revision
        else:
            ref_path = os.path.join(storage_folder, "refs", revision)
            if os.path.exists(ref_path):
                # retrieve commit_hash from refs file
                with open(ref_path) as f:
                    commit_hash = f.read()

        # Try to locate snapshot folder for this commit hash
        if commit_hash is not None and local_dir is None:
            snapshot_folder = os.path.join(storage_folder, "snapshots", commit_hash)
            if os.path.exists(snapshot_folder):
                # Snapshot folder exists => let's return it
                # (but we can't check if all the files are actually there)
                return snapshot_folder

        # If local_dir is not None, return it if it exists and is not empty
        if local_dir is not None:
            local_dir = Path(local_dir)
            if local_dir.is_dir() and any(local_dir.iterdir()):
                logger.warning(
                    f"Returning existing local_dir `{local_dir}` as remote repo cannot be accessed in `snapshot_download` ({api_call_error})."
                )
                return str(local_dir.resolve())
        # If we couldn't find the appropriate folder on disk, raise an error.
        if local_files_only:
            raise LocalEntryNotFoundError(
                "Cannot find an appropriate cached snapshot folder for the specified revision on the local disk and "
                "outgoing traffic has been disabled. To enable repo look-ups and downloads online, pass "
                "'local_files_only=False' as input."
            )
        elif isinstance(api_call_error, OfflineModeIsEnabled):
            raise LocalEntryNotFoundError(
                "Cannot find an appropriate cached snapshot folder for the specified revision on the local disk and "
                "outgoing traffic has been disabled. To enable repo look-ups and downloads online, set "
                "'HF_HUB_OFFLINE=0' as environment variable."
            ) from api_call_error
        elif isinstance(api_call_error, (RepositoryNotFoundError, GatedRepoError)) or (
            isinstance(api_call_error, HfHubHTTPError) and api_call_error.response.status_code == 401
        ):
            # Repo not found, gated, or specific authentication error => let's raise the actual error
            raise api_call_error
        else:
            # Otherwise: most likely a connection issue or Hub downtime => let's warn the user
            raise LocalEntryNotFoundError(
                "An error happened while trying to locate the files on the Hub and we cannot find the appropriate"
                " snapshot folder for the specified revision on the local disk. Please check your internet connection"
                " and try again."
            ) from api_call_error

    # At this stage, internet connection is up and running
    # => let's download the files!
    assert repo_info.sha is not None, "Repo info returned from server must have a revision sha."
    assert repo_info.siblings is not None, "Repo info returned from server must have a siblings list."

    # Corner case: on very large repos, the siblings list in `repo_info` might not contain all files.
    # In that case, we need to use the `list_repo_tree` method to prevent caching issues.
    repo_files: Iterable[str] = [f.rfilename for f in repo_info.siblings]
    has_many_files = len(repo_info.siblings) > VERY_LARGE_REPO_THRESHOLD
    if has_many_files:
        logger.info("The repo has more than 50,000 files. Using `list_repo_tree` to ensure all files are listed.")
        repo_files = (
            f.rfilename
            for f in api.list_repo_tree(repo_id=repo_id, recursive=True, revision=revision, repo_type=repo_type)
            if isinstance(f, RepoFile)
        )

    filtered_repo_files: Iterable[str] = filter_repo_objects(
        items=repo_files,
        allow_patterns=allow_patterns,
        ignore_patterns=ignore_patterns,
    )

    if not has_many_files:
        filtered_repo_files = list(filtered_repo_files)
        tqdm_desc = f"Fetching {len(filtered_repo_files)} files"
    else:
        tqdm_desc = "Fetching ... files"

    commit_hash = repo_info.sha
    snapshot_folder = os.path.join(storage_folder, "snapshots", commit_hash)
    # if passed revision is not identical to commit_hash
    # then revision has to be a branch name or tag name.
    # In that case store a ref.
    if revision != commit_hash:
        ref_path = os.path.join(storage_folder, "refs", revision)
        try:
            os.makedirs(os.path.dirname(ref_path), exist_ok=True)
            with open(ref_path, "w") as f:
                f.write(commit_hash)
        except OSError as e:
            logger.warning(f"Ignored error while writing commit hash to {ref_path}: {e}.")

    # we pass the commit_hash to hf_hub_download
    # so no network call happens if we already
    # have the file locally.
    def _inner_hf_hub_download(repo_file: str):
        return hf_hub_download(
            repo_id,
            filename=repo_file,
            repo_type=repo_type,
            revision=commit_hash,
            endpoint=endpoint,
            cache_dir=cache_dir,
            local_dir=local_dir,
            local_dir_use_symlinks=local_dir_use_symlinks,
            library_name=library_name,
            library_version=library_version,
            user_agent=user_agent,
            proxies=proxies,
            etag_timeout=etag_timeout,
            resume_download=resume_download,
            force_download=force_download,
            token=token,
            headers=headers,
        )

    if constants.HF_HUB_ENABLE_HF_TRANSFER:
        # when using hf_transfer we don't want extra parallelism
        # from the one hf_transfer provides
        for file in filtered_repo_files:
            _inner_hf_hub_download(file)
    else:
        thread_map(
            _inner_hf_hub_download,
            filtered_repo_files,
            desc=tqdm_desc,
            max_workers=max_workers,
            # User can use its own tqdm class or the default one from `huggingface_hub.utils`
            tqdm_class=tqdm_class or hf_tqdm,
        )

    if local_dir is not None:
        return str(os.path.realpath(local_dir))
    return snapshot_folder<|MERGE_RESOLUTION|>--- conflicted
+++ resolved
@@ -1,10 +1,7 @@
 import os
 from pathlib import Path
-<<<<<<< HEAD
-from typing import Dict, List, Literal, Optional, Union, Type
-=======
-from typing import Dict, Iterable, List, Literal, Optional, Union
->>>>>>> 975df7fd
+from typing import Dict, Iterable, List, Literal, Optional, Union, Type
+
 
 import requests
 from tqdm.auto import tqdm as base_tqdm
