import json
import os
from pathlib import Path
from pickle import DEFAULT_PROTOCOL, PicklingError
import tempfile
from typing import Any, Dict, Optional, Union, List

from packaging import version

from huggingface_hub import snapshot_download
from huggingface_hub import hf_api
from huggingface_hub.constants import CONFIG_NAME
from huggingface_hub.file_download import (
    _PY_VERSION,
    get_fastai_version,
    get_fastcore_version,
)
from huggingface_hub.hf_api import HfApi, HfFolder
from huggingface_hub.repository import Repository
<<<<<<< HEAD
from huggingface_hub.utils import logging
from .utils._deprecation import _deprecate_arguments, _deprecate_positional_args
=======

from .utils import logging, validate_hf_hub_args

>>>>>>> 59873e73

logger = logging.get_logger(__name__)


def _check_fastai_fastcore_versions(
    fastai_min_version: Optional[str] = "2.4",
    fastcore_min_version: Optional[str] = "1.3.27",
):
    """
    Checks that the installed fastai and fastcore versions are compatible for pickle serialization.

    Args:
        fastai_min_version (`str`, *optional*):
            The minimum fastai version supported.
        fastcore_min_version (`str`, *optional*):
            The minimum fastcore version supported.

    <Tip>
    Raises the following error:

        - [`ImportError`](https://docs.python.org/3/library/exceptions.html#ImportError)
          if the fastai or fastcore libraries are not available or are of an invalid version.

    </Tip>
    """

    if (get_fastcore_version() or get_fastai_version()) == "N/A":
        raise ImportError(
            f"fastai>={fastai_min_version} and fastcore>={fastcore_min_version} are"
            f" required. Currently using fastai=={get_fastai_version()} and"
            f" fastcore=={get_fastcore_version()}."
        )

    current_fastai_version = version.Version(get_fastai_version())
    current_fastcore_version = version.Version(get_fastcore_version())

    if current_fastai_version < version.Version(fastai_min_version):
        raise ImportError(
            "`push_to_hub_fastai` and `from_pretrained_fastai` require a"
            f" fastai>={fastai_min_version} version, but you are using fastai version"
            f" {get_fastai_version()} which is incompatible. Upgrade with `pip install"
            " fastai==2.5.6`."
        )

    if current_fastcore_version < version.Version(fastcore_min_version):
        raise ImportError(
            "`push_to_hub_fastai` and `from_pretrained_fastai` require a"
            f" fastcore>={fastcore_min_version} version, but you are using fastcore"
            f" version {get_fastcore_version()} which is incompatible. Upgrade with"
            " `pip install fastcore==1.3.27`."
        )


def _check_fastai_fastcore_pyproject_versions(
    storage_folder: str,
    fastai_min_version: Optional[str] = "2.4",
    fastcore_min_version: Optional[str] = "1.3.27",
):
    """
    Checks that the `pyproject.toml` file in the directory `storage_folder` has fastai and fastcore versions
    that are compatible with `from_pretrained_fastai` and `push_to_hub_fastai`. If `pyproject.toml` does not exist
    or does not contain versions for fastai and fastcore, then it logs a warning.

    Args:
        storage_folder (`str`):
            Folder to look for the `pyproject.toml` file.
        fastai_min_version (`str`, *optional*):
            The minimum fastai version supported.
        fastcore_min_version (`str`, *optional*):
            The minimum fastcore version supported.

    <Tip>
    Raises the following errors:

        - [`ImportError`](https://docs.python.org/3/library/exceptions.html#ImportError)
          if the `toml` module is not installed.
        - [`ImportError`](https://docs.python.org/3/library/exceptions.html#ImportError)
          if the `pyproject.toml` indicates a lower than minimum supported version of fastai or fastcore.

    </Tip>
    """

    try:
        import toml
    except ModuleNotFoundError:
        raise ImportError(
            "`push_to_hub_fastai` and `from_pretrained_fastai` require the toml module."
            " Install it with `pip install toml`."
        )

    # Checks that a `pyproject.toml`, with `build-system` and `requires` sections, exists in the repository. If so, get a list of required packages.
    if not os.path.isfile(f"{storage_folder}/pyproject.toml"):
        logger.warning(
            "There is no `pyproject.toml` in the repository that contains the fastai"
            " `Learner`. The `pyproject.toml` would allow us to verify that your fastai"
            " and fastcore versions are compatible with those of the model you want to"
            " load."
        )
        return
    pyproject_toml = toml.load(f"{storage_folder}/pyproject.toml")

    if "build-system" not in pyproject_toml.keys():
        logger.warning(
            "There is no `build-system` section in the pyproject.toml of the repository"
            " that contains the fastai `Learner`. The `build-system` would allow us to"
            " verify that your fastai and fastcore versions are compatible with those"
            " of the model you want to load."
        )
        return
    build_system_toml = pyproject_toml["build-system"]

    if "requires" not in build_system_toml.keys():
        logger.warning(
            "There is no `requires` section in the pyproject.toml of the repository"
            " that contains the fastai `Learner`. The `requires` would allow us to"
            " verify that your fastai and fastcore versions are compatible with those"
            " of the model you want to load."
        )
        return
    package_versions = build_system_toml["requires"]

    # Extracts contains fastai and fastcore versions from `pyproject.toml` if available.
    # If the package is specified but not the version (e.g. "fastai" instead of "fastai=2.4"), the default versions are the highest.
    fastai_packages = [pck for pck in package_versions if pck.startswith("fastai")]
    if len(fastai_packages) == 0:
        logger.warning(
            "The repository does not have a fastai version specified in the"
            " `pyproject.toml`."
        )
    # fastai_version is an empty string if not specified
    else:
        fastai_version = str(fastai_packages[0]).partition("=")[2]
        if fastai_version != "" and version.Version(fastai_version) < version.Version(
            fastai_min_version
        ):
            raise ImportError(
                "`from_pretrained_fastai` requires"
                f" fastai>={fastai_min_version} version but the model to load uses"
                f" {fastai_version} which is incompatible."
            )

    fastcore_packages = [pck for pck in package_versions if pck.startswith("fastcore")]
    if len(fastcore_packages) == 0:
        logger.warning(
            "The repository does not have a fastcore version specified in the"
            " `pyproject.toml`."
        )
    # fastcore_version is an empty string if not specified
    else:
        fastcore_version = str(fastcore_packages[0]).partition("=")[2]
        if fastcore_version != "" and version.Version(
            fastcore_version
        ) < version.Version(fastcore_min_version):
            raise ImportError(
                "`from_pretrained_fastai` requires"
                f" fastcore>={fastcore_min_version} version, but you are using fastcore"
                f" version {fastcore_version} which is incompatible."
            )


README_TEMPLATE = """---
tags:
- fastai
---

# Amazing!

🥳 Congratulations on hosting your fastai model on the Hugging Face Hub!

# Some next steps
1. Fill out this model card with more information (see the template below and the [documentation here](https://huggingface.co/docs/hub/model-repos))!

2. Create a demo in Gradio or Streamlit using 🤗 Spaces ([documentation here](https://huggingface.co/docs/hub/spaces)).

3. Join the fastai community on the [Fastai Discord](https://discord.com/invite/YKrxeNn)!

Greetings fellow fastlearner 🤝! Don't forget to delete this content from your model card.


---


# Model card

## Model description
More information needed

## Intended uses & limitations
More information needed

## Training and evaluation data
More information needed
"""

PYPROJECT_TEMPLATE = f"""[build-system]
requires = ["setuptools>=40.8.0", "wheel", "python={_PY_VERSION}", "fastai={get_fastai_version()}", "fastcore={get_fastcore_version()}"]
build-backend = "setuptools.build_meta:__legacy__"
"""


def _create_model_card(repo_dir: Path):
    """
    Creates a model card for the repository.

    Args:
        repo_dir (`Path`):
            Directory where model card is created.
    """
    readme_path = repo_dir / "README.md"

    if not readme_path.exists():
        with readme_path.open("w", encoding="utf-8") as f:
            f.write(README_TEMPLATE)


def _create_model_pyproject(repo_dir: Path):
    """
    Creates a `pyproject.toml` for the repository.

    Args:
        repo_dir (`Path`):
            Directory where `pyproject.toml` is created.
    """
    pyproject_path = repo_dir / "pyproject.toml"

    if not pyproject_path.exists():
        with pyproject_path.open("w", encoding="utf-8") as f:
            f.write(PYPROJECT_TEMPLATE)


def _save_pretrained_fastai(
    learner,
    save_directory: str,
    config: Optional[Dict[str, Any]] = None,
):
    """
    Saves a fastai learner to `save_directory` in pickle format using the default pickle protocol for the version of python used.

    Args:
        learner (`Learner`):
            The `fastai.Learner` you'd like to save.
        save_directory (`str`):
            Specific directory in which you want to save the fastai learner.
        config (`dict`, *optional*):
            Configuration object. Will be uploaded as a .json file. Example: 'https://huggingface.co/espejelomar/fastai-pet-breeds-classification/blob/main/config.json'.

    <Tip>

    Raises the following error:

        - [`RuntimeError`](https://docs.python.org/3/library/exceptions.html#RuntimeError)
          if the config file provided is not a dictionary.

    </Tip>
    """
    _check_fastai_fastcore_versions()

    os.makedirs(save_directory, exist_ok=True)

    # if the user provides config then we update it with the fastai and fastcore versions in CONFIG_TEMPLATE.
    if config is not None:
        if not isinstance(config, dict):
            raise RuntimeError(
                f"Provided config should be a dict. Got: '{type(config)}'"
            )
        path = os.path.join(save_directory, CONFIG_NAME)
        with open(path, "w") as f:
            json.dump(config, f)

    _create_model_card(Path(save_directory))
    _create_model_pyproject(Path(save_directory))

    # learner.export saves the model in `self.path`.
    learner.path = Path(save_directory)
    os.makedirs(save_directory, exist_ok=True)
    try:
        learner.export(
            fname="model.pkl",
            pickle_protocol=DEFAULT_PROTOCOL,
        )
    except PicklingError:
        raise PicklingError(
            "You are using a lambda function, i.e., an anonymous function. `pickle`"
            " cannot pickle function objects and requires that all functions have"
            " names. One possible solution is to name the function."
        )


@validate_hf_hub_args
def from_pretrained_fastai(
    repo_id: str,
    revision: Optional[str] = None,
):
    """
    Load pretrained fastai model from the Hub or from a local directory.

    Args:
        repo_id (`str`):
            The location where the pickled fastai.Learner is. It can be either of the two:
                - Hosted on the Hugging Face Hub. E.g.: 'espejelomar/fatai-pet-breeds-classification' or 'distilgpt2'.
                  You can add a `revision` by appending `@` at the end of `repo_id`. E.g.: `dbmdz/bert-base-german-cased@main`.
                  Revision is the specific model version to use. Since we use a git-based system for storing models and other
                  artifacts on the Hugging Face Hub, it can be a branch name, a tag name, or a commit id.
                - Hosted locally. `repo_id` would be a directory containing the pickle and a pyproject.toml
                  indicating the fastai and fastcore versions used to build the `fastai.Learner`. E.g.: `./my_model_directory/`.
        revision (`str`, *optional*):
            Revision at which the repo's files are downloaded. See documentation of `snapshot_download`.

    Returns:
        The `fastai.Learner` model in the `repo_id` repo.
    """
    _check_fastai_fastcore_versions()

    # Load the `repo_id` repo.
    # `snapshot_download` returns the folder where the model was stored.
    # `cache_dir` will be the default '/root/.cache/huggingface/hub'
    if not os.path.isdir(repo_id):
        storage_folder = snapshot_download(
            repo_id=repo_id,
            revision=revision,
            library_name="fastai",
            library_version=get_fastai_version(),
        )
    else:
        storage_folder = repo_id

    _check_fastai_fastcore_pyproject_versions(storage_folder)

    from fastai.learner import load_learner

    return load_learner(os.path.join(storage_folder, "model.pkl"))


<<<<<<< HEAD
@_deprecate_positional_args(version="0.12")
@_deprecate_arguments(
    version="0.12",
    deprecated_args={
        "git_user",
        "git_email",
    },
)
=======
@validate_hf_hub_args
>>>>>>> 59873e73
def push_to_hub_fastai(
    # NOTE: New arguments since 0.9
    learner,
    repo_id: str,
    commit_message: Optional[str] = "Add model",
    private: bool = False,
    token: Optional[str] = None,
    config: Optional[dict] = None,
    branch: Optional[str] = None,
    create_pr: Optional[bool] = None,
    allow_patterns: Optional[Union[List[str], str]] = None,
    ignore_patterns: Optional[Union[List[str], str]] = None,
    api_endpoint: Optional[str] = None,
    # NOTE: deprecated signature that will change in 0.12
    git_user: Optional[str] = None,
    git_email: Optional[str] = None,
    # TODO (release 0.12): signature must be the following
    # learner,
    # repo_id: Optional[str] = None,  # optional only until 0.12
    # commit_message: Optional[str] = "Add model",
    # private: Optional[bool] = None,
    # token: Optional[str] = None,
    # config: Optional[dict] = None,
    # branch: Optional[str] = None,
    # create_pr: Optional[bool] = None,
    # allow_patterns: Optional[Union[List[str], str]] = None,
    # ignore_patterns: Optional[Union[List[str], str]] = None,
    # api_endpoint: Optional[str] = None,
):
    """
    Upload learner checkpoint files to the Hub.

    Use `allow_patterns` and `ignore_patterns` to precisely filter which files should be
    pushed to the hub. See [`upload_folder`] reference for more details.

    Args:
        learner (`Learner`):
            The `fastai.Learner' you'd like to push to the Hub.
        repo_id (`str`):
            The repository id for your model in Hub in the format of "namespace/repo_name". The namespace can be your individual account or an organization to which you have write access (for example, 'stanfordnlp/stanza-de').
        commit_message (`str`, *optional*):
            Message to commit while pushing. Will default to :obj:`"add model"`.
        private (`bool`, *optional*, defaults to `False`):
            Whether or not the repository created should be private.
        token (`str`, *optional*):
            The Hugging Face account token to use as HTTP bearer authorization for remote files. If :obj:`None`, the token will be asked by a prompt.
        config (`dict`, *optional*):
            Configuration object to be saved alongside the model weights.
        branch (`str`, *optional*):
            The git branch on which to push the model. This defaults to
            the default branch as specified in your repository, which
            defaults to `"main"`.
        create_pr (`boolean`, *optional*):
            Whether or not to create a Pull Request from `branch` with that commit.
            Defaults to `False`.
        api_endpoint (`str`, *optional*):
            The API endpoint to use when pushing the model to the hub.
        allow_patterns (`List[str]` or `str`, *optional*):
            If provided, only files matching at least one pattern are pushed.
        ignore_patterns (`List[str]` or `str`, *optional*):
            If provided, files matching any of the patterns are not pushed.
    Returns:
        The url of the commit of your model in the given repository.

    <Tip>

    Raises the following error:

        - [`ValueError`](https://docs.python.org/3/library/exceptions.html#ValueError)
          if the user is not log on to the Hugging Face Hub.

    </Tip>
    """

    _check_fastai_fastcore_versions()
    token, _ = hf_api._validate_or_retrieve_token(token)
    api = HfApi(endpoint=api_endpoint)
    api.create_repo(
        repo_id=repo_id,
        repo_type="model",
        token=token,
        private=private,
        exist_ok=True,
    )

    # Push the files to the repo in a single commit
    with tempfile.TemporaryDirectory() as tmp:
        saved_path = Path(tmp) / repo_id
        _save_pretrained_fastai(learner, saved_path, config=config)
        return api.upload_folder(
            repo_id=repo_id,
            repo_type="model",
            token=token,
            folder_path=saved_path,
            commit_message=commit_message,
            revision=branch,
            create_pr=create_pr,
            allow_patterns=allow_patterns,
            ignore_patterns=ignore_patterns,
        )<|MERGE_RESOLUTION|>--- conflicted
+++ resolved
@@ -17,14 +17,11 @@
 )
 from huggingface_hub.hf_api import HfApi, HfFolder
 from huggingface_hub.repository import Repository
-<<<<<<< HEAD
 from huggingface_hub.utils import logging
 from .utils._deprecation import _deprecate_arguments, _deprecate_positional_args
-=======
 
 from .utils import logging, validate_hf_hub_args
 
->>>>>>> 59873e73
 
 logger = logging.get_logger(__name__)
 
@@ -358,7 +355,6 @@
     return load_learner(os.path.join(storage_folder, "model.pkl"))
 
 
-<<<<<<< HEAD
 @_deprecate_positional_args(version="0.12")
 @_deprecate_arguments(
     version="0.12",
@@ -367,9 +363,7 @@
         "git_email",
     },
 )
-=======
 @validate_hf_hub_args
->>>>>>> 59873e73
 def push_to_hub_fastai(
     # NOTE: New arguments since 0.9
     learner,
