--- conflicted
+++ resolved
@@ -3,10 +3,7 @@
 import warnings
 from contextlib import contextmanager
 from pathlib import Path
-<<<<<<< HEAD
-=======
 from types import SimpleNamespace
->>>>>>> e2f6f267
 from typing import Generator, Optional
 from unittest.mock import Mock, patch
 
@@ -15,18 +12,11 @@
 from typer.testing import CliRunner
 
 from huggingface_hub.cli._cli_utils import RepoType
-<<<<<<< HEAD
-from huggingface_hub.cli.cache import _CANCEL_DELETION_STR
-=======
 from huggingface_hub.cli.cache import CacheDeletionCounts
->>>>>>> e2f6f267
 from huggingface_hub.cli.download import download
 from huggingface_hub.cli.hf import app
 from huggingface_hub.cli.upload import _resolve_upload_paths, upload
 from huggingface_hub.errors import RevisionNotFoundError
-<<<<<<< HEAD
-from huggingface_hub.utils import SoftTemporaryDirectory
-=======
 from huggingface_hub.utils import (
     CachedFileInfo,
     CachedRepoInfo,
@@ -35,7 +25,6 @@
     SoftTemporaryDirectory,
 )
 from huggingface_hub.utils._verification import FolderVerification
->>>>>>> e2f6f267
 
 from .testing_utils import DUMMY_MODEL_ID
 
@@ -43,55 +32,340 @@
 @pytest.fixture
 def runner() -> CliRunner:
     return CliRunner()
-<<<<<<< HEAD
+
+
+def _make_revision(commit_hash: str, *, refs: Optional[set[str]] = None) -> CachedRevisionInfo:
+    return CachedRevisionInfo(
+        commit_hash=commit_hash,
+        snapshot_path=Path(f"/tmp/{commit_hash}"),
+        size_on_disk=0,
+        files=frozenset(),
+        refs=frozenset(refs or set()),
+        last_modified=0.0,
+    )
+
+
+def _make_repo(repo_id: str, *, revisions: list[CachedRevisionInfo]) -> CachedRepoInfo:
+    return CachedRepoInfo(
+        repo_id=repo_id,
+        repo_type="model",
+        repo_path=Path(f"/tmp/{repo_id.replace('/', '_')}"),
+        size_on_disk=0,
+        nb_files=0,
+        revisions=frozenset(revisions),
+        last_accessed=0.0,
+        last_modified=0.0,
+    )
 
 
 class TestCacheCommand:
-    def test_scan_cache_basic(self, runner: CliRunner) -> None:
-        with patch("huggingface_hub.cli.cache.scan_cache_dir") as mock_run:
-            result = runner.invoke(app, ["cache", "scan"])
-        assert result.exit_code == 0
-        mock_run.assert_called_once_with(None)
-
-    def test_scan_cache_verbose(self, runner: CliRunner) -> None:
+    def test_ls_table_output(self, runner: CliRunner) -> None:
+        repo = _make_repo("user/model", revisions=[_make_revision("a" * 40, refs={"main"})])
+        entries = [(repo, None)]
+        repo_refs_map = {repo: frozenset({"main"})}
+
         with (
-            patch("huggingface_hub.cli.cache.scan_cache_dir") as mock_run,
-            patch("huggingface_hub.cli.cache.get_table") as get_table_mock,
+            patch("huggingface_hub.cli.cache.scan_cache_dir"),
+            patch(
+                "huggingface_hub.cli.cache.collect_cache_entries",
+                return_value=(entries, repo_refs_map),
+            ),
         ):
-            result = runner.invoke(app, ["cache", "scan", "-v"])
-        assert result.exit_code == 0
-        mock_run.assert_called_once_with(None)
-        get_table_mock.assert_called_once_with(mock_run.return_value, verbosity=1)
-
-    def test_scan_cache_with_dir(self, runner: CliRunner) -> None:
-        with patch("huggingface_hub.cli.cache.scan_cache_dir") as mock_run:
-            result = runner.invoke(app, ["cache", "scan", "--dir", "something"])
-        assert result.exit_code == 0
-        mock_run.assert_called_once_with("something")
-
-    def test_scan_cache_ultra_verbose(self, runner: CliRunner) -> None:
+            result = runner.invoke(app, ["cache", "ls"])
+
+        assert result.exit_code == 0
+        stdout = result.stdout
+        assert "model/user/model" in stdout
+        assert "main" in stdout
+
+    def test_ls_json_with_filter_and_revisions(self, runner: CliRunner) -> None:
+        revision = _make_revision("b" * 40, refs={"main"})
+        repo = _make_repo("user/model", revisions=[revision])
+        entries = [(repo, revision)]
+        repo_refs_map = {repo: frozenset({"main"})}
+
+        def true_filter(repo: CachedRepoInfo, revision_obj: Optional[CachedRevisionInfo], now: float) -> bool:
+            return True
+
         with (
-            patch("huggingface_hub.cli.cache.scan_cache_dir") as mock_run,
-            patch("huggingface_hub.cli.cache.get_table") as get_table_mock,
+            patch("huggingface_hub.cli.cache.scan_cache_dir"),
+            patch(
+                "huggingface_hub.cli.cache.collect_cache_entries",
+                return_value=(entries, repo_refs_map),
+            ),
+            patch(
+                "huggingface_hub.cli.cache.compile_cache_filter",
+                return_value=true_filter,
+            ) as compile_mock,
         ):
-            result = runner.invoke(app, ["cache", "scan", "-vvv"])
-        assert result.exit_code == 0
-        mock_run.assert_called_once_with(None)
-        get_table_mock.assert_called_once_with(mock_run.return_value, verbosity=3)
-
-    def test_delete_cache_with_dir(self, runner: CliRunner) -> None:
+            result = runner.invoke(
+                app,
+                ["cache", "ls", "--revisions", "--filter", "size>1", "--format", "json"],
+            )
+
+        assert result.exit_code == 0
+        compile_mock.assert_called_once_with("size>1", repo_refs_map)
+        payload = json.loads(result.stdout)
+        assert payload and payload[0]["revision"] == revision.commit_hash
+
+    def test_ls_quiet_revisions(self, runner: CliRunner) -> None:
+        revision = _make_revision("c" * 40, refs=set())
+        repo = _make_repo("user/model", revisions=[revision])
+        entries = [(repo, revision)]
+        repo_refs_map = {repo: frozenset()}
+
+        with (
+            patch("huggingface_hub.cli.cache.scan_cache_dir"),
+            patch(
+                "huggingface_hub.cli.cache.collect_cache_entries",
+                return_value=(entries, repo_refs_map),
+            ),
+        ):
+            result = runner.invoke(app, ["cache", "ls", "--revisions", "--quiet"])
+
+        assert result.exit_code == 0
+        assert result.stdout.strip() == revision.commit_hash
+
+    def test_ls_with_sort(self, runner: CliRunner) -> None:
+        repo1 = _make_repo("user/model1", revisions=[_make_revision("d" * 40)])
+        repo2 = _make_repo("user/model2", revisions=[_make_revision("e" * 40)])
+        repo3 = _make_repo("user/model3", revisions=[_make_revision("f" * 40)])
+        entries = [(repo1, None), (repo2, None), (repo3, None)]
+        repo_refs_map = {repo1: frozenset(), repo2: frozenset(), repo3: frozenset()}
+
+        with (
+            patch("huggingface_hub.cli.cache.scan_cache_dir"),
+            patch(
+                "huggingface_hub.cli.cache.collect_cache_entries",
+                return_value=(entries, repo_refs_map),
+            ),
+        ):
+            result = runner.invoke(app, ["cache", "ls", "--sort", "name:desc", "--limit", "2"])
+
+        assert result.exit_code == 0
+        stdout = result.stdout
+
+        # Check alphabetical order
+        assert stdout.index("model3") < stdout.index("model2")  # descending order
+
+        # Check limit of 2 entries
+        assert "model1" not in stdout
+
+    def test_rm_revision_executes_strategy(self, runner: CliRunner) -> None:
+        revision = _make_revision("c" * 40)
+        repo = _make_repo("user/model", revisions=[revision])
+
+        repo_lookup = {"model/user/model": repo}
+        revision_lookup = {revision.commit_hash.lower(): (repo, revision)}
+
+        strategy = Mock()
+        strategy.expected_freed_size_str = "0B"
+
         hf_cache_info = Mock()
+        hf_cache_info.delete_revisions.return_value = strategy
+
+        counts = CacheDeletionCounts(repo_count=0, partial_revision_count=1, total_revision_count=1)
+
         with (
-            patch("huggingface_hub.cli.cache.scan_cache_dir", return_value=hf_cache_info) as scan_mock,
+            patch("huggingface_hub.cli.cache.scan_cache_dir", return_value=hf_cache_info),
+            patch("huggingface_hub.cli.cache.build_cache_index", return_value=(repo_lookup, revision_lookup)),
             patch(
-                "huggingface_hub.cli.cache._manual_review_tui",
-                return_value=[_CANCEL_DELETION_STR],
-            ) as review_mock,
+                "huggingface_hub.cli.cache.summarize_deletions",
+                return_value=counts,
+            ),
+            patch("huggingface_hub.cli.cache.print_cache_selected_revisions") as print_mock,
         ):
-            result = runner.invoke(app, ["cache", "delete", "--dir", "something"])
-        assert result.exit_code == 0
-        scan_mock.assert_called_once_with("something")
-        review_mock.assert_called_once_with(hf_cache_info, preselected=[], sort_by=None)
+            result = runner.invoke(app, ["cache", "rm", revision.commit_hash, "--yes"])
+
+        assert result.exit_code == 0
+        hf_cache_info.delete_revisions.assert_called_once_with(revision.commit_hash)
+        strategy.execute.assert_called_once_with()
+        print_mock.assert_called_once()
+
+    def test_rm_dry_run_skips_execute(self, runner: CliRunner) -> None:
+        revision = _make_revision("d" * 40)
+        repo = _make_repo("user/model", revisions=[revision])
+        repo_lookup = {"model/user/model": repo}
+        revision_lookup = {revision.commit_hash.lower(): (repo, revision)}
+
+        strategy = Mock()
+        strategy.expected_freed_size_str = "0B"
+
+        hf_cache_info = Mock()
+        hf_cache_info.delete_revisions.return_value = strategy
+
+        counts = CacheDeletionCounts(repo_count=0, partial_revision_count=1, total_revision_count=1)
+
+        with (
+            patch("huggingface_hub.cli.cache.scan_cache_dir", return_value=hf_cache_info),
+            patch("huggingface_hub.cli.cache.build_cache_index", return_value=(repo_lookup, revision_lookup)),
+            patch(
+                "huggingface_hub.cli.cache.summarize_deletions",
+                return_value=counts,
+            ),
+            patch("huggingface_hub.cli.cache.print_cache_selected_revisions"),
+        ):
+            result = runner.invoke(app, ["cache", "rm", revision.commit_hash, "--dry-run"])
+
+        assert result.exit_code == 0
+        hf_cache_info.delete_revisions.assert_called_once_with(revision.commit_hash)
+        strategy.execute.assert_not_called()
+
+    def test_prune_dry_run(self, runner: CliRunner) -> None:
+        referenced = _make_revision("e" * 40, refs={"main"})
+        detached = _make_revision("f" * 40, refs=set())
+        repo = _make_repo("user/model", revisions=[referenced, detached])
+
+        hf_cache_info = Mock()
+        hf_cache_info.repos = frozenset({repo})
+
+        strategy = Mock()
+        strategy.expected_freed_size_str = "0B"
+        hf_cache_info.delete_revisions.return_value = strategy
+
+        counts = CacheDeletionCounts(repo_count=0, partial_revision_count=1, total_revision_count=1)
+
+        with (
+            patch("huggingface_hub.cli.cache.scan_cache_dir", return_value=hf_cache_info),
+            patch(
+                "huggingface_hub.cli.cache.summarize_deletions",
+                return_value=counts,
+            ),
+            patch("huggingface_hub.cli.cache.print_cache_selected_revisions") as print_mock,
+        ):
+            result = runner.invoke(app, ["cache", "prune", "--dry-run"])
+
+        assert result.exit_code == 0
+        hf_cache_info.delete_revisions.assert_called_once_with(detached.commit_hash)
+        strategy.execute.assert_not_called()
+        print_mock.assert_called_once()
+
+    def test_verify_success(self, runner: CliRunner) -> None:
+        repo_id = "user/model"
+        verified_path = Path("/tmp/cache/user/model")
+        result_obj = FolderVerification(
+            revision="main",
+            checked_count=1,
+            mismatches=[],
+            missing_paths=[],
+            extra_paths=[],
+            verified_path=verified_path,
+        )
+
+        with patch("huggingface_hub.cli.cache.get_hf_api") as get_api_mock:
+            api = get_api_mock.return_value
+            api.verify_repo_checksums.return_value = result_obj
+            result = runner.invoke(app, ["cache", "verify", repo_id])
+
+        assert result.exit_code == 0
+        stdout = result.stdout
+        normalized_stdout = stdout.replace("\\", "/")
+        expected_path_str = verified_path.as_posix()
+        assert f"✅ Verified 1 file(s) for 'user/model' (model) in {expected_path_str}" in normalized_stdout
+        assert "  All checksums match." in stdout
+        get_api_mock.assert_called_once()
+        api.verify_repo_checksums.assert_called_once_with(
+            repo_id=repo_id,
+            repo_type="model",
+            revision=None,
+            cache_dir=None,
+            local_dir=None,
+            token=None,
+        )
+
+    def test_verify_reports_mismatch(self, runner: CliRunner) -> None:
+        repo_id = "user/model"
+        result_obj = FolderVerification(
+            revision="main",
+            checked_count=1,
+            mismatches=[{"path": "pytorch_model.bin", "expected": "dead", "actual": "beef", "algorithm": "sha256"}],
+            missing_paths=[],
+            extra_paths=[],
+            verified_path=Path("/tmp/cache/user/model"),
+        )
+
+        with patch("huggingface_hub.cli.cache.get_hf_api") as get_api_mock:
+            api = get_api_mock.return_value
+            api.verify_repo_checksums.return_value = result_obj
+            result = runner.invoke(app, ["cache", "verify", repo_id])
+
+        assert result.exit_code == 1
+        assert "Checksum verification failed" in result.stdout
+        assert "pytorch_model.bin" in result.stdout
+        assert "expected" in result.stdout
+        assert "Verification failed for 'user/model' (model)" in result.stdout
+        assert "Revision: main" in result.stdout
+
+    def test_verify_reports_missing_local_file(self, runner: CliRunner) -> None:
+        commit_hash = "4" * 40
+        repo_id = "user/model"
+        file_name = "config.json"
+
+        with SoftTemporaryDirectory() as tmp_dir:
+            base = Path(tmp_dir)
+            snapshot_path = base / "snapshots" / commit_hash
+            snapshot_path.mkdir(parents=True)
+
+            blob_dir = base / "blobs"
+            blob_dir.mkdir()
+
+            blob_path = blob_dir / ("a" * 64)
+            blob_path.write_bytes(b"hello")
+
+            file_path = snapshot_path / file_name
+            file_path.touch()
+
+            file_info = CachedFileInfo(
+                file_name=file_name,
+                file_path=file_path,
+                blob_path=blob_path,
+                size_on_disk=blob_path.stat().st_size,
+                blob_last_accessed=0.0,
+                blob_last_modified=0.0,
+            )
+            revision = CachedRevisionInfo(
+                commit_hash=commit_hash,
+                snapshot_path=snapshot_path,
+                size_on_disk=blob_path.stat().st_size,
+                files=frozenset({file_info}),
+                refs=frozenset({"main"}),
+                last_modified=0.0,
+            )
+            repo = CachedRepoInfo(
+                repo_id=repo_id,
+                repo_type="model",
+                repo_path=base,
+                size_on_disk=blob_path.stat().st_size,
+                nb_files=1,
+                revisions=frozenset({revision}),
+                last_accessed=0.0,
+                last_modified=0.0,
+            )
+            hf_cache_info = HFCacheInfo(
+                size_on_disk=blob_path.stat().st_size,
+                repos=frozenset({repo}),
+                warnings=[],
+            )
+
+            with (
+                patch("huggingface_hub.cli.cache.scan_cache_dir", return_value=hf_cache_info),
+                patch("huggingface_hub.cli.cache.get_hf_api") as get_api_mock,
+            ):
+                api = get_api_mock.return_value
+                api.list_repo_tree.return_value = [
+                    SimpleNamespace(path=file_name, blob_id="unused", lfs=None),
+                    SimpleNamespace(
+                        path="missing.txt",
+                        blob_id="blobid",
+                        lfs=None,
+                    ),
+                ]
+                result = runner.invoke(app, ["cache", "verify", repo.cache_id])
+
+        assert result.exit_code == 1
+        assert "missing locally" in result.stdout
+        assert "Verification failed for" in result.stdout
+        assert "Revision:" in result.stdout
 
 
 class TestUploadCommand:
@@ -276,526 +550,6 @@
         local_path, path_in_repo, include = _resolve_upload_paths(
             repo_id=DUMMY_MODEL_ID, local_path="subdir/*.safetensors", path_in_repo=None, include=None
         )
-=======
-
-
-def _make_revision(commit_hash: str, *, refs: Optional[set[str]] = None) -> CachedRevisionInfo:
-    return CachedRevisionInfo(
-        commit_hash=commit_hash,
-        snapshot_path=Path(f"/tmp/{commit_hash}"),
-        size_on_disk=0,
-        files=frozenset(),
-        refs=frozenset(refs or set()),
-        last_modified=0.0,
-    )
-
-
-def _make_repo(repo_id: str, *, revisions: list[CachedRevisionInfo]) -> CachedRepoInfo:
-    return CachedRepoInfo(
-        repo_id=repo_id,
-        repo_type="model",
-        repo_path=Path(f"/tmp/{repo_id.replace('/', '_')}"),
-        size_on_disk=0,
-        nb_files=0,
-        revisions=frozenset(revisions),
-        last_accessed=0.0,
-        last_modified=0.0,
-    )
-
-
-class TestCacheCommand:
-    def test_ls_table_output(self, runner: CliRunner) -> None:
-        repo = _make_repo("user/model", revisions=[_make_revision("a" * 40, refs={"main"})])
-        entries = [(repo, None)]
-        repo_refs_map = {repo: frozenset({"main"})}
-
-        with (
-            patch("huggingface_hub.cli.cache.scan_cache_dir"),
-            patch(
-                "huggingface_hub.cli.cache.collect_cache_entries",
-                return_value=(entries, repo_refs_map),
-            ),
-        ):
-            result = runner.invoke(app, ["cache", "ls"])
-
-        assert result.exit_code == 0
-        stdout = result.stdout
-        assert "model/user/model" in stdout
-        assert "main" in stdout
-
-    def test_ls_json_with_filter_and_revisions(self, runner: CliRunner) -> None:
-        revision = _make_revision("b" * 40, refs={"main"})
-        repo = _make_repo("user/model", revisions=[revision])
-        entries = [(repo, revision)]
-        repo_refs_map = {repo: frozenset({"main"})}
-
-        def true_filter(repo: CachedRepoInfo, revision_obj: Optional[CachedRevisionInfo], now: float) -> bool:
-            return True
-
-        with (
-            patch("huggingface_hub.cli.cache.scan_cache_dir"),
-            patch(
-                "huggingface_hub.cli.cache.collect_cache_entries",
-                return_value=(entries, repo_refs_map),
-            ),
-            patch(
-                "huggingface_hub.cli.cache.compile_cache_filter",
-                return_value=true_filter,
-            ) as compile_mock,
-        ):
-            result = runner.invoke(
-                app,
-                ["cache", "ls", "--revisions", "--filter", "size>1", "--format", "json"],
-            )
-
-        assert result.exit_code == 0
-        compile_mock.assert_called_once_with("size>1", repo_refs_map)
-        payload = json.loads(result.stdout)
-        assert payload and payload[0]["revision"] == revision.commit_hash
-
-    def test_ls_quiet_revisions(self, runner: CliRunner) -> None:
-        revision = _make_revision("c" * 40, refs=set())
-        repo = _make_repo("user/model", revisions=[revision])
-        entries = [(repo, revision)]
-        repo_refs_map = {repo: frozenset()}
-
-        with (
-            patch("huggingface_hub.cli.cache.scan_cache_dir"),
-            patch(
-                "huggingface_hub.cli.cache.collect_cache_entries",
-                return_value=(entries, repo_refs_map),
-            ),
-        ):
-            result = runner.invoke(app, ["cache", "ls", "--revisions", "--quiet"])
-
-        assert result.exit_code == 0
-        assert result.stdout.strip() == revision.commit_hash
-
-    def test_ls_with_sort(self, runner: CliRunner) -> None:
-        repo1 = _make_repo("user/model1", revisions=[_make_revision("d" * 40)])
-        repo2 = _make_repo("user/model2", revisions=[_make_revision("e" * 40)])
-        repo3 = _make_repo("user/model3", revisions=[_make_revision("f" * 40)])
-        entries = [(repo1, None), (repo2, None), (repo3, None)]
-        repo_refs_map = {repo1: frozenset(), repo2: frozenset(), repo3: frozenset()}
-
-        with (
-            patch("huggingface_hub.cli.cache.scan_cache_dir"),
-            patch(
-                "huggingface_hub.cli.cache.collect_cache_entries",
-                return_value=(entries, repo_refs_map),
-            ),
-        ):
-            result = runner.invoke(app, ["cache", "ls", "--sort", "name:desc", "--limit", "2"])
-
-        assert result.exit_code == 0
-        stdout = result.stdout
-
-        # Check alphabetical order
-        assert stdout.index("model3") < stdout.index("model2")  # descending order
-
-        # Check limit of 2 entries
-        assert "model1" not in stdout
-
-    def test_rm_revision_executes_strategy(self, runner: CliRunner) -> None:
-        revision = _make_revision("c" * 40)
-        repo = _make_repo("user/model", revisions=[revision])
-
-        repo_lookup = {"model/user/model": repo}
-        revision_lookup = {revision.commit_hash.lower(): (repo, revision)}
-
-        strategy = Mock()
-        strategy.expected_freed_size_str = "0B"
-
-        hf_cache_info = Mock()
-        hf_cache_info.delete_revisions.return_value = strategy
-
-        counts = CacheDeletionCounts(repo_count=0, partial_revision_count=1, total_revision_count=1)
-
-        with (
-            patch("huggingface_hub.cli.cache.scan_cache_dir", return_value=hf_cache_info),
-            patch("huggingface_hub.cli.cache.build_cache_index", return_value=(repo_lookup, revision_lookup)),
-            patch(
-                "huggingface_hub.cli.cache.summarize_deletions",
-                return_value=counts,
-            ),
-            patch("huggingface_hub.cli.cache.print_cache_selected_revisions") as print_mock,
-        ):
-            result = runner.invoke(app, ["cache", "rm", revision.commit_hash, "--yes"])
-
-        assert result.exit_code == 0
-        hf_cache_info.delete_revisions.assert_called_once_with(revision.commit_hash)
-        strategy.execute.assert_called_once_with()
-        print_mock.assert_called_once()
-
-    def test_rm_dry_run_skips_execute(self, runner: CliRunner) -> None:
-        revision = _make_revision("d" * 40)
-        repo = _make_repo("user/model", revisions=[revision])
-        repo_lookup = {"model/user/model": repo}
-        revision_lookup = {revision.commit_hash.lower(): (repo, revision)}
-
-        strategy = Mock()
-        strategy.expected_freed_size_str = "0B"
-
-        hf_cache_info = Mock()
-        hf_cache_info.delete_revisions.return_value = strategy
-
-        counts = CacheDeletionCounts(repo_count=0, partial_revision_count=1, total_revision_count=1)
-
-        with (
-            patch("huggingface_hub.cli.cache.scan_cache_dir", return_value=hf_cache_info),
-            patch("huggingface_hub.cli.cache.build_cache_index", return_value=(repo_lookup, revision_lookup)),
-            patch(
-                "huggingface_hub.cli.cache.summarize_deletions",
-                return_value=counts,
-            ),
-            patch("huggingface_hub.cli.cache.print_cache_selected_revisions"),
-        ):
-            result = runner.invoke(app, ["cache", "rm", revision.commit_hash, "--dry-run"])
-
-        assert result.exit_code == 0
-        hf_cache_info.delete_revisions.assert_called_once_with(revision.commit_hash)
-        strategy.execute.assert_not_called()
-
-    def test_prune_dry_run(self, runner: CliRunner) -> None:
-        referenced = _make_revision("e" * 40, refs={"main"})
-        detached = _make_revision("f" * 40, refs=set())
-        repo = _make_repo("user/model", revisions=[referenced, detached])
-
-        hf_cache_info = Mock()
-        hf_cache_info.repos = frozenset({repo})
-
-        strategy = Mock()
-        strategy.expected_freed_size_str = "0B"
-        hf_cache_info.delete_revisions.return_value = strategy
-
-        counts = CacheDeletionCounts(repo_count=0, partial_revision_count=1, total_revision_count=1)
-
-        with (
-            patch("huggingface_hub.cli.cache.scan_cache_dir", return_value=hf_cache_info),
-            patch(
-                "huggingface_hub.cli.cache.summarize_deletions",
-                return_value=counts,
-            ),
-            patch("huggingface_hub.cli.cache.print_cache_selected_revisions") as print_mock,
-        ):
-            result = runner.invoke(app, ["cache", "prune", "--dry-run"])
-
-        assert result.exit_code == 0
-        hf_cache_info.delete_revisions.assert_called_once_with(detached.commit_hash)
-        strategy.execute.assert_not_called()
-        print_mock.assert_called_once()
-
-    def test_verify_success(self, runner: CliRunner) -> None:
-        repo_id = "user/model"
-        verified_path = Path("/tmp/cache/user/model")
-        result_obj = FolderVerification(
-            revision="main",
-            checked_count=1,
-            mismatches=[],
-            missing_paths=[],
-            extra_paths=[],
-            verified_path=verified_path,
-        )
-
-        with patch("huggingface_hub.cli.cache.get_hf_api") as get_api_mock:
-            api = get_api_mock.return_value
-            api.verify_repo_checksums.return_value = result_obj
-            result = runner.invoke(app, ["cache", "verify", repo_id])
-
-        assert result.exit_code == 0
-        stdout = result.stdout
-        normalized_stdout = stdout.replace("\\", "/")
-        expected_path_str = verified_path.as_posix()
-        assert f"✅ Verified 1 file(s) for 'user/model' (model) in {expected_path_str}" in normalized_stdout
-        assert "  All checksums match." in stdout
-        get_api_mock.assert_called_once()
-        api.verify_repo_checksums.assert_called_once_with(
-            repo_id=repo_id,
-            repo_type="model",
-            revision=None,
-            cache_dir=None,
-            local_dir=None,
-            token=None,
-        )
-
-    def test_verify_reports_mismatch(self, runner: CliRunner) -> None:
-        repo_id = "user/model"
-        result_obj = FolderVerification(
-            revision="main",
-            checked_count=1,
-            mismatches=[{"path": "pytorch_model.bin", "expected": "dead", "actual": "beef", "algorithm": "sha256"}],
-            missing_paths=[],
-            extra_paths=[],
-            verified_path=Path("/tmp/cache/user/model"),
-        )
-
-        with patch("huggingface_hub.cli.cache.get_hf_api") as get_api_mock:
-            api = get_api_mock.return_value
-            api.verify_repo_checksums.return_value = result_obj
-            result = runner.invoke(app, ["cache", "verify", repo_id])
-
-        assert result.exit_code == 1
-        assert "Checksum verification failed" in result.stdout
-        assert "pytorch_model.bin" in result.stdout
-        assert "expected" in result.stdout
-        assert "Verification failed for 'user/model' (model)" in result.stdout
-        assert "Revision: main" in result.stdout
-
-    def test_verify_reports_missing_local_file(self, runner: CliRunner) -> None:
-        commit_hash = "4" * 40
-        repo_id = "user/model"
-        file_name = "config.json"
-
-        with SoftTemporaryDirectory() as tmp_dir:
-            base = Path(tmp_dir)
-            snapshot_path = base / "snapshots" / commit_hash
-            snapshot_path.mkdir(parents=True)
-
-            blob_dir = base / "blobs"
-            blob_dir.mkdir()
-
-            blob_path = blob_dir / ("a" * 64)
-            blob_path.write_bytes(b"hello")
-
-            file_path = snapshot_path / file_name
-            file_path.touch()
-
-            file_info = CachedFileInfo(
-                file_name=file_name,
-                file_path=file_path,
-                blob_path=blob_path,
-                size_on_disk=blob_path.stat().st_size,
-                blob_last_accessed=0.0,
-                blob_last_modified=0.0,
-            )
-            revision = CachedRevisionInfo(
-                commit_hash=commit_hash,
-                snapshot_path=snapshot_path,
-                size_on_disk=blob_path.stat().st_size,
-                files=frozenset({file_info}),
-                refs=frozenset({"main"}),
-                last_modified=0.0,
-            )
-            repo = CachedRepoInfo(
-                repo_id=repo_id,
-                repo_type="model",
-                repo_path=base,
-                size_on_disk=blob_path.stat().st_size,
-                nb_files=1,
-                revisions=frozenset({revision}),
-                last_accessed=0.0,
-                last_modified=0.0,
-            )
-            hf_cache_info = HFCacheInfo(
-                size_on_disk=blob_path.stat().st_size,
-                repos=frozenset({repo}),
-                warnings=[],
-            )
-
-            with (
-                patch("huggingface_hub.cli.cache.scan_cache_dir", return_value=hf_cache_info),
-                patch("huggingface_hub.cli.cache.get_hf_api") as get_api_mock,
-            ):
-                api = get_api_mock.return_value
-                api.list_repo_tree.return_value = [
-                    SimpleNamespace(path=file_name, blob_id="unused", lfs=None),
-                    SimpleNamespace(
-                        path="missing.txt",
-                        blob_id="blobid",
-                        lfs=None,
-                    ),
-                ]
-                result = runner.invoke(app, ["cache", "verify", repo.cache_id])
-
-        assert result.exit_code == 1
-        assert "missing locally" in result.stdout
-        assert "Verification failed for" in result.stdout
-        assert "Revision:" in result.stdout
-
-
-class TestUploadCommand:
-    def test_upload_basic(self, runner: CliRunner) -> None:
-        with SoftTemporaryDirectory() as tmp_dir:
-            folder = Path(tmp_dir) / "my-folder"
-            folder.mkdir()
-            with (
-                patch(
-                    "huggingface_hub.cli.upload._resolve_upload_paths",
-                    return_value=(folder.as_posix(), ".", None),
-                ) as resolve_mock,
-                patch("huggingface_hub.cli.upload.get_hf_api") as api_cls,
-            ):
-                api = api_cls.return_value
-                api.create_repo.return_value = Mock(repo_id=DUMMY_MODEL_ID)
-                api.upload_folder.return_value = "uploaded"
-                result = runner.invoke(app, ["upload", DUMMY_MODEL_ID, "my-folder"])
-        assert result.exit_code == 0
-        assert "uploaded" in result.stdout
-        resolve_mock.assert_called_once_with(
-            repo_id=DUMMY_MODEL_ID,
-            local_path="my-folder",
-            path_in_repo=None,
-            include=None,
-        )
-        api_cls.assert_called_once_with(token=None)
-        api.create_repo.assert_called_once_with(
-            repo_id=DUMMY_MODEL_ID,
-            repo_type="model",
-            exist_ok=True,
-            private=False,
-            space_sdk=None,
-        )
-        api.upload_folder.assert_called_once_with(
-            folder_path=folder.as_posix(),
-            path_in_repo=".",
-            repo_id=DUMMY_MODEL_ID,
-            repo_type="model",
-            revision=None,
-            commit_message=None,
-            commit_description=None,
-            create_pr=False,
-            allow_patterns=None,
-            ignore_patterns=None,
-            delete_patterns=None,
-        )
-
-    def test_upload_with_all_options(self, runner: CliRunner) -> None:
-        with SoftTemporaryDirectory() as tmp_dir:
-            folder = Path(tmp_dir) / "my-file"
-            folder.mkdir()
-            returned_paths = (folder.as_posix(), "data/", ["*.json", "*.yaml"])
-            with (
-                patch(
-                    "huggingface_hub.cli.upload._resolve_upload_paths",
-                    return_value=returned_paths,
-                ) as resolve_mock,
-                patch("huggingface_hub.cli.upload.get_hf_api") as api_cls,
-                patch("huggingface_hub.cli.upload.CommitScheduler") as scheduler_cls,
-                patch("huggingface_hub.cli.upload.time.sleep", side_effect=KeyboardInterrupt),
-            ):
-                api = api_cls.return_value
-                scheduler = scheduler_cls.return_value
-                scheduler.repo_id = DUMMY_MODEL_ID
-                result = runner.invoke(
-                    app,
-                    [
-                        "upload",
-                        DUMMY_MODEL_ID,
-                        "my-file",
-                        "data/",
-                        "--repo-type",
-                        "dataset",
-                        "--revision",
-                        "v1.0.0",
-                        "--include",
-                        "*.json",
-                        "--include",
-                        "*.yaml",
-                        "--exclude",
-                        "*.log",
-                        "--exclude",
-                        "*.txt",
-                        "--delete",
-                        "*.config",
-                        "--delete",
-                        "*.secret",
-                        "--commit-message",
-                        "My commit message",
-                        "--commit-description",
-                        "My commit description",
-                        "--create-pr",
-                        "--every",
-                        "5",
-                        "--token",
-                        "my-token",
-                        "--quiet",
-                    ],
-                )
-        assert result.exit_code == 0
-        assert "Stopped scheduled commits." in result.stdout
-        resolve_mock.assert_called_once_with(
-            repo_id=DUMMY_MODEL_ID,
-            local_path="my-file",
-            path_in_repo="data/",
-            include=["*.json", "*.yaml"],
-        )
-        api_cls.assert_called_once_with(token="my-token")
-        scheduler_cls.assert_called_once_with(
-            folder_path=folder.as_posix(),
-            repo_id=DUMMY_MODEL_ID,
-            repo_type="dataset",
-            revision="v1.0.0",
-            allow_patterns=["*.json", "*.yaml"],
-            ignore_patterns=["*.log", "*.txt"],
-            path_in_repo="data/",
-            private=False,
-            every=5,
-            hf_api=api,
-        )
-        scheduler.stop.assert_called_once_with()
-
-    def test_every_must_be_positive(self) -> None:
-        class _PatchedBadParameter(typer.BadParameter):
-            def __init__(self, message: str, *, param_name: Optional[str] = None, **kwargs: object) -> None:
-                super().__init__(message, **kwargs)
-
-        with (
-            patch("huggingface_hub.cli.upload.typer.BadParameter", _PatchedBadParameter),
-            patch("huggingface_hub.cli.upload.get_hf_api") as api_cls,
-        ):
-            with pytest.raises(typer.BadParameter, match="--every must be a positive value"):
-                upload(repo_id=DUMMY_MODEL_ID, every=0)
-
-            with pytest.raises(typer.BadParameter, match="--every must be a positive value"):
-                upload(repo_id=DUMMY_MODEL_ID, every=-10)
-        api_cls.assert_not_called()
-
-    def test_every_as_int(self, runner: CliRunner) -> None:
-        with SoftTemporaryDirectory() as tmp_dir:
-            folder = Path(tmp_dir)
-            with (
-                patch(
-                    "huggingface_hub.cli.upload._resolve_upload_paths",
-                    return_value=(folder.as_posix(), ".", None),
-                ),
-                patch("huggingface_hub.cli.upload.get_hf_api"),
-                patch("huggingface_hub.cli.upload.CommitScheduler") as scheduler_cls,
-                patch("huggingface_hub.cli.upload.time.sleep", side_effect=KeyboardInterrupt),
-            ):
-                result = runner.invoke(app, ["upload", DUMMY_MODEL_ID, ".", "--every", "10"])
-        assert result.exit_code == 0
-        assert scheduler_cls.call_args.kwargs["every"] == pytest.approx(10)
-
-    def test_every_as_float(self, runner: CliRunner) -> None:
-        with SoftTemporaryDirectory() as tmp_dir:
-            folder = Path(tmp_dir)
-            with (
-                patch(
-                    "huggingface_hub.cli.upload._resolve_upload_paths",
-                    return_value=(folder.as_posix(), ".", None),
-                ),
-                patch("huggingface_hub.cli.upload.get_hf_api"),
-                patch("huggingface_hub.cli.upload.CommitScheduler") as scheduler_cls,
-                patch("huggingface_hub.cli.upload.time.sleep", side_effect=KeyboardInterrupt),
-            ):
-                result = runner.invoke(app, ["upload", DUMMY_MODEL_ID, ".", "--every", "0.5"])
-        assert result.exit_code == 0
-        assert scheduler_cls.call_args.kwargs["every"] == pytest.approx(0.5)
-
-
-class TestResolveUploadPaths:
-    def test_upload_with_wildcard(self) -> None:
-        local_path, path_in_repo, include = _resolve_upload_paths(
-            repo_id=DUMMY_MODEL_ID, local_path="*.safetensors", path_in_repo=None, include=None
-        )
-        assert local_path == "."
-        assert path_in_repo == "*.safetensors"
-        assert include == ["."]
-
-        local_path, path_in_repo, include = _resolve_upload_paths(
-            repo_id=DUMMY_MODEL_ID, local_path="subdir/*.safetensors", path_in_repo=None, include=None
-        )
->>>>>>> e2f6f267
         assert local_path == "."
         assert path_in_repo == "subdir/*.safetensors"
         assert include == ["."]
@@ -887,11 +641,6 @@
 
 
 class TestUploadImpl:
-<<<<<<< HEAD
-    @patch("huggingface_hub.cli.upload.is_xet_available", return_value=True)
-    @patch("huggingface_hub.cli.upload.HF_HUB_ENABLE_HF_TRANSFER", False)
-=======
->>>>>>> e2f6f267
     def test_upload_folder_mock(self, *_: object) -> None:
         api = Mock()
         api.create_repo.return_value = Mock(repo_id="my-model")
@@ -934,11 +683,6 @@
         )
         print_mock.assert_called_once_with("done")
 
-<<<<<<< HEAD
-    @patch("huggingface_hub.cli.upload.is_xet_available", return_value=True)
-    @patch("huggingface_hub.cli.upload.HF_HUB_ENABLE_HF_TRANSFER", False)
-=======
->>>>>>> e2f6f267
     def test_upload_file_mock(self, *_: object) -> None:
         api = Mock()
         api.create_repo.return_value = Mock(repo_id="my-dataset")
@@ -977,11 +721,6 @@
         )
         print_mock.assert_called_once_with("uploaded")
 
-<<<<<<< HEAD
-    @patch("huggingface_hub.cli.upload.is_xet_available", return_value=True)
-    @patch("huggingface_hub.cli.upload.HF_HUB_ENABLE_HF_TRANSFER", False)
-=======
->>>>>>> e2f6f267
     def test_upload_file_no_revision_mock(self, *_: object) -> None:
         api = Mock()
         api.create_repo.return_value = Mock(repo_id="my-model")
@@ -1000,11 +739,6 @@
                 )
         api.repo_info.assert_not_called()
 
-<<<<<<< HEAD
-    @patch("huggingface_hub.cli.upload.is_xet_available", return_value=True)
-    @patch("huggingface_hub.cli.upload.HF_HUB_ENABLE_HF_TRANSFER", False)
-=======
->>>>>>> e2f6f267
     def test_upload_file_with_revision_mock(self, *_: object) -> None:
         api = Mock()
         api.create_repo.return_value = Mock(repo_id="my-model")
@@ -1028,11 +762,6 @@
             repo_id="my-model", repo_type="model", branch="my-branch", exist_ok=True
         )
 
-<<<<<<< HEAD
-    @patch("huggingface_hub.cli.upload.is_xet_available", return_value=True)
-    @patch("huggingface_hub.cli.upload.HF_HUB_ENABLE_HF_TRANSFER", False)
-=======
->>>>>>> e2f6f267
     def test_upload_file_revision_and_create_pr_mock(self, *_: object) -> None:
         api = Mock()
         api.create_repo.return_value = Mock(repo_id="my-model")
@@ -1054,11 +783,6 @@
         api.repo_info.assert_not_called()
         api.create_branch.assert_not_called()
 
-<<<<<<< HEAD
-    @patch("huggingface_hub.cli.upload.is_xet_available", return_value=True)
-    @patch("huggingface_hub.cli.upload.HF_HUB_ENABLE_HF_TRANSFER", False)
-=======
->>>>>>> e2f6f267
     def test_upload_missing_path(self, *_: object) -> None:
         api = Mock()
         with pytest.raises(FileNotFoundError):
@@ -1093,11 +817,7 @@
         assert kwargs["cache_dir"] is None
         assert kwargs["local_dir"] is None
         assert kwargs["token"] is None
-<<<<<<< HEAD
-        assert kwargs["library_name"] == "hf"
-=======
         assert kwargs["library_name"] == "huggingface-cli"
->>>>>>> e2f6f267
         assert kwargs["max_workers"] == 8
 
     def test_download_with_all_options(self, runner: CliRunner) -> None:
@@ -1147,46 +867,11 @@
         assert kwargs["cache_dir"] == "/tmp"
         assert kwargs["local_dir"] == "."
         assert kwargs["token"] == "my-token"
-<<<<<<< HEAD
-        assert kwargs["library_name"] == "hf"
-=======
         assert kwargs["library_name"] == "huggingface-cli"
->>>>>>> e2f6f267
         assert kwargs["max_workers"] == 4
 
 
 class TestDownloadImpl:
-<<<<<<< HEAD
-    @patch("huggingface_hub.cli.download.snapshot_download")
-    @patch("huggingface_hub.cli.download.hf_hub_download")
-    def test_download_file_from_revision(self, mock_download: Mock, mock_snapshot: Mock) -> None:
-        mock_download.return_value = "file-path"
-        with patch("builtins.print") as print_mock:
-            download(
-                repo_id="author/model",
-                filenames=["config.json"],
-                repo_type=RepoType.model,
-                revision="main",
-                quiet=True,
-            )
-        print_mock.assert_called_once_with("file-path")
-        mock_download.assert_called_once_with(
-            repo_id="author/model",
-            repo_type="model",
-            revision="main",
-            filename="config.json",
-            cache_dir=None,
-            force_download=False,
-            token=None,
-            local_dir=None,
-            library_name="hf",
-            dry_run=False,
-        )
-        mock_snapshot.assert_not_called()
-
-    @patch("huggingface_hub.cli.download.snapshot_download")
-    @patch("huggingface_hub.cli.download.hf_hub_download")
-=======
     @patch("huggingface_hub.cli.download.snapshot_download")
     @patch("huggingface_hub.cli.download.hf_hub_download")
     def test_download_file_from_revision(self, mock_download: Mock, mock_snapshot: Mock) -> None:
@@ -1216,7 +901,6 @@
 
     @patch("huggingface_hub.cli.download.snapshot_download")
     @patch("huggingface_hub.cli.download.hf_hub_download")
->>>>>>> e2f6f267
     def test_download_multiple_files(self, mock_download: Mock, mock_snapshot: Mock) -> None:
         mock_snapshot.return_value = "folder-path"
         with patch("builtins.print") as print_mock:
@@ -1239,9 +923,8 @@
             force_download=True,
             cache_dir=None,
             token=None,
-<<<<<<< HEAD
             local_dir=None,
-            library_name="hf",
+            library_name="huggingface-cli",
             max_workers=4,
             dry_run=False,
         )
@@ -1268,87 +951,11 @@
             cache_dir=None,
             token=None,
             local_dir=None,
-            library_name="hf",
-            max_workers=8,
-=======
-            local_dir=None,
             library_name="huggingface-cli",
-            max_workers=4,
->>>>>>> e2f6f267
-            dry_run=False,
-        )
-
-    @patch("huggingface_hub.cli.download.snapshot_download")
-<<<<<<< HEAD
-    @patch("huggingface_hub.cli.download.hf_hub_download")
-    def test_download_with_ignored_patterns(self, mock_download: Mock, mock_snapshot: Mock) -> None:
-        mock_snapshot.return_value = "folder-path"
-        with (
-            patch("builtins.print") as print_mock,
-            patch("huggingface_hub.cli.download.logging.set_verbosity_info"),
-            patch("huggingface_hub.cli.download.logging.set_verbosity_warning"),
-            warnings.catch_warnings(record=True) as caught,
-        ):
-            download(
-                repo_id="author/model",
-                filenames=["README.md", "config.json"],
-=======
-    def test_download_with_patterns(self, mock_snapshot: Mock) -> None:
-        with patch("builtins.print"):
-            download(
-                repo_id="author/model",
-                filenames=[],
->>>>>>> e2f6f267
-                repo_type=RepoType.model,
-                include=["*.json"],
-                exclude=["data/*"],
-                force_download=True,
-<<<<<<< HEAD
-            )
-        print_mock.assert_called_once_with("folder-path")
-        assert any("Ignoring" in str(w.message) for w in caught)
-        mock_download.assert_not_called()
-=======
-                quiet=True,
-            )
->>>>>>> e2f6f267
-        mock_snapshot.assert_called_once_with(
-            repo_id="author/model",
-            repo_type="model",
-            revision=None,
-            allow_patterns=["README.md", "config.json"],
-            ignore_patterns=None,
-            force_download=True,
-            cache_dir=None,
-            token=None,
-            local_dir=None,
-<<<<<<< HEAD
-            library_name="hf",
-=======
-            library_name="huggingface-cli",
->>>>>>> e2f6f267
             max_workers=8,
             dry_run=False,
         )
 
-<<<<<<< HEAD
-
-class TestTagCommands:
-    def test_tag_create_basic(self, runner: CliRunner) -> None:
-        with patch("huggingface_hub.cli.repo.get_hf_api") as api_cls:
-            api = api_cls.return_value
-            result = runner.invoke(
-                app,
-                ["repo", "tag", "create", DUMMY_MODEL_ID, "1.0", "-m", "My tag message"],
-            )
-        assert result.exit_code == 0
-        api_cls.assert_called_once_with(token=None)
-        api.create_tag.assert_called_once_with(
-            repo_id=DUMMY_MODEL_ID,
-            tag="1.0",
-            tag_message="My tag message",
-            revision=None,
-=======
     @patch("huggingface_hub.cli.download.snapshot_download")
     @patch("huggingface_hub.cli.download.hf_hub_download")
     def test_download_with_ignored_patterns(self, mock_download: Mock, mock_snapshot: Mock) -> None:
@@ -1372,7 +979,35 @@
         mock_download.assert_not_called()
         mock_snapshot.assert_called_once_with(
             repo_id="author/model",
->>>>>>> e2f6f267
+            repo_type="model",
+            revision=None,
+            allow_patterns=["README.md", "config.json"],
+            ignore_patterns=None,
+            force_download=True,
+            cache_dir=None,
+            token=None,
+            local_dir=None,
+            library_name="huggingface-cli",
+            max_workers=8,
+            dry_run=False,
+        )
+
+
+class TestTagCommands:
+    def test_tag_create_basic(self, runner: CliRunner) -> None:
+        with patch("huggingface_hub.cli.repo.get_hf_api") as api_cls:
+            api = api_cls.return_value
+            result = runner.invoke(
+                app,
+                ["repo", "tag", "create", DUMMY_MODEL_ID, "1.0", "-m", "My tag message"],
+            )
+        assert result.exit_code == 0
+        api_cls.assert_called_once_with(token=None)
+        api.create_tag.assert_called_once_with(
+            repo_id=DUMMY_MODEL_ID,
+            tag="1.0",
+            tag_message="My tag message",
+            revision=None,
             repo_type="model",
         )
 
@@ -1441,7 +1076,6 @@
             repo_id=DUMMY_MODEL_ID,
             branch="dev",
             revision=None,
-<<<<<<< HEAD
             repo_type="model",
             exist_ok=False,
         )
@@ -1489,46 +1123,12 @@
         )
 
     def test_branch_delete_with_all_options(self, runner: CliRunner) -> None:
-=======
-            allow_patterns=["README.md", "config.json"],
-            ignore_patterns=None,
-            force_download=True,
-            cache_dir=None,
-            token=None,
-            local_dir=None,
-            library_name="huggingface-cli",
-            max_workers=8,
-            dry_run=False,
-        )
-
-
-class TestTagCommands:
-    def test_tag_create_basic(self, runner: CliRunner) -> None:
-        with patch("huggingface_hub.cli.repo.get_hf_api") as api_cls:
-            api = api_cls.return_value
-            result = runner.invoke(
-                app,
-                ["repo", "tag", "create", DUMMY_MODEL_ID, "1.0", "-m", "My tag message"],
-            )
-        assert result.exit_code == 0
-        api_cls.assert_called_once_with(token=None)
-        api.create_tag.assert_called_once_with(
-            repo_id=DUMMY_MODEL_ID,
-            tag="1.0",
-            tag_message="My tag message",
-            revision=None,
-            repo_type="model",
-        )
-
-    def test_tag_create_with_all_options(self, runner: CliRunner) -> None:
->>>>>>> e2f6f267
         with patch("huggingface_hub.cli.repo.get_hf_api") as api_cls:
             api = api_cls.return_value
             result = runner.invoke(
                 app,
                 [
                     "repo",
-<<<<<<< HEAD
                     "branch",
                     "delete",
                     DUMMY_MODEL_ID,
@@ -1575,25 +1175,10 @@
                     "dataset",
                     "--token",
                     "my-token",
-=======
-                    "tag",
-                    "create",
-                    DUMMY_MODEL_ID,
-                    "1.0",
-                    "--message",
-                    "My tag message",
-                    "--revision",
-                    "v1.0.0",
-                    "--token",
-                    "my-token",
-                    "--repo-type",
-                    "dataset",
->>>>>>> e2f6f267
                 ],
             )
         assert result.exit_code == 0
         api_cls.assert_called_once_with(token="my-token")
-<<<<<<< HEAD
         api.move_repo.assert_called_once_with(
             from_id=DUMMY_MODEL_ID,
             to_id="new-id",
@@ -1612,37 +1197,14 @@
             repo_id=DUMMY_MODEL_ID,
             gated=None,
             private=None,
-            xet_enabled=None,
             repo_type="model",
         )
 
     def test_repo_settings_with_all_options(self, runner: CliRunner) -> None:
-=======
-        api.create_tag.assert_called_once_with(
-            repo_id=DUMMY_MODEL_ID,
-            tag="1.0",
-            tag_message="My tag message",
-            revision="v1.0.0",
-            repo_type="dataset",
-        )
-
-    def test_tag_list_basic(self, runner: CliRunner) -> None:
-        refs = Mock(tags=[Mock(name="v1")])
-        with patch("huggingface_hub.cli.repo.get_hf_api") as api_cls:
-            api = api_cls.return_value
-            api.list_repo_refs.return_value = refs
-            result = runner.invoke(app, ["repo", "tag", "list", DUMMY_MODEL_ID])
-        assert result.exit_code == 0
-        api_cls.assert_called_once_with(token=None)
-        api.list_repo_refs.assert_called_once_with(repo_id=DUMMY_MODEL_ID, repo_type="model")
-
-    def test_tag_delete_basic(self, runner: CliRunner) -> None:
->>>>>>> e2f6f267
         with patch("huggingface_hub.cli.repo.get_hf_api") as api_cls:
             api = api_cls.return_value
             result = runner.invoke(
                 app,
-<<<<<<< HEAD
                 [
                     "repo",
                     "settings",
@@ -1662,7 +1224,6 @@
         assert kwargs["repo_id"] == DUMMY_MODEL_ID
         assert kwargs["repo_type"] == "dataset"
         assert kwargs["private"] is True
-        assert kwargs["xet_enabled"] is None
         assert kwargs["gated"] == "manual"
 
 
@@ -1919,100 +1480,9 @@
             name="my-endpoint",
             namespace=None,
             token=None,
-=======
-                ["repo", "tag", "delete", DUMMY_MODEL_ID, "1.0"],
-                input="y\n",
-            )
-        assert result.exit_code == 0
-        api_cls.assert_called_once_with(token=None)
-        api.delete_tag.assert_called_once_with(repo_id=DUMMY_MODEL_ID, tag="1.0", repo_type="model")
-
-
-class TestBranchCommands:
-    def test_branch_create_basic(self, runner: CliRunner) -> None:
-        with patch("huggingface_hub.cli.repo.get_hf_api") as api_cls:
-            api = api_cls.return_value
-            result = runner.invoke(app, ["repo", "branch", "create", DUMMY_MODEL_ID, "dev"])
-        assert result.exit_code == 0
-        api_cls.assert_called_once_with(token=None)
-        api.create_branch.assert_called_once_with(
-            repo_id=DUMMY_MODEL_ID,
-            branch="dev",
-            revision=None,
-            repo_type="model",
-            exist_ok=False,
-        )
-
-    def test_branch_create_with_all_options(self, runner: CliRunner) -> None:
-        with patch("huggingface_hub.cli.repo.get_hf_api") as api_cls:
-            api = api_cls.return_value
-            result = runner.invoke(
-                app,
-                [
-                    "repo",
-                    "branch",
-                    "create",
-                    DUMMY_MODEL_ID,
-                    "dev",
-                    "--repo-type",
-                    "dataset",
-                    "--revision",
-                    "v1.0.0",
-                    "--token",
-                    "my-token",
-                    "--exist-ok",
-                ],
-            )
-        assert result.exit_code == 0
-        api_cls.assert_called_once_with(token="my-token")
-        api.create_branch.assert_called_once_with(
-            repo_id=DUMMY_MODEL_ID,
-            branch="dev",
-            revision="v1.0.0",
-            repo_type="dataset",
-            exist_ok=True,
-        )
-
-    def test_branch_delete_basic(self, runner: CliRunner) -> None:
-        with patch("huggingface_hub.cli.repo.get_hf_api") as api_cls:
-            api = api_cls.return_value
-            result = runner.invoke(app, ["repo", "branch", "delete", DUMMY_MODEL_ID, "dev"])
-        assert result.exit_code == 0
-        api_cls.assert_called_once_with(token=None)
-        api.delete_branch.assert_called_once_with(
-            repo_id=DUMMY_MODEL_ID,
-            branch="dev",
-            repo_type="model",
-        )
-
-    def test_branch_delete_with_all_options(self, runner: CliRunner) -> None:
-        with patch("huggingface_hub.cli.repo.get_hf_api") as api_cls:
-            api = api_cls.return_value
-            result = runner.invoke(
-                app,
-                [
-                    "repo",
-                    "branch",
-                    "delete",
-                    DUMMY_MODEL_ID,
-                    "dev",
-                    "--repo-type",
-                    "dataset",
-                    "--token",
-                    "my-token",
-                ],
-            )
-        assert result.exit_code == 0
-        api_cls.assert_called_once_with(token="my-token")
-        api.delete_branch.assert_called_once_with(
-            repo_id=DUMMY_MODEL_ID,
-            branch="dev",
-            repo_type="dataset",
->>>>>>> e2f6f267
         )
         assert '"name": "zero"' in result.stdout
 
-<<<<<<< HEAD
     def test_list_catalog(self, runner: CliRunner) -> None:
         with patch("huggingface_hub.cli.inference_endpoints.get_hf_api") as api_cls:
             api = api_cls.return_value
@@ -2023,124 +1493,6 @@
         api.list_inference_catalog.assert_called_once_with(token=None)
         assert '"models"' in result.stdout
         assert '"model"' in result.stdout
-=======
-
-class TestRepoMoveCommand:
-    def test_repo_move_basic(self, runner: CliRunner) -> None:
-        with patch("huggingface_hub.cli.repo.get_hf_api") as api_cls:
-            api = api_cls.return_value
-            result = runner.invoke(app, ["repo", "move", DUMMY_MODEL_ID, "new-id"])
-        assert result.exit_code == 0
-        api_cls.assert_called_once_with(token=None)
-        api.move_repo.assert_called_once_with(
-            from_id=DUMMY_MODEL_ID,
-            to_id="new-id",
-            repo_type="model",
-        )
-
-    def test_repo_move_with_all_options(self, runner: CliRunner) -> None:
-        with patch("huggingface_hub.cli.repo.get_hf_api") as api_cls:
-            api = api_cls.return_value
-            result = runner.invoke(
-                app,
-                [
-                    "repo",
-                    "move",
-                    DUMMY_MODEL_ID,
-                    "new-id",
-                    "--repo-type",
-                    "dataset",
-                    "--token",
-                    "my-token",
-                ],
-            )
-        assert result.exit_code == 0
-        api_cls.assert_called_once_with(token="my-token")
-        api.move_repo.assert_called_once_with(
-            from_id=DUMMY_MODEL_ID,
-            to_id="new-id",
-            repo_type="dataset",
-        )
-
-
-class TestRepoSettingsCommand:
-    def test_repo_settings_basic(self, runner: CliRunner) -> None:
-        with patch("huggingface_hub.cli.repo.get_hf_api") as api_cls:
-            api = api_cls.return_value
-            result = runner.invoke(app, ["repo", "settings", DUMMY_MODEL_ID])
-        assert result.exit_code == 0
-        api_cls.assert_called_once_with(token=None)
-        api.update_repo_settings.assert_called_once_with(
-            repo_id=DUMMY_MODEL_ID,
-            gated=None,
-            private=None,
-            repo_type="model",
-        )
-
-    def test_repo_settings_with_all_options(self, runner: CliRunner) -> None:
-        with patch("huggingface_hub.cli.repo.get_hf_api") as api_cls:
-            api = api_cls.return_value
-            result = runner.invoke(
-                app,
-                [
-                    "repo",
-                    "settings",
-                    DUMMY_MODEL_ID,
-                    "--gated",
-                    "manual",
-                    "--private",
-                    "--repo-type",
-                    "dataset",
-                    "--token",
-                    "my-token",
-                ],
-            )
-        assert result.exit_code == 0
-        api_cls.assert_called_once_with(token="my-token")
-        kwargs = api.update_repo_settings.call_args.kwargs
-        assert kwargs["repo_id"] == DUMMY_MODEL_ID
-        assert kwargs["repo_type"] == "dataset"
-        assert kwargs["private"] is True
-        assert kwargs["gated"] == "manual"
-
-
-class TestRepoDeleteCommand:
-    def test_repo_delete_basic(self, runner: CliRunner) -> None:
-        with patch("huggingface_hub.cli.repo.get_hf_api") as api_cls:
-            api = api_cls.return_value
-            result = runner.invoke(app, ["repo", "delete", DUMMY_MODEL_ID])
-        assert result.exit_code == 0
-        api_cls.assert_called_once_with(token=None)
-        api.delete_repo.assert_called_once_with(
-            repo_id=DUMMY_MODEL_ID,
-            repo_type="model",
-            missing_ok=False,
-        )
-
-    def test_repo_delete_with_all_options(self, runner: CliRunner) -> None:
-        with patch("huggingface_hub.cli.repo.get_hf_api") as api_cls:
-            api = api_cls.return_value
-            result = runner.invoke(
-                app,
-                [
-                    "repo",
-                    "delete",
-                    DUMMY_MODEL_ID,
-                    "--repo-type",
-                    "dataset",
-                    "--token",
-                    "my-token",
-                    "--missing-ok",
-                ],
-            )
-        assert result.exit_code == 0
-        api_cls.assert_called_once_with(token="my-token")
-        api.delete_repo.assert_called_once_with(
-            repo_id=DUMMY_MODEL_ID,
-            repo_type="dataset",
-            missing_ok=True,
-        )
->>>>>>> e2f6f267
 
 
 @contextmanager
