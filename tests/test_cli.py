--- conflicted
+++ resolved
@@ -889,11 +889,8 @@
             "dockerImage": "ubuntu",
         }
 
-<<<<<<< HEAD
-    @patch_httpx_post
-=======
     @patch(
-        "requests.Session.post",
+        "httpx.Client.post",
         return_value=DummyResponse(
             {
                 "id": "my-job-id",
@@ -908,12 +905,12 @@
         ),
     )
     @patch("huggingface_hub.hf_api.HfApi.whoami", return_value={"name": "my-username"})
-    def test_create_scheduled_job(self, whoami: Mock, requests_post: Mock) -> None:
+    def test_create_scheduled_job(self, whoami: Mock, httpx_mock: Mock) -> None:
         input_args = ["jobs", "scheduled", "run", "@hourly", "ubuntu", "echo", "hello"]
         cmd = ScheduledRunCommand(self.parser.parse_args(input_args))
         cmd.run()
-        assert requests_post.call_count == 1
-        args, kwargs = requests_post.call_args_list[0]
+        assert httpx_mock.call_count == 1
+        args, kwargs = httpx_mock.call_args_list[0]
         assert args == ("https://huggingface.co/api/scheduled-jobs/my-username",)
         assert kwargs["json"] == {
             "jobSpec": {
@@ -926,8 +923,7 @@
             "schedule": "@hourly",
         }
 
-    @patch_requests_post
->>>>>>> 6378f83c
+    @patch_httpx_post
     @patch_whoami
     def test_uv_command(self, whoami: Mock, httpx_post: Mock) -> None:
         input_args = ["jobs", "uv", "run", "--detach", "echo", "hello"]
