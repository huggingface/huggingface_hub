import json
import os
import warnings
from contextlib import contextmanager
from pathlib import Path
from typing import Generator, Optional
from unittest.mock import Mock, patch

import pytest
import typer
from typer.testing import CliRunner

from huggingface_hub.cli._cli_utils import RepoType
from huggingface_hub.cli.cache import CacheDeletionCounts
from huggingface_hub.cli.download import download
from huggingface_hub.cli.hf import app
from huggingface_hub.cli.upload import _resolve_upload_paths, upload
from huggingface_hub.errors import RevisionNotFoundError
from huggingface_hub.utils import CachedRepoInfo, CachedRevisionInfo, SoftTemporaryDirectory

from .testing_utils import DUMMY_MODEL_ID


@pytest.fixture
def runner() -> CliRunner:
    return CliRunner()


def _make_revision(commit_hash: str, *, refs: Optional[set[str]] = None) -> CachedRevisionInfo:
    return CachedRevisionInfo(
        commit_hash=commit_hash,
        snapshot_path=Path(f"/tmp/{commit_hash}"),
        size_on_disk=0,
        files=frozenset(),
        refs=frozenset(refs or set()),
        last_modified=0.0,
    )


def _make_repo(repo_id: str, *, revisions: list[CachedRevisionInfo]) -> CachedRepoInfo:
    return CachedRepoInfo(
        repo_id=repo_id,
        repo_type="model",
        repo_path=Path(f"/tmp/{repo_id.replace('/', '_')}"),
        size_on_disk=0,
        nb_files=0,
        revisions=frozenset(revisions),
        last_accessed=0.0,
        last_modified=0.0,
    )


class TestCacheCommand:
    def test_ls_table_output(self, runner: CliRunner) -> None:
        repo = _make_repo("user/model", revisions=[_make_revision("a" * 40, refs={"main"})])
        entries = [(repo, None)]
        repo_refs_map = {repo: frozenset({"main"})}

        with (
            patch("huggingface_hub.cli.cache.scan_cache_dir"),
            patch(
                "huggingface_hub.cli.cache.collect_cache_entries",
                return_value=(entries, repo_refs_map),
            ),
        ):
            result = runner.invoke(app, ["cache", "ls"])

        assert result.exit_code == 0
        stdout = result.stdout
        assert "model/user/model" in stdout
        assert "main" in stdout

    def test_ls_json_with_filter_and_revisions(self, runner: CliRunner) -> None:
        revision = _make_revision("b" * 40, refs={"main"})
        repo = _make_repo("user/model", revisions=[revision])
        entries = [(repo, revision)]
        repo_refs_map = {repo: frozenset({"main"})}

        def true_filter(repo: CachedRepoInfo, revision_obj: Optional[CachedRevisionInfo], now: float) -> bool:
            return True

        with (
            patch("huggingface_hub.cli.cache.scan_cache_dir"),
            patch(
                "huggingface_hub.cli.cache.collect_cache_entries",
                return_value=(entries, repo_refs_map),
            ),
            patch(
                "huggingface_hub.cli.cache.compile_cache_filter",
                return_value=true_filter,
            ) as compile_mock,
        ):
            result = runner.invoke(
                app,
                ["cache", "ls", "--revisions", "--filter", "size>1", "--format", "json"],
            )

        assert result.exit_code == 0
        compile_mock.assert_called_once_with("size>1", repo_refs_map)
        payload = json.loads(result.stdout)
        assert payload and payload[0]["revision"] == revision.commit_hash

    def test_ls_quiet_revisions(self, runner: CliRunner) -> None:
        revision = _make_revision("c" * 40, refs=set())
        repo = _make_repo("user/model", revisions=[revision])
        entries = [(repo, revision)]
        repo_refs_map = {repo: frozenset()}

        with (
            patch("huggingface_hub.cli.cache.scan_cache_dir"),
            patch(
                "huggingface_hub.cli.cache.collect_cache_entries",
                return_value=(entries, repo_refs_map),
            ),
        ):
            result = runner.invoke(app, ["cache", "ls", "--revisions", "--quiet"])

        assert result.exit_code == 0
        assert result.stdout.strip() == revision.commit_hash

    def test_rm_revision_executes_strategy(self, runner: CliRunner) -> None:
        revision = _make_revision("c" * 40)
        repo = _make_repo("user/model", revisions=[revision])

        repo_lookup = {"model/user/model": repo}
        revision_lookup = {revision.commit_hash.lower(): (repo, revision)}

        strategy = Mock()
        strategy.expected_freed_size_str = "0B"

        hf_cache_info = Mock()
        hf_cache_info.delete_revisions.return_value = strategy

        counts = CacheDeletionCounts(repo_count=0, partial_revision_count=1, total_revision_count=1)

        with (
            patch("huggingface_hub.cli.cache.scan_cache_dir", return_value=hf_cache_info),
            patch("huggingface_hub.cli.cache.build_cache_index", return_value=(repo_lookup, revision_lookup)),
            patch(
                "huggingface_hub.cli.cache.summarize_deletions",
                return_value=counts,
            ),
            patch("huggingface_hub.cli.cache.print_cache_selected_revisions") as print_mock,
        ):
            result = runner.invoke(app, ["cache", "rm", revision.commit_hash, "--yes"])

        assert result.exit_code == 0
        hf_cache_info.delete_revisions.assert_called_once_with(revision.commit_hash)
        strategy.execute.assert_called_once_with()
        print_mock.assert_called_once()

    def test_rm_dry_run_skips_execute(self, runner: CliRunner) -> None:
        revision = _make_revision("d" * 40)
        repo = _make_repo("user/model", revisions=[revision])
        repo_lookup = {"model/user/model": repo}
        revision_lookup = {revision.commit_hash.lower(): (repo, revision)}

        strategy = Mock()
        strategy.expected_freed_size_str = "0B"

        hf_cache_info = Mock()
        hf_cache_info.delete_revisions.return_value = strategy

        counts = CacheDeletionCounts(repo_count=0, partial_revision_count=1, total_revision_count=1)

        with (
            patch("huggingface_hub.cli.cache.scan_cache_dir", return_value=hf_cache_info),
            patch("huggingface_hub.cli.cache.build_cache_index", return_value=(repo_lookup, revision_lookup)),
            patch(
                "huggingface_hub.cli.cache.summarize_deletions",
                return_value=counts,
            ),
            patch("huggingface_hub.cli.cache.print_cache_selected_revisions"),
        ):
            result = runner.invoke(app, ["cache", "rm", revision.commit_hash, "--dry-run"])

        assert result.exit_code == 0
        hf_cache_info.delete_revisions.assert_called_once_with(revision.commit_hash)
        strategy.execute.assert_not_called()

    def test_prune_dry_run(self, runner: CliRunner) -> None:
        referenced = _make_revision("e" * 40, refs={"main"})
        detached = _make_revision("f" * 40, refs=set())
        repo = _make_repo("user/model", revisions=[referenced, detached])

        hf_cache_info = Mock()
        hf_cache_info.repos = frozenset({repo})

        strategy = Mock()
        strategy.expected_freed_size_str = "0B"
        hf_cache_info.delete_revisions.return_value = strategy

        counts = CacheDeletionCounts(repo_count=0, partial_revision_count=1, total_revision_count=1)

        with (
            patch("huggingface_hub.cli.cache.scan_cache_dir", return_value=hf_cache_info),
            patch(
                "huggingface_hub.cli.cache.summarize_deletions",
                return_value=counts,
            ),
            patch("huggingface_hub.cli.cache.print_cache_selected_revisions") as print_mock,
        ):
            result = runner.invoke(app, ["cache", "prune", "--dry-run"])

        assert result.exit_code == 0
        hf_cache_info.delete_revisions.assert_called_once_with(detached.commit_hash)
        strategy.execute.assert_not_called()
        print_mock.assert_called_once()


class TestUploadCommand:
    def test_upload_basic(self, runner: CliRunner) -> None:
        with SoftTemporaryDirectory() as tmp_dir:
            folder = Path(tmp_dir) / "my-folder"
            folder.mkdir()
            with (
                patch(
                    "huggingface_hub.cli.upload._resolve_upload_paths",
                    return_value=(folder.as_posix(), ".", None),
                ) as resolve_mock,
                patch("huggingface_hub.cli.upload.get_hf_api") as api_cls,
            ):
                api = api_cls.return_value
                api.create_repo.return_value = Mock(repo_id=DUMMY_MODEL_ID)
                api.upload_folder.return_value = "uploaded"
                result = runner.invoke(app, ["upload", DUMMY_MODEL_ID, "my-folder"])
        assert result.exit_code == 0
        assert "uploaded" in result.stdout
        resolve_mock.assert_called_once_with(
            repo_id=DUMMY_MODEL_ID,
            local_path="my-folder",
            path_in_repo=None,
            include=None,
        )
        api_cls.assert_called_once_with(token=None)
        api.create_repo.assert_called_once_with(
            repo_id=DUMMY_MODEL_ID,
            repo_type="model",
            exist_ok=True,
            private=False,
            space_sdk=None,
        )
        api.upload_folder.assert_called_once_with(
            folder_path=folder.as_posix(),
            path_in_repo=".",
            repo_id=DUMMY_MODEL_ID,
            repo_type="model",
            revision=None,
            commit_message=None,
            commit_description=None,
            create_pr=False,
            allow_patterns=None,
            ignore_patterns=None,
            delete_patterns=None,
        )

    def test_upload_with_all_options(self, runner: CliRunner) -> None:
        with SoftTemporaryDirectory() as tmp_dir:
            folder = Path(tmp_dir) / "my-file"
            folder.mkdir()
            returned_paths = (folder.as_posix(), "data/", ["*.json", "*.yaml"])
            with (
                patch(
                    "huggingface_hub.cli.upload._resolve_upload_paths",
                    return_value=returned_paths,
                ) as resolve_mock,
                patch("huggingface_hub.cli.upload.get_hf_api") as api_cls,
                patch("huggingface_hub.cli.upload.CommitScheduler") as scheduler_cls,
                patch("huggingface_hub.cli.upload.time.sleep", side_effect=KeyboardInterrupt),
            ):
                api = api_cls.return_value
                scheduler = scheduler_cls.return_value
                scheduler.repo_id = DUMMY_MODEL_ID
                result = runner.invoke(
                    app,
                    [
                        "upload",
                        DUMMY_MODEL_ID,
                        "my-file",
                        "data/",
                        "--repo-type",
                        "dataset",
                        "--revision",
                        "v1.0.0",
                        "--include",
                        "*.json",
                        "--include",
                        "*.yaml",
                        "--exclude",
                        "*.log",
                        "--exclude",
                        "*.txt",
                        "--delete",
                        "*.config",
                        "--delete",
                        "*.secret",
                        "--commit-message",
                        "My commit message",
                        "--commit-description",
                        "My commit description",
                        "--create-pr",
                        "--every",
                        "5",
                        "--token",
                        "my-token",
                        "--quiet",
                    ],
                )
        assert result.exit_code == 0
        assert "Stopped scheduled commits." in result.stdout
        resolve_mock.assert_called_once_with(
            repo_id=DUMMY_MODEL_ID,
            local_path="my-file",
            path_in_repo="data/",
            include=["*.json", "*.yaml"],
        )
        api_cls.assert_called_once_with(token="my-token")
        scheduler_cls.assert_called_once_with(
            folder_path=folder.as_posix(),
            repo_id=DUMMY_MODEL_ID,
            repo_type="dataset",
            revision="v1.0.0",
            allow_patterns=["*.json", "*.yaml"],
            ignore_patterns=["*.log", "*.txt"],
            path_in_repo="data/",
            private=False,
            every=5,
            hf_api=api,
        )
        scheduler.stop.assert_called_once_with()

    def test_every_must_be_positive(self) -> None:
        class _PatchedBadParameter(typer.BadParameter):
            def __init__(self, message: str, *, param_name: Optional[str] = None, **kwargs: object) -> None:
                super().__init__(message, **kwargs)

        with (
            patch("huggingface_hub.cli.upload.typer.BadParameter", _PatchedBadParameter),
            patch("huggingface_hub.cli.upload.get_hf_api") as api_cls,
        ):
            with pytest.raises(typer.BadParameter, match="--every must be a positive value"):
                upload(repo_id=DUMMY_MODEL_ID, every=0)

            with pytest.raises(typer.BadParameter, match="--every must be a positive value"):
                upload(repo_id=DUMMY_MODEL_ID, every=-10)
        api_cls.assert_not_called()

    def test_every_as_int(self, runner: CliRunner) -> None:
        with SoftTemporaryDirectory() as tmp_dir:
            folder = Path(tmp_dir)
            with (
                patch(
                    "huggingface_hub.cli.upload._resolve_upload_paths",
                    return_value=(folder.as_posix(), ".", None),
                ),
                patch("huggingface_hub.cli.upload.get_hf_api"),
                patch("huggingface_hub.cli.upload.CommitScheduler") as scheduler_cls,
                patch("huggingface_hub.cli.upload.time.sleep", side_effect=KeyboardInterrupt),
            ):
                result = runner.invoke(app, ["upload", DUMMY_MODEL_ID, ".", "--every", "10"])
        assert result.exit_code == 0
        assert scheduler_cls.call_args.kwargs["every"] == pytest.approx(10)

    def test_every_as_float(self, runner: CliRunner) -> None:
        with SoftTemporaryDirectory() as tmp_dir:
            folder = Path(tmp_dir)
            with (
                patch(
                    "huggingface_hub.cli.upload._resolve_upload_paths",
                    return_value=(folder.as_posix(), ".", None),
                ),
                patch("huggingface_hub.cli.upload.get_hf_api"),
                patch("huggingface_hub.cli.upload.CommitScheduler") as scheduler_cls,
                patch("huggingface_hub.cli.upload.time.sleep", side_effect=KeyboardInterrupt),
            ):
                result = runner.invoke(app, ["upload", DUMMY_MODEL_ID, ".", "--every", "0.5"])
        assert result.exit_code == 0
        assert scheduler_cls.call_args.kwargs["every"] == pytest.approx(0.5)


class TestResolveUploadPaths:
    def test_upload_with_wildcard(self) -> None:
        local_path, path_in_repo, include = _resolve_upload_paths(
            repo_id=DUMMY_MODEL_ID, local_path="*.safetensors", path_in_repo=None, include=None
        )
        assert local_path == "."
        assert path_in_repo == "*.safetensors"
        assert include == ["."]

        local_path, path_in_repo, include = _resolve_upload_paths(
            repo_id=DUMMY_MODEL_ID, local_path="subdir/*.safetensors", path_in_repo=None, include=None
        )
        assert local_path == "."
        assert path_in_repo == "subdir/*.safetensors"
        assert include == ["."]

        with pytest.raises(ValueError):
            _resolve_upload_paths(
                repo_id=DUMMY_MODEL_ID,
                local_path="*.safetensors",
                path_in_repo=None,
                include=["*.json"],
            )

        with pytest.raises(ValueError):
            _resolve_upload_paths(
                repo_id=DUMMY_MODEL_ID,
                local_path="*.safetensors",
                path_in_repo="models/",
                include=None,
            )

    def test_upload_implicit_local_path_when_folder_exists(self) -> None:
        with tmp_current_directory() as cache_dir:
            folder_path = Path(cache_dir) / "my-cool-model"
            folder_path.mkdir()
            local_path, path_in_repo, include = _resolve_upload_paths(
                repo_id="my-cool-model", local_path=None, path_in_repo=None, include=None
            )
        assert local_path == "my-cool-model"
        assert path_in_repo == "."
        assert include is None

    def test_upload_implicit_local_path_when_file_exists(self) -> None:
        with tmp_current_directory() as cache_dir:
            file_path = Path(cache_dir) / "my-cool-model"
            file_path.write_text("content")
            local_path, path_in_repo, include = _resolve_upload_paths(
                repo_id="my-cool-model", local_path=None, path_in_repo=None, include=None
            )
        assert local_path == "my-cool-model"
        assert path_in_repo == "my-cool-model"
        assert include is None

    def test_upload_implicit_local_path_when_org_repo(self) -> None:
        with tmp_current_directory() as cache_dir:
            folder_path = Path(cache_dir) / "my-cool-model"
            folder_path.mkdir()
            local_path, path_in_repo, include = _resolve_upload_paths(
                repo_id="my-cool-org/my-cool-model", local_path=None, path_in_repo=None, include=None
            )
        assert local_path == "my-cool-model"
        assert path_in_repo == "."
        assert include is None

    def test_upload_implicit_local_path_otherwise(self) -> None:
        with tmp_current_directory():
            with pytest.raises(ValueError):
                _resolve_upload_paths(repo_id="my-cool-model", local_path=None, path_in_repo=None, include=None)

    def test_upload_explicit_local_path_to_folder_implicit_path_in_repo(self) -> None:
        with tmp_current_directory() as cache_dir:
            folder_path = Path(cache_dir) / "path" / "to" / "folder"
            folder_path.mkdir(parents=True, exist_ok=True)
            local_path, path_in_repo, include = _resolve_upload_paths(
                repo_id="my-repo", local_path="./path/to/folder", path_in_repo=None, include=None
            )
        assert local_path == "./path/to/folder"
        assert path_in_repo == "."
        assert include is None

    def test_upload_explicit_local_path_to_file_implicit_path_in_repo(self) -> None:
        with tmp_current_directory() as cache_dir:
            file_path = Path(cache_dir) / "path" / "to" / "file.txt"
            file_path.parent.mkdir(parents=True, exist_ok=True)
            file_path.write_text("content")
            local_path, path_in_repo, include = _resolve_upload_paths(
                repo_id="my-repo", local_path="./path/to/file.txt", path_in_repo=None, include=None
            )
        assert local_path == "./path/to/file.txt"
        assert path_in_repo == "file.txt"
        assert include is None

    def test_upload_explicit_paths(self) -> None:
        local_path, path_in_repo, include = _resolve_upload_paths(
            repo_id="my-repo", local_path="./path/to/folder", path_in_repo="data/", include=None
        )
        assert local_path == "./path/to/folder"
        assert path_in_repo == "data/"
        assert include is None


class TestUploadImpl:
    def test_upload_folder_mock(self, *_: object) -> None:
        api = Mock()
        api.create_repo.return_value = Mock(repo_id="my-model")
        api.upload_folder.return_value = "done"
        with SoftTemporaryDirectory() as cache_dir:
            cache_path = cache_dir.absolute().as_posix()
            local_dir = Path(cache_path)
            (local_dir / "config.json").write_text("{}")
            with (
                patch("huggingface_hub.cli.upload.get_hf_api", return_value=api),
                patch("builtins.print") as print_mock,
            ):
                upload(
                    repo_id="my-model",
                    local_path=cache_path,
                    include=["*.json"],
                    delete=["*.json"],
                    private=True,
                    quiet=True,
                )
        api.create_repo.assert_called_once_with(
            repo_id="my-model",
            repo_type="model",
            exist_ok=True,
            private=True,
            space_sdk=None,
        )
        api.upload_folder.assert_called_once_with(
            folder_path=cache_path,
            path_in_repo=".",
            repo_id="my-model",
            repo_type="model",
            revision=None,
            commit_message=None,
            commit_description=None,
            create_pr=False,
            allow_patterns=["*.json"],
            ignore_patterns=None,
            delete_patterns=["*.json"],
        )
        print_mock.assert_called_once_with("done")

    def test_upload_file_mock(self, *_: object) -> None:
        api = Mock()
        api.create_repo.return_value = Mock(repo_id="my-dataset")
        api.upload_file.return_value = "uploaded"
        with SoftTemporaryDirectory() as cache_dir:
            file_path = Path(cache_dir) / "file.txt"
            file_path.write_text("content")
            with (
                patch("huggingface_hub.cli.upload.get_hf_api", return_value=api),
                patch("builtins.print") as print_mock,
            ):
                upload(
                    repo_id="my-dataset",
                    repo_type=RepoType.dataset,
                    local_path=str(file_path),
                    path_in_repo="logs/file.txt",
                    create_pr=True,
                    quiet=True,
                )
        api.create_repo.assert_called_once_with(
            repo_id="my-dataset",
            repo_type="dataset",
            exist_ok=True,
            private=False,
            space_sdk=None,
        )
        api.upload_file.assert_called_once_with(
            path_or_fileobj=str(file_path),
            path_in_repo="logs/file.txt",
            repo_id="my-dataset",
            repo_type="dataset",
            revision=None,
            commit_message=None,
            commit_description=None,
            create_pr=True,
        )
        print_mock.assert_called_once_with("uploaded")

    def test_upload_file_no_revision_mock(self, *_: object) -> None:
        api = Mock()
        api.create_repo.return_value = Mock(repo_id="my-model")
        with SoftTemporaryDirectory() as cache_dir:
            file_path = Path(cache_dir) / "file.txt"
            file_path.write_text("content")
            with (
                patch("huggingface_hub.cli.upload.get_hf_api", return_value=api),
                patch("builtins.print"),
            ):
                upload(
                    repo_id="my-model",
                    local_path=str(file_path),
                    path_in_repo="logs/file.txt",
                    quiet=True,
                )
        api.repo_info.assert_not_called()

    def test_upload_file_with_revision_mock(self, *_: object) -> None:
        api = Mock()
        api.create_repo.return_value = Mock(repo_id="my-model")
        api.repo_info.side_effect = RevisionNotFoundError("revision not found", response=Mock())
        with SoftTemporaryDirectory() as cache_dir:
            file_path = Path(cache_dir) / "file.txt"
            file_path.write_text("content")
            with (
                patch("huggingface_hub.cli.upload.get_hf_api", return_value=api),
                patch("builtins.print"),
            ):
                upload(
                    repo_id="my-model",
                    revision="my-branch",
                    local_path=str(file_path),
                    path_in_repo="logs/file.txt",
                    quiet=True,
                )
        api.repo_info.assert_called_once_with(repo_id="my-model", repo_type="model", revision="my-branch")
        api.create_branch.assert_called_once_with(
            repo_id="my-model", repo_type="model", branch="my-branch", exist_ok=True
        )

    def test_upload_file_revision_and_create_pr_mock(self, *_: object) -> None:
        api = Mock()
        api.create_repo.return_value = Mock(repo_id="my-model")
        with SoftTemporaryDirectory() as cache_dir:
            file_path = Path(cache_dir) / "file.txt"
            file_path.write_text("content")
            with (
                patch("huggingface_hub.cli.upload.get_hf_api", return_value=api),
                patch("builtins.print"),
            ):
                upload(
                    repo_id="my-model",
                    revision="my-branch",
                    local_path=str(file_path),
                    path_in_repo="logs/file.txt",
                    create_pr=True,
                    quiet=True,
                )
        api.repo_info.assert_not_called()
        api.create_branch.assert_not_called()

    def test_upload_missing_path(self, *_: object) -> None:
        api = Mock()
        with pytest.raises(FileNotFoundError):
            with patch("huggingface_hub.cli.upload.get_hf_api", return_value=api):
                upload(
                    repo_id="my-model",
                    local_path="/path/to/missing_file",
                    path_in_repo="logs/file.txt",
                    quiet=True,
                )
        api.create_repo.assert_not_called()


class TestDownloadCommand:
    def test_download_basic(self, runner: CliRunner) -> None:
        with (
            patch("huggingface_hub.cli.download.snapshot_download", return_value="path") as snapshot_mock,
            patch("huggingface_hub.cli.download.hf_hub_download") as download_mock,
        ):
            result = runner.invoke(app, ["download", DUMMY_MODEL_ID])
        assert result.exit_code == 0
        assert "path" in result.stdout
        download_mock.assert_not_called()
        snapshot_mock.assert_called_once()
        kwargs = snapshot_mock.call_args.kwargs
        assert kwargs["repo_id"] == DUMMY_MODEL_ID
        assert kwargs["repo_type"] == "model"
        assert kwargs["revision"] is None
        assert kwargs["allow_patterns"] is None
        assert kwargs["ignore_patterns"] is None
        assert kwargs["force_download"] is False
        assert kwargs["cache_dir"] is None
        assert kwargs["local_dir"] is None
        assert kwargs["token"] is None
        assert kwargs["library_name"] == "hf"
        assert kwargs["max_workers"] == 8

    def test_download_with_all_options(self, runner: CliRunner) -> None:
        with (
            patch("huggingface_hub.cli.download.snapshot_download", return_value="path") as snapshot_mock,
            patch("huggingface_hub.cli.download.hf_hub_download") as download_mock,
        ):
            result = runner.invoke(
                app,
                [
                    "download",
                    DUMMY_MODEL_ID,
                    "--repo-type",
                    "dataset",
                    "--revision",
                    "v1.0.0",
                    "--include",
                    "*.json",
                    "--include",
                    "*.yaml",
                    "--exclude",
                    "*.log",
                    "--exclude",
                    "*.txt",
                    "--force-download",
                    "--cache-dir",
                    "/tmp",
                    "--token",
                    "my-token",
                    "--quiet",
                    "--local-dir",
                    ".",
                    "--max-workers",
                    "4",
                ],
            )
        assert result.exit_code == 0
        download_mock.assert_not_called()
        snapshot_mock.assert_called_once()
        kwargs = snapshot_mock.call_args.kwargs
        assert kwargs["repo_id"] == DUMMY_MODEL_ID
        assert kwargs["repo_type"] == "dataset"
        assert kwargs["revision"] == "v1.0.0"
        assert kwargs["allow_patterns"] == ["*.json", "*.yaml"]
        assert kwargs["ignore_patterns"] == ["*.log", "*.txt"]
        assert kwargs["force_download"] is True
        assert kwargs["cache_dir"] == "/tmp"
        assert kwargs["local_dir"] == "."
        assert kwargs["token"] == "my-token"
        assert kwargs["library_name"] == "hf"
        assert kwargs["max_workers"] == 4


class TestDownloadImpl:
    @patch("huggingface_hub.cli.download.snapshot_download")
    @patch("huggingface_hub.cli.download.hf_hub_download")
    def test_download_file_from_revision(self, mock_download: Mock, mock_snapshot: Mock) -> None:
        mock_download.return_value = "file-path"
        with patch("builtins.print") as print_mock:
            download(
                repo_id="author/model",
                filenames=["config.json"],
                repo_type=RepoType.model,
                revision="main",
                quiet=True,
            )
        print_mock.assert_called_once_with("file-path")
        mock_download.assert_called_once_with(
            repo_id="author/model",
            repo_type="model",
            revision="main",
            filename="config.json",
            cache_dir=None,
            force_download=False,
<<<<<<< HEAD
            token=None,
            local_dir=None,
            library_name="hf",
            dry_run=False,
=======
            token="hf_****",
            local_dir=".",
            library_name="huggingface-cli",
>>>>>>> 61bc87eb
        )
        mock_snapshot.assert_not_called()

    @patch("huggingface_hub.cli.download.snapshot_download")
    @patch("huggingface_hub.cli.download.hf_hub_download")
    def test_download_multiple_files(self, mock_download: Mock, mock_snapshot: Mock) -> None:
        mock_snapshot.return_value = "folder-path"
        with patch("builtins.print") as print_mock:
            download(
                repo_id="author/model",
                filenames=["README.md", "config.json"],
                repo_type=RepoType.model,
                force_download=True,
                max_workers=4,
                quiet=True,
            )
        print_mock.assert_called_once_with("folder-path")
        mock_download.assert_not_called()
        mock_snapshot.assert_called_once_with(
            repo_id="author/model",
            repo_type="model",
            revision=None,
            allow_patterns=["README.md", "config.json"],
            ignore_patterns=None,
            force_download=True,
            cache_dir=None,
<<<<<<< HEAD
=======
            token="hf_****",
            local_dir="/path/to/dir",
            library_name="huggingface-cli",
            max_workers=8,
        )

    @patch("huggingface_hub.cli.download.snapshot_download")
    def test_download_with_patterns(self, mock: Mock) -> None:
        args = Namespace(
>>>>>>> 61bc87eb
            token=None,
            local_dir=None,
            library_name="hf",
            max_workers=4,
            dry_run=False,
        )

    @patch("huggingface_hub.cli.download.snapshot_download")
    def test_download_with_patterns(self, mock_snapshot: Mock) -> None:
        with patch("builtins.print"):
            download(
                repo_id="author/model",
                filenames=[],
                repo_type=RepoType.model,
                include=["*.json"],
                exclude=["data/*"],
                force_download=True,
                quiet=True,
            )
        mock_snapshot.assert_called_once_with(
            repo_id="author/model",
            repo_type="model",
            revision=None,
            allow_patterns=["*.json"],
            ignore_patterns=["data/*"],
            force_download=True,
            cache_dir=None,
            token=None,
<<<<<<< HEAD
            local_dir=None,
            library_name="hf",
=======
            library_name="huggingface-cli",
>>>>>>> 61bc87eb
            max_workers=8,
            dry_run=False,
        )

    @patch("huggingface_hub.cli.download.snapshot_download")
    @patch("huggingface_hub.cli.download.hf_hub_download")
    def test_download_with_ignored_patterns(self, mock_download: Mock, mock_snapshot: Mock) -> None:
        mock_snapshot.return_value = "folder-path"
        with (
            patch("builtins.print") as print_mock,
            patch("huggingface_hub.cli.download.logging.set_verbosity_info"),
            patch("huggingface_hub.cli.download.logging.set_verbosity_warning"),
            warnings.catch_warnings(record=True) as caught,
        ):
            download(
                repo_id="author/model",
                filenames=["README.md", "config.json"],
                repo_type=RepoType.model,
                include=["*.json"],
                exclude=["data/*"],
                force_download=True,
            )
        print_mock.assert_called_once_with("folder-path")
        assert any("Ignoring" in str(w.message) for w in caught)
        mock_download.assert_not_called()
        mock_snapshot.assert_called_once_with(
            repo_id="author/model",
            repo_type="model",
            revision=None,
            allow_patterns=["README.md", "config.json"],
            ignore_patterns=None,
            force_download=True,
            cache_dir=None,
            token=None,
            local_dir=None,
            library_name="hf",
            max_workers=8,
            dry_run=False,
        )


class TestTagCommands:
    def test_tag_create_basic(self, runner: CliRunner) -> None:
        with patch("huggingface_hub.cli.repo.get_hf_api") as api_cls:
            api = api_cls.return_value
            result = runner.invoke(
                app,
                ["repo", "tag", "create", DUMMY_MODEL_ID, "1.0", "-m", "My tag message"],
            )
        assert result.exit_code == 0
        api_cls.assert_called_once_with(token=None)
        api.create_tag.assert_called_once_with(
            repo_id=DUMMY_MODEL_ID,
            tag="1.0",
            tag_message="My tag message",
            revision=None,
            repo_type="model",
        )

    def test_tag_create_with_all_options(self, runner: CliRunner) -> None:
        with patch("huggingface_hub.cli.repo.get_hf_api") as api_cls:
            api = api_cls.return_value
            result = runner.invoke(
                app,
                [
                    "repo",
                    "tag",
                    "create",
                    DUMMY_MODEL_ID,
                    "1.0",
                    "--message",
                    "My tag message",
                    "--revision",
                    "v1.0.0",
                    "--token",
                    "my-token",
                    "--repo-type",
                    "dataset",
                ],
            )
        assert result.exit_code == 0
        api_cls.assert_called_once_with(token="my-token")
        api.create_tag.assert_called_once_with(
            repo_id=DUMMY_MODEL_ID,
            tag="1.0",
            tag_message="My tag message",
            revision="v1.0.0",
            repo_type="dataset",
        )

    def test_tag_list_basic(self, runner: CliRunner) -> None:
        refs = Mock(tags=[Mock(name="v1")])
        with patch("huggingface_hub.cli.repo.get_hf_api") as api_cls:
            api = api_cls.return_value
            api.list_repo_refs.return_value = refs
            result = runner.invoke(app, ["repo", "tag", "list", DUMMY_MODEL_ID])
        assert result.exit_code == 0
        api_cls.assert_called_once_with(token=None)
        api.list_repo_refs.assert_called_once_with(repo_id=DUMMY_MODEL_ID, repo_type="model")

    def test_tag_delete_basic(self, runner: CliRunner) -> None:
        with patch("huggingface_hub.cli.repo.get_hf_api") as api_cls:
            api = api_cls.return_value
            result = runner.invoke(
                app,
                ["repo", "tag", "delete", DUMMY_MODEL_ID, "1.0"],
                input="y\n",
            )
        assert result.exit_code == 0
        api_cls.assert_called_once_with(token=None)
        api.delete_tag.assert_called_once_with(repo_id=DUMMY_MODEL_ID, tag="1.0", repo_type="model")


class TestBranchCommands:
    def test_branch_create_basic(self, runner: CliRunner) -> None:
        with patch("huggingface_hub.cli.repo.get_hf_api") as api_cls:
            api = api_cls.return_value
            result = runner.invoke(app, ["repo", "branch", "create", DUMMY_MODEL_ID, "dev"])
        assert result.exit_code == 0
        api_cls.assert_called_once_with(token=None)
        api.create_branch.assert_called_once_with(
            repo_id=DUMMY_MODEL_ID,
            branch="dev",
            revision=None,
<<<<<<< HEAD
            repo_type="model",
            exist_ok=False,
=======
            allow_patterns=["README.md", "config.json"],  # `filenames` has priority over the patterns
            ignore_patterns=None,  # cleaned up
            force_download=True,
            cache_dir=None,
            token=None,
            local_dir=None,
            library_name="huggingface-cli",
            max_workers=8,
>>>>>>> 61bc87eb
        )

    def test_branch_create_with_all_options(self, runner: CliRunner) -> None:
        with patch("huggingface_hub.cli.repo.get_hf_api") as api_cls:
            api = api_cls.return_value
            result = runner.invoke(
                app,
                [
                    "repo",
                    "branch",
                    "create",
                    DUMMY_MODEL_ID,
                    "dev",
                    "--repo-type",
                    "dataset",
                    "--revision",
                    "v1.0.0",
                    "--token",
                    "my-token",
                    "--exist-ok",
                ],
            )
        assert result.exit_code == 0
        api_cls.assert_called_once_with(token="my-token")
        api.create_branch.assert_called_once_with(
            repo_id=DUMMY_MODEL_ID,
            branch="dev",
            revision="v1.0.0",
            repo_type="dataset",
            exist_ok=True,
        )

    def test_branch_delete_basic(self, runner: CliRunner) -> None:
        with patch("huggingface_hub.cli.repo.get_hf_api") as api_cls:
            api = api_cls.return_value
            result = runner.invoke(app, ["repo", "branch", "delete", DUMMY_MODEL_ID, "dev"])
        assert result.exit_code == 0
        api_cls.assert_called_once_with(token=None)
        api.delete_branch.assert_called_once_with(
            repo_id=DUMMY_MODEL_ID,
            branch="dev",
            repo_type="model",
        )

    def test_branch_delete_with_all_options(self, runner: CliRunner) -> None:
        with patch("huggingface_hub.cli.repo.get_hf_api") as api_cls:
            api = api_cls.return_value
            result = runner.invoke(
                app,
                [
                    "repo",
                    "branch",
                    "delete",
                    DUMMY_MODEL_ID,
                    "dev",
                    "--repo-type",
                    "dataset",
                    "--token",
                    "my-token",
                ],
            )
        assert result.exit_code == 0
        api_cls.assert_called_once_with(token="my-token")
        api.delete_branch.assert_called_once_with(
            repo_id=DUMMY_MODEL_ID,
            branch="dev",
            repo_type="dataset",
        )


class TestRepoMoveCommand:
    def test_repo_move_basic(self, runner: CliRunner) -> None:
        with patch("huggingface_hub.cli.repo.get_hf_api") as api_cls:
            api = api_cls.return_value
            result = runner.invoke(app, ["repo", "move", DUMMY_MODEL_ID, "new-id"])
        assert result.exit_code == 0
        api_cls.assert_called_once_with(token=None)
        api.move_repo.assert_called_once_with(
            from_id=DUMMY_MODEL_ID,
            to_id="new-id",
            repo_type="model",
        )

    def test_repo_move_with_all_options(self, runner: CliRunner) -> None:
        with patch("huggingface_hub.cli.repo.get_hf_api") as api_cls:
            api = api_cls.return_value
            result = runner.invoke(
                app,
                [
                    "repo",
                    "move",
                    DUMMY_MODEL_ID,
                    "new-id",
                    "--repo-type",
                    "dataset",
                    "--token",
                    "my-token",
                ],
            )
        assert result.exit_code == 0
        api_cls.assert_called_once_with(token="my-token")
        api.move_repo.assert_called_once_with(
            from_id=DUMMY_MODEL_ID,
            to_id="new-id",
            repo_type="dataset",
        )


class TestRepoSettingsCommand:
    def test_repo_settings_basic(self, runner: CliRunner) -> None:
        with patch("huggingface_hub.cli.repo.get_hf_api") as api_cls:
            api = api_cls.return_value
            result = runner.invoke(app, ["repo", "settings", DUMMY_MODEL_ID])
        assert result.exit_code == 0
        api_cls.assert_called_once_with(token=None)
        api.update_repo_settings.assert_called_once_with(
            repo_id=DUMMY_MODEL_ID,
            gated=None,
            private=None,
            repo_type="model",
        )

    def test_repo_settings_with_all_options(self, runner: CliRunner) -> None:
        with patch("huggingface_hub.cli.repo.get_hf_api") as api_cls:
            api = api_cls.return_value
            result = runner.invoke(
                app,
                [
                    "repo",
                    "settings",
                    DUMMY_MODEL_ID,
                    "--gated",
                    "manual",
                    "--private",
                    "--repo-type",
                    "dataset",
                    "--token",
                    "my-token",
                ],
            )
        assert result.exit_code == 0
        api_cls.assert_called_once_with(token="my-token")
        kwargs = api.update_repo_settings.call_args.kwargs
        assert kwargs["repo_id"] == DUMMY_MODEL_ID
        assert kwargs["repo_type"] == "dataset"
        assert kwargs["private"] is True
        assert kwargs["gated"] == "manual"


class TestRepoDeleteCommand:
    def test_repo_delete_basic(self, runner: CliRunner) -> None:
        with patch("huggingface_hub.cli.repo.get_hf_api") as api_cls:
            api = api_cls.return_value
            result = runner.invoke(app, ["repo", "delete", DUMMY_MODEL_ID])
        assert result.exit_code == 0
        api_cls.assert_called_once_with(token=None)
        api.delete_repo.assert_called_once_with(
            repo_id=DUMMY_MODEL_ID,
            repo_type="model",
            missing_ok=False,
        )

    def test_repo_delete_with_all_options(self, runner: CliRunner) -> None:
        with patch("huggingface_hub.cli.repo.get_hf_api") as api_cls:
            api = api_cls.return_value
            result = runner.invoke(
                app,
                [
                    "repo",
                    "delete",
                    DUMMY_MODEL_ID,
                    "--repo-type",
                    "dataset",
                    "--token",
                    "my-token",
                    "--missing-ok",
                ],
            )
        assert result.exit_code == 0
        api_cls.assert_called_once_with(token="my-token")
        api.delete_repo.assert_called_once_with(
            repo_id=DUMMY_MODEL_ID,
            repo_type="dataset",
            missing_ok=True,
        )


@contextmanager
def tmp_current_directory() -> Generator[str, None, None]:
    with SoftTemporaryDirectory() as tmp_dir:
        cwd = os.getcwd()
        os.chdir(tmp_dir)
        try:
            yield tmp_dir
        finally:
            os.chdir(cwd)


class TestRepoFilesCommand:
    @pytest.mark.parametrize(
        "cli_args, expected_kwargs",
        [
            (
                ["repo-files", "delete", DUMMY_MODEL_ID, "*"],
                {
                    "delete_patterns": ["*"],
                    "repo_id": DUMMY_MODEL_ID,
                    "repo_type": "model",
                    "revision": None,
                    "commit_message": None,
                    "commit_description": None,
                    "create_pr": False,
                },
            ),
            (
                ["repo-files", "delete", DUMMY_MODEL_ID, "file.txt"],
                {
                    "delete_patterns": ["file.txt"],
                    "repo_id": DUMMY_MODEL_ID,
                    "repo_type": "model",
                    "revision": None,
                    "commit_message": None,
                    "commit_description": None,
                    "create_pr": False,
                },
            ),
            (
                ["repo-files", "delete", DUMMY_MODEL_ID, "folder/"],
                {
                    "delete_patterns": ["folder/"],
                    "repo_id": DUMMY_MODEL_ID,
                    "repo_type": "model",
                    "revision": None,
                    "commit_message": None,
                    "commit_description": None,
                    "create_pr": False,
                },
            ),
            (
                ["repo-files", "delete", DUMMY_MODEL_ID, "file1.txt", "folder/", "file2.txt"],
                {
                    "delete_patterns": [
                        "file1.txt",
                        "folder/",
                        "file2.txt",
                    ],
                    "repo_id": DUMMY_MODEL_ID,
                    "repo_type": "model",
                    "revision": None,
                    "commit_message": None,
                    "commit_description": None,
                    "create_pr": False,
                },
            ),
            (
                [
                    "repo-files",
                    "delete",
                    DUMMY_MODEL_ID,
                    "file.txt *",
                    "*.json",
                    "folder/*.parquet",
                ],
                {
                    "delete_patterns": [
                        "file.txt *",
                        "*.json",
                        "folder/*.parquet",
                    ],
                    "repo_id": DUMMY_MODEL_ID,
                    "repo_type": "model",
                    "revision": None,
                    "commit_message": None,
                    "commit_description": None,
                    "create_pr": False,
                },
            ),
            (
                [
                    "repo-files",
                    "delete",
                    DUMMY_MODEL_ID,
                    "file.txt *",
                    "--revision",
                    "test_revision",
                    "--repo-type",
                    "dataset",
                    "--commit-message",
                    "My commit message",
                    "--commit-description",
                    "My commit description",
                    "--create-pr",
                ],
                {
                    "delete_patterns": ["file.txt *"],
                    "repo_id": DUMMY_MODEL_ID,
                    "repo_type": "dataset",
                    "revision": "test_revision",
                    "commit_message": "My commit message",
                    "commit_description": "My commit description",
                    "create_pr": True,
                },
            ),
        ],
    )
    def test_delete(self, runner: CliRunner, cli_args: list[str], expected_kwargs: dict[str, object]) -> None:
        with patch("huggingface_hub.cli.repo_files.get_hf_api") as api_cls:
            api = api_cls.return_value
            result = runner.invoke(app, cli_args)
        assert result.exit_code == 0
        api.delete_files.assert_called_once_with(**expected_kwargs)


class TestJobsCommand:
    def test_run(self, runner: CliRunner) -> None:
        job = Mock(id="my-job-id", url="https://huggingface.co/api/jobs/my-username/my-job-id")
        with (
            patch("huggingface_hub.cli.jobs.get_hf_api") as api_cls,
            patch("huggingface_hub.cli.jobs._get_extended_environ", return_value={}),
        ):
            api = api_cls.return_value
            api.run_job.return_value = job
            result = runner.invoke(app, ["jobs", "run", "--detach", "ubuntu", "echo", "hello"])
        assert result.exit_code == 0
        api.run_job.assert_called_once_with(
            image="ubuntu",
            command=["echo", "hello"],
            env={},
            secrets={},
            flavor=None,
            timeout=None,
            namespace=None,
        )
        api.fetch_job_logs.assert_not_called()

    def test_create_scheduled_job(self, runner: CliRunner) -> None:
        scheduled_job = Mock(id="my-job-id")
        with (
            patch("huggingface_hub.cli.jobs.get_hf_api") as api_cls,
            patch("huggingface_hub.cli.jobs._get_extended_environ", return_value={}),
        ):
            api = api_cls.return_value
            api.create_scheduled_job.return_value = scheduled_job
            result = runner.invoke(
                app,
                ["jobs", "scheduled", "run", "@hourly", "ubuntu", "echo", "hello"],
            )
        assert result.exit_code == 0
        api.create_scheduled_job.assert_called_once_with(
            image="ubuntu",
            command=["echo", "hello"],
            schedule="@hourly",
            suspend=None,
            concurrency=None,
            env={},
            secrets={},
            flavor=None,
            timeout=None,
            namespace=None,
        )

    def test_uv_command(self, runner: CliRunner) -> None:
        job = Mock(id="my-job-id", url="https://huggingface.co/api/jobs/my-username/my-job-id")
        with (
            patch("huggingface_hub.cli.jobs.get_hf_api") as api_cls,
            patch("huggingface_hub.cli.jobs._get_extended_environ", return_value={}),
        ):
            api = api_cls.return_value
            api.run_uv_job.return_value = job
            result = runner.invoke(app, ["jobs", "uv", "run", "--detach", "echo", "hello"])
        assert result.exit_code == 0
        api.run_uv_job.assert_called_once_with(
            script="echo",
            script_args=["hello"],
            dependencies=None,
            python=None,
            image=None,
            env={},
            secrets={},
            flavor=None,
            timeout=None,
            namespace=None,
            _repo=None,
        )
        api.fetch_job_logs.assert_not_called()

    def test_uv_remote_script(self, runner: CliRunner) -> None:
        job = Mock(id="my-job-id", url="https://huggingface.co/api/jobs/my-username/my-job-id")
        with (
            patch("huggingface_hub.cli.jobs.get_hf_api") as api_cls,
            patch("huggingface_hub.cli.jobs._get_extended_environ", return_value={}),
        ):
            api = api_cls.return_value
            api.run_uv_job.return_value = job
            result = runner.invoke(app, ["jobs", "uv", "run", "--detach", "https://.../script.py"])
        assert result.exit_code == 0
        api.run_uv_job.assert_called_once_with(
            script="https://.../script.py",
            script_args=[],
            dependencies=None,
            python=None,
            image=None,
            env={},
            secrets={},
            flavor=None,
            timeout=None,
            namespace=None,
            _repo=None,
        )

    def test_uv_local_script(self, runner: CliRunner, tmp_path: Path) -> None:
        script_path = tmp_path / "script.py"
        script_path.write_text("print('hello')")
        job = Mock(id="my-job-id", url="https://huggingface.co/api/jobs/my-username/my-job-id")
        with (
            patch("huggingface_hub.cli.jobs.get_hf_api") as api_cls,
            patch("huggingface_hub.cli.jobs._get_extended_environ", return_value={}),
            patch("huggingface_hub.cli.jobs.get_token", return_value="hf_xxx"),
        ):
            api = api_cls.return_value
            api.run_uv_job.return_value = job
            result = runner.invoke(app, ["jobs", "uv", "run", "--detach", str(script_path)])
        assert result.exit_code == 0
        api.run_uv_job.assert_called_once_with(
            script=str(script_path),
            script_args=[],
            dependencies=None,
            python=None,
            image=None,
            env={},
            secrets={},
            flavor=None,
            timeout=None,
            namespace=None,
            _repo=None,
        )
        api.fetch_job_logs.assert_not_called()<|MERGE_RESOLUTION|>--- conflicted
+++ resolved
@@ -732,16 +732,10 @@
             filename="config.json",
             cache_dir=None,
             force_download=False,
-<<<<<<< HEAD
             token=None,
             local_dir=None,
             library_name="hf",
             dry_run=False,
-=======
-            token="hf_****",
-            local_dir=".",
-            library_name="huggingface-cli",
->>>>>>> 61bc87eb
         )
         mock_snapshot.assert_not_called()
 
@@ -768,18 +762,6 @@
             ignore_patterns=None,
             force_download=True,
             cache_dir=None,
-<<<<<<< HEAD
-=======
-            token="hf_****",
-            local_dir="/path/to/dir",
-            library_name="huggingface-cli",
-            max_workers=8,
-        )
-
-    @patch("huggingface_hub.cli.download.snapshot_download")
-    def test_download_with_patterns(self, mock: Mock) -> None:
-        args = Namespace(
->>>>>>> 61bc87eb
             token=None,
             local_dir=None,
             library_name="hf",
@@ -808,12 +790,8 @@
             force_download=True,
             cache_dir=None,
             token=None,
-<<<<<<< HEAD
             local_dir=None,
             library_name="hf",
-=======
-            library_name="huggingface-cli",
->>>>>>> 61bc87eb
             max_workers=8,
             dry_run=False,
         )
@@ -849,7 +827,7 @@
             cache_dir=None,
             token=None,
             local_dir=None,
-            library_name="hf",
+            library_name="huggingface-cli",
             max_workers=8,
             dry_run=False,
         )
@@ -938,19 +916,8 @@
             repo_id=DUMMY_MODEL_ID,
             branch="dev",
             revision=None,
-<<<<<<< HEAD
             repo_type="model",
             exist_ok=False,
-=======
-            allow_patterns=["README.md", "config.json"],  # `filenames` has priority over the patterns
-            ignore_patterns=None,  # cleaned up
-            force_download=True,
-            cache_dir=None,
-            token=None,
-            local_dir=None,
-            library_name="huggingface-cli",
-            max_workers=8,
->>>>>>> 61bc87eb
         )
 
     def test_branch_create_with_all_options(self, runner: CliRunner) -> None:
