import os
import shutil
import tempfile
import time
import unittest

import pytest

import requests
from huggingface_hub import HfApi, Repository, snapshot_download
from huggingface_hub.hf_api import HfFolder
from huggingface_hub.utils import logging

from .testing_constants import ENDPOINT_STAGING, TOKEN, USER
<<<<<<< HEAD
from .testing_utils import expect_deprecation, retry_endpoint, set_write_permission_and_retry
=======
from .testing_utils import (
    expect_deprecation,
    retry_endpoint,
    set_write_permission_and_retry,
)
>>>>>>> 128d114a


logger = logging.get_logger(__name__)

REPO_NAME = "dummy-hf-hub-{}".format(int(time.time() * 10e3))


class SnapshotDownloadTests(unittest.TestCase):
    _api = HfApi(endpoint=ENDPOINT_STAGING)

    @classmethod
    def setUpClass(cls):
        """
        Share this valid token in all tests below.
        """
        cls._token = TOKEN
        cls._api.set_access_token(TOKEN)

    @retry_endpoint
    @expect_deprecation("clone_from")
    def setUp(self) -> None:
        if os.path.exists(REPO_NAME):
            shutil.rmtree(REPO_NAME, onerror=set_write_permission_and_retry)
        logger.info(f"Does {REPO_NAME} exist: {os.path.exists(REPO_NAME)}")
        repo = Repository(
            REPO_NAME,
            clone_from=f"{USER}/{REPO_NAME}",
            use_auth_token=self._token,
            git_user="ci",
            git_email="ci@dummy.com",
        )

        with repo.commit("Add file to main branch"):
            with open("dummy_file.txt", "w+") as f:
                f.write("v1")

        self.first_commit_hash = repo.git_head_hash()

        with repo.commit("Add file to main branch"):
            with open("dummy_file.txt", "w+") as f:
                f.write("v2")
            with open("dummy_file_2.txt", "w+") as f:
                f.write("v3")

        self.second_commit_hash = repo.git_head_hash()

        with repo.commit("Add file to other branch", branch="other"):
            with open("dummy_file_2.txt", "w+") as f:
                f.write("v4")

        self.third_commit_hash = repo.git_head_hash()

    def tearDown(self) -> None:
        self._api.delete_repo(repo_id=REPO_NAME, token=self._token)
        shutil.rmtree(REPO_NAME)

    def test_download_model(self):
        # Test `main` branch
        with tempfile.TemporaryDirectory() as tmpdirname:
            storage_folder = snapshot_download(
                f"{USER}/{REPO_NAME}", revision="main", cache_dir=tmpdirname
            )

            # folder contains the two files contributed and the .gitattributes
            folder_contents = os.listdir(storage_folder)
            self.assertEqual(len(folder_contents), 3)
            self.assertTrue("dummy_file.txt" in folder_contents)
            self.assertTrue("dummy_file_2.txt" in folder_contents)
            self.assertTrue(".gitattributes" in folder_contents)

            with open(os.path.join(storage_folder, "dummy_file.txt"), "r") as f:
                contents = f.read()
                self.assertEqual(contents, "v2")

            # folder name contains the revision's commit sha.
            self.assertTrue(self.second_commit_hash in storage_folder)

        # Test with specific revision
        with tempfile.TemporaryDirectory() as tmpdirname:
            storage_folder = snapshot_download(
                f"{USER}/{REPO_NAME}",
                revision=self.first_commit_hash,
                cache_dir=tmpdirname,
            )

            # folder contains the two files contributed and the .gitattributes
            folder_contents = os.listdir(storage_folder)
            self.assertEqual(len(folder_contents), 2)
            self.assertTrue("dummy_file.txt" in folder_contents)
            self.assertTrue(".gitattributes" in folder_contents)

            with open(os.path.join(storage_folder, "dummy_file.txt"), "r") as f:
                contents = f.read()
                self.assertEqual(contents, "v1")

            # folder name contains the revision's commit sha.
            self.assertTrue(self.first_commit_hash in storage_folder)

    def test_download_private_model(self):
        self._api.update_repo_visibility(
            token=self._token, repo_id=REPO_NAME, private=True
        )

        # Test download fails without token
        with tempfile.TemporaryDirectory() as tmpdirname:
            with self.assertRaisesRegex(
                requests.exceptions.HTTPError, "401 Client Error"
            ):
                _ = snapshot_download(
                    f"{USER}/{REPO_NAME}", revision="main", cache_dir=tmpdirname
                )

        # Test we can download with token from cache
        with tempfile.TemporaryDirectory() as tmpdirname:
            HfFolder.save_token(self._token)
            storage_folder = snapshot_download(
                f"{USER}/{REPO_NAME}",
                revision="main",
                cache_dir=tmpdirname,
                use_auth_token=True,
            )

            # folder contains the two files contributed and the .gitattributes
            folder_contents = os.listdir(storage_folder)
            self.assertEqual(len(folder_contents), 3)
            self.assertTrue("dummy_file.txt" in folder_contents)
            self.assertTrue("dummy_file_2.txt" in folder_contents)
            self.assertTrue(".gitattributes" in folder_contents)

            with open(os.path.join(storage_folder, "dummy_file.txt"), "r") as f:
                contents = f.read()
                self.assertEqual(contents, "v2")

            # folder name contains the revision's commit sha.
            self.assertTrue(self.second_commit_hash in storage_folder)

        # Test we can download with explicit token
        with tempfile.TemporaryDirectory() as tmpdirname:
            storage_folder = snapshot_download(
                f"{USER}/{REPO_NAME}",
                revision="main",
                cache_dir=tmpdirname,
                use_auth_token=self._token,
            )

            # folder contains the two files contributed and the .gitattributes
            folder_contents = os.listdir(storage_folder)
            self.assertEqual(len(folder_contents), 3)
            self.assertTrue("dummy_file.txt" in folder_contents)
            self.assertTrue("dummy_file_2.txt" in folder_contents)
            self.assertTrue(".gitattributes" in folder_contents)

            with open(os.path.join(storage_folder, "dummy_file.txt"), "r") as f:
                contents = f.read()
                self.assertEqual(contents, "v2")

            # folder name contains the revision's commit sha.
            self.assertTrue(self.second_commit_hash in storage_folder)

        self._api.update_repo_visibility(
            token=self._token, repo_id=REPO_NAME, private=False
        )

    def test_download_model_local_only(self):
        # Test no branch specified
        with tempfile.TemporaryDirectory() as tmpdirname:
            # first download folder to cache it
            snapshot_download(f"{USER}/{REPO_NAME}", cache_dir=tmpdirname)

            # now load from cache
            storage_folder = snapshot_download(
                f"{USER}/{REPO_NAME}",
                cache_dir=tmpdirname,
                local_files_only=True,
            )

            # folder contains the two files contributed and the .gitattributes
            folder_contents = os.listdir(storage_folder)
            self.assertEqual(len(folder_contents), 3)
            self.assertTrue("dummy_file.txt" in folder_contents)
            self.assertTrue("dummy_file_2.txt" in folder_contents)
            self.assertTrue(".gitattributes" in folder_contents)

            with open(os.path.join(storage_folder, "dummy_file.txt"), "r") as f:
                contents = f.read()
                self.assertEqual(contents, "v2")

            # folder name contains the revision's commit sha.
            self.assertTrue(self.second_commit_hash in storage_folder)

        # Test with specific revision branch
        with tempfile.TemporaryDirectory() as tmpdirname:
            # first download folder to cache it
            snapshot_download(
                f"{USER}/{REPO_NAME}",
                revision="other",
                cache_dir=tmpdirname,
            )

            # now load from cache
            storage_folder = snapshot_download(
                f"{USER}/{REPO_NAME}",
                revision="other",
                cache_dir=tmpdirname,
                local_files_only=True,
            )

            # folder contains the two files contributed and the .gitattributes
            folder_contents = os.listdir(storage_folder)
            self.assertEqual(len(folder_contents), 3)
            self.assertTrue("dummy_file.txt" in folder_contents)
            self.assertTrue(".gitattributes" in folder_contents)

            with open(os.path.join(storage_folder, "dummy_file.txt"), "r") as f:
                contents = f.read()
                self.assertEqual(contents, "v2")

            # folder name contains the revision's commit sha.
            self.assertTrue(self.third_commit_hash in storage_folder)

        # Test with specific revision hash
        with tempfile.TemporaryDirectory() as tmpdirname:
            # first download folder to cache it
            snapshot_download(
                f"{USER}/{REPO_NAME}",
                revision=self.first_commit_hash,
                cache_dir=tmpdirname,
            )

            # now load from cache
            storage_folder = snapshot_download(
                f"{USER}/{REPO_NAME}",
                revision=self.first_commit_hash,
                cache_dir=tmpdirname,
                local_files_only=True,
            )

            # folder contains the two files contributed and the .gitattributes
            folder_contents = os.listdir(storage_folder)
            self.assertEqual(len(folder_contents), 2)
            self.assertTrue("dummy_file.txt" in folder_contents)
            self.assertTrue(".gitattributes" in folder_contents)

            with open(os.path.join(storage_folder, "dummy_file.txt"), "r") as f:
                contents = f.read()
                self.assertEqual(contents, "v1")

            # folder name contains the revision's commit sha.
            self.assertTrue(self.first_commit_hash in storage_folder)

    def test_download_model_local_only_multiple(self):
        # Test `main` branch
        with tempfile.TemporaryDirectory() as tmpdirname:
            # download both from branch and from commit
            snapshot_download(
                f"{USER}/{REPO_NAME}",
                cache_dir=tmpdirname,
            )

            snapshot_download(
                f"{USER}/{REPO_NAME}",
                revision=self.first_commit_hash,
                cache_dir=tmpdirname,
            )

        # cache multiple commits and make sure correct commit is taken
        with tempfile.TemporaryDirectory() as tmpdirname:
            # first download folder to cache it
            snapshot_download(
                f"{USER}/{REPO_NAME}",
                cache_dir=tmpdirname,
            )

            # now load folder from another branch
            snapshot_download(
                f"{USER}/{REPO_NAME}",
                revision="other",
                cache_dir=tmpdirname,
            )

            # now make sure that loading "main" branch gives correct branch
            storage_folder = snapshot_download(
                f"{USER}/{REPO_NAME}",
                cache_dir=tmpdirname,
                local_files_only=True,
            )

            # folder contains the two files contributed and the .gitattributes
            folder_contents = os.listdir(storage_folder)
            self.assertEqual(len(folder_contents), 3)
            self.assertTrue("dummy_file.txt" in folder_contents)
            self.assertTrue(".gitattributes" in folder_contents)

            with open(os.path.join(storage_folder, "dummy_file.txt"), "r") as f:
                contents = f.read()
                self.assertEqual(contents, "v2")

            # folder name contains the 2nd commit sha and not the 3rd
            self.assertTrue(self.second_commit_hash in storage_folder)

    def check_download_model_with_regex(self, regex, allow=True):
        # Test `main` branch
        allow_regex = regex if allow else None
        ignore_regex = regex if not allow else None

        with tempfile.TemporaryDirectory() as tmpdirname:
            storage_folder = snapshot_download(
                f"{USER}/{REPO_NAME}",
                revision="main",
                cache_dir=tmpdirname,
                allow_regex=allow_regex,
                ignore_regex=ignore_regex,
            )

            # folder contains the two files contributed and the .gitattributes
            folder_contents = os.listdir(storage_folder)
            self.assertEqual(len(folder_contents), 2)
            self.assertTrue("dummy_file.txt" in folder_contents)
            self.assertTrue("dummy_file_2.txt" in folder_contents)
            self.assertTrue(".gitattributes" not in folder_contents)

            with open(os.path.join(storage_folder, "dummy_file.txt"), "r") as f:
                contents = f.read()
                self.assertEqual(contents, "v2")

            # folder name contains the revision's commit sha.
            self.assertTrue(self.second_commit_hash in storage_folder)

    # TODO: from version 0.12, replace `regex` by 'patterns` and remove expected
    #       deprecation. Could be possible to already do tests with `allow_patterns` and
    #       `ignore_patterns` but current test implementation is convenient since it
    #       covers both old and new naming + check deprecation.
    @expect_deprecation("snapshot_download")
    def test_download_model_with_allow_regex(self):
        self.check_download_model_with_regex("*.txt")

    @expect_deprecation("snapshot_download")
    def test_download_model_with_allow_regex_list(self):
        self.check_download_model_with_regex(["dummy_file.txt", "dummy_file_2.txt"])

    @expect_deprecation("snapshot_download")
    def test_download_model_with_ignore_regex(self):
        self.check_download_model_with_regex(".gitattributes", allow=False)

    @expect_deprecation("snapshot_download")
    def test_download_model_with_ignore_regex_list(self):
        self.check_download_model_with_regex(["*.git*", "*.pt"], allow=False)


def test_snapshot_download_import():
    with pytest.warns(FutureWarning, match="has been made private"):
        from huggingface_hub.snapshot_download import snapshot_download as x  # noqa

    assert x is snapshot_download


def test_snapshot_download_import_constant_not_raise():
    from huggingface_hub.snapshot_download import REPO_ID_SEPARATOR  # noqa<|MERGE_RESOLUTION|>--- conflicted
+++ resolved
@@ -12,15 +12,12 @@
 from huggingface_hub.utils import logging
 
 from .testing_constants import ENDPOINT_STAGING, TOKEN, USER
-<<<<<<< HEAD
-from .testing_utils import expect_deprecation, retry_endpoint, set_write_permission_and_retry
-=======
+
 from .testing_utils import (
     expect_deprecation,
     retry_endpoint,
     set_write_permission_and_retry,
 )
->>>>>>> 128d114a
 
 
 logger = logging.get_logger(__name__)
