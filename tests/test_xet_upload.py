--- conflicted
+++ resolved
@@ -22,19 +22,14 @@
 
 from huggingface_hub import HfApi, RepoUrl
 from huggingface_hub._commit_api import _upload_lfs_files, _upload_xet_files
-<<<<<<< HEAD
-from huggingface_hub.file_download import get_hf_file_metadata, hf_hub_download, hf_hub_url
-from huggingface_hub.utils import refresh_xet_connection_info
-=======
 from huggingface_hub.file_download import (
     _get_metadata_or_catch_error,
     get_hf_file_metadata,
     hf_hub_download,
     hf_hub_url,
 )
-from huggingface_hub.utils import build_hf_headers
+from huggingface_hub.utils import build_hf_headers, refresh_xet_connection_info
 from huggingface_hub.utils._xet import refresh_xet_metadata
->>>>>>> f3efdd3d
 
 from .testing_constants import ENDPOINT_STAGING, TOKEN
 from .testing_utils import repo_name, requires
@@ -257,12 +252,7 @@
                 repo_id=repo_id,
                 filename=f"subfolder_{i}/file_xet_{i}_{j}.bin",
             )
-<<<<<<< HEAD
-            file_metadata = get_hf_file_metadata(url)
-            assert file_metadata.xet_file_data is not None
-            connection_info = refresh_xet_connection_info(file_data=file_metadata.xet_file_data, headers={})
-            assert connection_info is not None
-=======
+
             metadata = get_hf_file_metadata(url)
             xet_metadata = metadata.xet_metadata
             assert xet_metadata is not None
@@ -355,5 +345,4 @@
         # Check that the downloaded file is the same as the uploaded file
         with open(incomplete_path, "rb") as f:
             downloaded_content = f.read()
-        assert downloaded_content == self.bin_content
->>>>>>> f3efdd3d
+        assert downloaded_content == self.bin_content