--- conflicted
+++ resolved
@@ -54,15 +54,12 @@
 from huggingface_hub.inference._providers.sambanova import SambanovaConversationalTask, SambanovaFeatureExtractionTask
 from huggingface_hub.inference._providers.scaleway import ScalewayConversationalTask, ScalewayFeatureExtractionTask
 from huggingface_hub.inference._providers.together import TogetherTextToImageTask
-<<<<<<< HEAD
 from huggingface_hub.inference._providers.wavespeed_ai import (
     WavespeedAIImageToImageTask,
     WavespeedAITextToImageTask,
     WavespeedAITextToVideoTask,
 )
-=======
 from huggingface_hub.inference._providers.zai_org import ZaiConversationalTask
->>>>>>> 39ebbc06
 
 from .testing_utils import assert_in_logs
 
@@ -1491,7 +1488,6 @@
         assert response == b"image_bytes"
 
 
-<<<<<<< HEAD
 class TestWavespeedAIProvider:
     """Test Wavespeed AI provider functionality."""
 
@@ -1617,8 +1613,8 @@
         i2i_helper = WavespeedAIImageToImageTask()
         i2i_url = i2i_helper._prepare_url("ws_test_key", "wavespeed-ai/hidream-e1-full")
         assert i2i_url == "https://api.wavespeed.ai/api/v2/wavespeed-ai/hidream-e1-full"
-  
-=======
+
+
 class TestZaiProvider:
     def test_prepare_route(self):
         helper = ZaiConversationalTask()
@@ -1639,8 +1635,6 @@
         # Test with HF token (should route through HF proxy)
         url = helper._prepare_url("hf_token", "test-model")
         assert url.startswith("https://router.huggingface.co/zai-org")
-
->>>>>>> 39ebbc06
 
 class TestBaseConversationalTask:
     def test_prepare_route(self):
