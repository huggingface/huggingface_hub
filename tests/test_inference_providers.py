--- conflicted
+++ resolved
@@ -24,16 +24,13 @@
     HyperbolicTextGenerationTask,
     HyperbolicTextToImageTask,
 )
-<<<<<<< HEAD
 from huggingface_hub.inference._providers.nebius import (
     NebiusConversationalTask,
     NebiusTextGenerationTask,
     NebiusTextToImageTask
-=======
 from huggingface_hub.inference._providers.novita import (
     NovitaConversationalTask,
     NovitaTextGenerationTask,
->>>>>>> 604b9caa
 )
 from huggingface_hub.inference._providers.replicate import ReplicateTask, ReplicateTextToSpeechTask
 from huggingface_hub.inference._providers.sambanova import SambanovaConversationalTask
@@ -443,8 +440,6 @@
         response = helper.get_response({"data": [{"b64_json": base64.b64encode(b"image_bytes").decode()}]})
         assert response == b"image_bytes"
 
-<<<<<<< HEAD
-=======
 
 class TestBaseConversationalTask:
     def test_prepare_route(self):
@@ -496,7 +491,6 @@
         }
 
 
->>>>>>> 604b9caa
 @pytest.mark.parametrize(
     "dict1, dict2, expected",
     [
