--- conflicted
+++ resolved
@@ -34,7 +34,6 @@
         def forward(self, x):
             return self.l1(x)
 
-<<<<<<< HEAD
     class DummyModelWithTags(nn.Module, PyTorchModelHubMixin, tags=["tag1", "tag2"], library_name="my-dummy-lib"):
         def __init__(self, linear_layer: int = 4):
             super().__init__()
@@ -42,7 +41,7 @@
 
         def forward(self, x):
             return self.l1(x)
-=======
+
     class DummyModelNoConfig(nn.Module, PyTorchModelHubMixin):
         def __init__(
             self,
@@ -54,11 +53,6 @@
             self.num_classes = num_classes
             self.state = state
             self.not_jsonable = not_jsonable
->>>>>>> 5a407071
-
-else:
-    DummyModel = None
-    DummyModelNoConfig = None
 
 
 @requires("torch")
@@ -257,7 +251,6 @@
         # Delete repo
         self._api.delete_repo(repo_id=repo_id)
 
-<<<<<<< HEAD
     def test_generate_model_card(self):
         model = DummyModelWithTags()
         card = model.generate_model_card()
@@ -268,7 +261,7 @@
 
         assert str(card) == str(card_reloaded)
         assert card.data == card_reloaded.data
-=======
+
     def test_load_no_config(self):
         config_file = self.cache_dir / "config.json"
 
@@ -346,5 +339,4 @@
         a_bias_ptr = state_dict["a.bias"].storage().data_ptr()
         b_bias_ptr = state_dict["b.bias"].storage().data_ptr()
         assert a_weight_ptr == b_weight_ptr
-        assert a_bias_ptr == b_bias_ptr
->>>>>>> 5a407071
+        assert a_bias_ptr == b_bias_ptr