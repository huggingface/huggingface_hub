# Copyright 2020 The HuggingFace Team. All rights reserved.
#
# Licensed under the Apache License, Version 2.0 (the "License");
# you may not use this file except in compliance with the License.
# You may obtain a copy of the License at
#
#     http://www.apache.org/licenses/LICENSE-2.0
#
# Unless required by applicable law or agreed to in writing, software
# distributed under the License is distributed on an "AS IS" BASIS,
# WITHOUT WARRANTIES OR CONDITIONS OF ANY KIND, either express or implied.
# See the License for the specific language governing permissions and
# limitations under the License.


import os
import shutil
import subprocess
import tempfile
import time
import unittest
from io import BytesIO

from huggingface_hub.constants import REPO_TYPE_DATASET, REPO_TYPE_SPACE
from huggingface_hub.file_download import cached_download
from huggingface_hub.hf_api import (
    HfApi,
    HfFolder,
    ModelInfo,
    RepoObj,
    repo_type_and_id_from_hf_id,
)
from requests.exceptions import HTTPError

from .testing_constants import ENDPOINT_STAGING, ENDPOINT_STAGING_BASIC_AUTH, PASS, USER
from .testing_utils import (
    DUMMY_MODEL_ID,
    DUMMY_MODEL_ID_REVISION_ONE_SPECIFIC_COMMIT,
    require_git_lfs,
    set_write_permission_and_retry,
    with_production_testing,
)


REPO_NAME = "my-model-{}".format(int(time.time() * 10e3))
REPO_NAME_LARGE_FILE = "my-model-largefiles-{}".format(int(time.time() * 10e3))
DATASET_REPO_NAME = "my-dataset-{}".format(int(time.time() * 10e3))
SPACE_REPO_NAME = "my-space-{}".format(int(time.time() * 10e3))
WORKING_REPO_DIR = os.path.join(
    os.path.dirname(os.path.abspath(__file__)), "fixtures/working_repo"
)
LARGE_FILE_14MB = "https://cdn-media.huggingface.co/lfs-largefiles/progit.epub"
LARGE_FILE_18MB = "https://cdn-media.huggingface.co/lfs-largefiles/progit.pdf"


class HfApiCommonTest(unittest.TestCase):
    _api = HfApi(endpoint=ENDPOINT_STAGING)


class HfApiLoginTest(HfApiCommonTest):
    def test_login_invalid(self):
        with self.assertRaises(HTTPError):
            self._api.login(username=USER, password="fake")

    def test_login_valid(self):
        token = self._api.login(username=USER, password=PASS)
        self.assertIsInstance(token, str)


class HfApiCommonTestWithLogin(HfApiCommonTest):
    @classmethod
    def setUpClass(cls):
        """
        Share this valid token in all tests below.
        """
        cls._token = cls._api.login(username=USER, password=PASS)


class HfApiEndpointsTest(HfApiCommonTestWithLogin):
    def test_whoami(self):
        user, orgs = self._api.whoami(token=self._token)
        self.assertEqual(user, USER)
        self.assertIsInstance(orgs, list)

    def test_list_repos_objs(self):
        objs = self._api.list_repos_objs(token=self._token)
        self.assertIsInstance(objs, list)
        if len(objs) > 0:
            o = objs[-1]
            self.assertIsInstance(o, RepoObj)

    def test_create_update_and_delete_repo(self):
        self._api.create_repo(token=self._token, name=REPO_NAME)
        res = self._api.update_repo_visibility(
            token=self._token, name=REPO_NAME, private=True
        )
        self.assertTrue(res["private"])
        res = self._api.update_repo_visibility(
            token=self._token, name=REPO_NAME, private=False
        )
        self.assertFalse(res["private"])
        self._api.delete_repo(token=self._token, name=REPO_NAME)

    def test_create_update_and_delete_dataset_repo(self):
        self._api.create_repo(
            token=self._token, name=DATASET_REPO_NAME, repo_type=REPO_TYPE_DATASET
        )
        res = self._api.update_repo_visibility(
            token=self._token,
            name=DATASET_REPO_NAME,
            private=True,
            repo_type=REPO_TYPE_DATASET,
        )
        self.assertTrue(res["private"])
        res = self._api.update_repo_visibility(
            token=self._token,
            name=DATASET_REPO_NAME,
            private=False,
            repo_type=REPO_TYPE_DATASET,
        )
        self.assertFalse(res["private"])
        self._api.delete_repo(
            token=self._token, name=DATASET_REPO_NAME, repo_type=REPO_TYPE_DATASET
        )

    @unittest.skip("skipped while spaces in beta")
    def test_create_update_and_delete_space_repo(self):
        self._api.create_repo(
            token=self._token, name=SPACE_REPO_NAME, repo_type=REPO_TYPE_SPACE
        )
        res = self._api.update_repo_visibility(
            token=self._token,
            name=SPACE_REPO_NAME,
            private=True,
            repo_type=REPO_TYPE_SPACE,
        )
        self.assertTrue(res["private"])
        res = self._api.update_repo_visibility(
            token=self._token,
            name=SPACE_REPO_NAME,
            private=False,
            repo_type=REPO_TYPE_SPACE,
        )
        self.assertFalse(res["private"])
        self._api.delete_repo(
            token=self._token, name=SPACE_REPO_NAME, repo_type=REPO_TYPE_SPACE
        )


class HfApiUploadFileTest(HfApiCommonTestWithLogin):
    def setUp(self) -> None:
        super().setUp()
        self.tmp_dir = tempfile.mkdtemp()
        self.tmp_file = os.path.join(self.tmp_dir, "temp")
        self.tmp_file_content = "Content of the file"
        with open(self.tmp_file, "w+") as f:
            f.write(self.tmp_file_content)
        self.addCleanup(
            lambda: shutil.rmtree(self.tmp_dir, onerror=set_write_permission_and_retry)
        )

    def test_upload_file_validation(self):
        with self.assertRaises(ValueError, msg="Wrong repo type"):
            self._api.upload_file(
                path_or_fileobj=self.tmp_file,
                path_in_repo="README.md",
                repo_id=f"{USER}/{REPO_NAME}",
                repo_type="this type does not exist",
                token=self._token,
            )

        with self.assertRaises(ValueError, msg="File opened in text mode"):
            with open(self.tmp_file, "rt") as ftext:
                self._api.upload_file(
                    path_or_fileobj=ftext,
                    path_in_repo="README.md",
                    repo_id=f"{USER}/{REPO_NAME}",
                    token=self._token,
                )

        with self.assertRaises(
            ValueError, msg="path_or_fileobj is str but does not point to a file"
        ):
            self._api.upload_file(
                path_or_fileobj=os.path.join(self.tmp_dir, "nofile.pth"),
                path_in_repo="README.md",
                repo_id=f"{USER}/{REPO_NAME}",
                token=self._token,
            )

        for (invalid_path, msg) in [
            ("Remote\\README.md", "Has a backslash"),
            ("/Remote/README.md", "Starts with a slash"),
            ("Remote/../subtree/./README.md", "Has relative parts"),
        ]:
            with self.subTest(msg=msg):
                with self.assertRaises(ValueError, msg="path_in_repo is invalid"):
                    self._api.upload_file(
                        path_or_fileobj=self.tmp_file,
                        path_in_repo=invalid_path,
                        repo_id=f"{USER}/{REPO_NAME}",
                        token=self._token,
                    )

    def test_upload_file_path(self):
        self._api.create_repo(token=self._token, name=REPO_NAME)
        try:
            self._api.upload_file(
                path_or_fileobj=self.tmp_file,
                path_in_repo="temp/new_file.md",
                repo_id=f"{USER}/{REPO_NAME}",
                token=self._token,
            )
            url = "{}/{user}/{repo}/resolve/main/temp/new_file.md".format(
                ENDPOINT_STAGING,
                user=USER,
                repo=REPO_NAME,
            )
            filepath = cached_download(url, force_download=True)
            with open(filepath) as downloaded_file:
                content = downloaded_file.read()
            self.assertEqual(content, self.tmp_file_content)

        except Exception as err:
            self.fail(err)
        finally:
            self._api.delete_repo(token=self._token, name=REPO_NAME)

    def test_upload_file_fileobj(self):
        self._api.create_repo(token=self._token, name=REPO_NAME)
        try:
            with open(self.tmp_file, "rb") as filestream:
                self._api.upload_file(
                    path_or_fileobj=filestream,
                    path_in_repo="temp/new_file.md",
                    repo_id=f"{USER}/{REPO_NAME}",
                    token=self._token,
                )
            url = "{}/{user}/{repo}/resolve/main/temp/new_file.md".format(
                ENDPOINT_STAGING,
                user=USER,
                repo=REPO_NAME,
            )
            filepath = cached_download(url, force_download=True)
            with open(filepath) as downloaded_file:
                content = downloaded_file.read()
            self.assertEqual(content, self.tmp_file_content)

        except Exception as err:
            self.fail(err)
        finally:
            self._api.delete_repo(token=self._token, name=REPO_NAME)

    def test_upload_file_bytesio(self):
        self._api.create_repo(token=self._token, name=REPO_NAME)
        try:
            filecontent = BytesIO(b"File content, but in bytes IO")
            self._api.upload_file(
                path_or_fileobj=filecontent,
                path_in_repo="temp/new_file.md",
                repo_id=f"{USER}/{REPO_NAME}",
                token=self._token,
            )
            url = "{}/{user}/{repo}/resolve/main/temp/new_file.md".format(
                ENDPOINT_STAGING,
                user=USER,
                repo=REPO_NAME,
            )
            filepath = cached_download(url, force_download=True)
            with open(filepath) as downloaded_file:
                content = downloaded_file.read()
            self.assertEqual(content, filecontent.getvalue().decode())

        except Exception as err:
            self.fail(err)
        finally:
            self._api.delete_repo(token=self._token, name=REPO_NAME)

    def test_upload_file_conflict(self):
        self._api.create_repo(token=self._token, name=REPO_NAME)
        try:
            filecontent = BytesIO(b"File content, but in bytes IO")
            self._api.upload_file(
                path_or_fileobj=filecontent,
                path_in_repo="temp/new_file.md",
                repo_id=f"{USER}/{REPO_NAME}",
                token=self._token,
                identical_ok=True,
            )

            # No exception raised when identical_ok is True
            self._api.upload_file(
                path_or_fileobj=filecontent,
                path_in_repo="temp/new_file.md",
                repo_id=f"{USER}/{REPO_NAME}",
                token=self._token,
                identical_ok=True,
            )

            with self.assertRaises(HTTPError) as err_ctx:
                self._api.upload_file(
                    path_or_fileobj=filecontent,
                    path_in_repo="temp/new_file.md",
                    repo_id=f"{USER}/{REPO_NAME}",
                    token=self._token,
                    identical_ok=False,
                )
                self.assertEqual(err_ctx.exception.response.status_code, 409)

        except Exception as err:
            self.fail(err)
        finally:
            self._api.delete_repo(token=self._token, name=REPO_NAME)


class HfApiPublicTest(unittest.TestCase):
    def test_staging_list_models(self):
        _api = HfApi(endpoint=ENDPOINT_STAGING)
        _ = _api.list_models()

    @with_production_testing
    def test_list_models(self):
        _api = HfApi()
        models = _api.list_models()
        self.assertGreater(len(models), 100)
        self.assertIsInstance(models[0], ModelInfo)

    @with_production_testing
    def test_list_models_complex_query(self):
        # Let's list the 10 most recent models
        # with tags "bert" and "jax",
        # ordered by last modified date.
        _api = HfApi()
        models = _api.list_models(
            filter=("bert", "jax"), sort="lastModified", direction=-1, limit=10
        )
        # we have at least 1 models
        self.assertGreater(len(models), 1)
        self.assertLessEqual(len(models), 10)
        model = models[0]
        self.assertIsInstance(model, ModelInfo)
        self.assertTrue(all(tag in model.tags for tag in ["bert", "jax"]))

<<<<<<< HEAD
    def test_list_models_with_config(self):
        _api = HfApi()
        models = _api.list_models(
            filter="adapter-transformers", fetch_config=True, limit=20
        )
        found_configs = 0
        for model in models:
            if model.config:
                found_configs = found_configs + 1
        self.assertGreater(found_configs, 0)

=======
    @with_production_testing
>>>>>>> c7fee7be
    def test_model_info(self):
        _api = HfApi()
        model = _api.model_info(repo_id=DUMMY_MODEL_ID)
        self.assertIsInstance(model, ModelInfo)
        self.assertNotEqual(model.sha, DUMMY_MODEL_ID_REVISION_ONE_SPECIFIC_COMMIT)
        # One particular commit (not the top of `main`)
        model = _api.model_info(
            repo_id=DUMMY_MODEL_ID, revision=DUMMY_MODEL_ID_REVISION_ONE_SPECIFIC_COMMIT
        )
        self.assertIsInstance(model, ModelInfo)
        self.assertEqual(model.sha, DUMMY_MODEL_ID_REVISION_ONE_SPECIFIC_COMMIT)


class HfFolderTest(unittest.TestCase):
    def test_token_workflow(self):
        """
        Test the whole token save/get/delete workflow,
        with the desired behavior with respect to non-existent tokens.
        """
        token = "token-{}".format(int(time.time()))
        HfFolder.save_token(token)
        self.assertEqual(HfFolder.get_token(), token)
        HfFolder.delete_token()
        HfFolder.delete_token()
        # ^^ not an error, we test that the
        # second call does not fail.
        self.assertEqual(HfFolder.get_token(), None)


@require_git_lfs
class HfLargefilesTest(HfApiCommonTest):
    @classmethod
    def setUpClass(cls):
        """
        Share this valid token in all tests below.
        """
        cls._token = cls._api.login(username=USER, password=PASS)

    def setUp(self):
        try:
            shutil.rmtree(WORKING_REPO_DIR, onerror=set_write_permission_and_retry)
        except FileNotFoundError:
            pass

    def tearDown(self):
        self._api.delete_repo(token=self._token, name=REPO_NAME_LARGE_FILE)

    def setup_local_clone(self, REMOTE_URL):
        REMOTE_URL_AUTH = REMOTE_URL.replace(
            ENDPOINT_STAGING, ENDPOINT_STAGING_BASIC_AUTH
        )
        subprocess.run(
            ["git", "clone", REMOTE_URL_AUTH, WORKING_REPO_DIR],
            check=True,
            stdout=subprocess.PIPE,
            stderr=subprocess.PIPE,
        )
        subprocess.run(
            ["git", "lfs", "track", "*.pdf"], check=True, cwd=WORKING_REPO_DIR
        )
        subprocess.run(
            ["git", "lfs", "track", "*.epub"], check=True, cwd=WORKING_REPO_DIR
        )

    def test_end_to_end_thresh_6M(self):
        REMOTE_URL = self._api.create_repo(
            token=self._token, name=REPO_NAME_LARGE_FILE, lfsmultipartthresh=6 * 10 ** 6
        )
        self.setup_local_clone(REMOTE_URL)

        subprocess.run(
            ["wget", LARGE_FILE_18MB],
            check=True,
            stdout=subprocess.PIPE,
            stderr=subprocess.PIPE,
            cwd=WORKING_REPO_DIR,
        )
        subprocess.run(["git", "add", "*"], check=True, cwd=WORKING_REPO_DIR)
        subprocess.run(
            ["git", "commit", "-m", "commit message"], check=True, cwd=WORKING_REPO_DIR
        )

        # This will fail as we haven't set up our custom transfer agent yet.
        failed_process = subprocess.run(
            ["git", "push"],
            stdout=subprocess.PIPE,
            stderr=subprocess.PIPE,
            cwd=WORKING_REPO_DIR,
        )
        self.assertEqual(failed_process.returncode, 1)
        self.assertIn("cli lfs-enable-largefiles", failed_process.stderr.decode())
        # ^ Instructions on how to fix this are included in the error message.

        subprocess.run(
            ["huggingface-cli", "lfs-enable-largefiles", WORKING_REPO_DIR], check=True
        )

        start_time = time.time()
        subprocess.run(["git", "push"], check=True, cwd=WORKING_REPO_DIR)
        print("took", time.time() - start_time)

        # To be 100% sure, let's download the resolved file
        pdf_url = f"{REMOTE_URL}/resolve/main/progit.pdf"
        DEST_FILENAME = "uploaded.pdf"
        subprocess.run(
            ["wget", pdf_url, "-O", DEST_FILENAME],
            check=True,
            stdout=subprocess.PIPE,
            stderr=subprocess.PIPE,
            cwd=WORKING_REPO_DIR,
        )
        dest_filesize = os.stat(os.path.join(WORKING_REPO_DIR, DEST_FILENAME)).st_size
        self.assertEqual(dest_filesize, 18685041)

    def test_end_to_end_thresh_16M(self):
        # Here we'll push one multipart and one non-multipart file in the same commit, and see what happens
        REMOTE_URL = self._api.create_repo(
            token=self._token,
            name=REPO_NAME_LARGE_FILE,
            lfsmultipartthresh=16 * 10 ** 6,
        )
        self.setup_local_clone(REMOTE_URL)

        subprocess.run(
            ["wget", LARGE_FILE_18MB],
            check=True,
            stdout=subprocess.PIPE,
            stderr=subprocess.PIPE,
            cwd=WORKING_REPO_DIR,
        )
        subprocess.run(
            ["wget", LARGE_FILE_14MB],
            check=True,
            stdout=subprocess.PIPE,
            stderr=subprocess.PIPE,
            cwd=WORKING_REPO_DIR,
        )
        subprocess.run(["git", "add", "*"], check=True, cwd=WORKING_REPO_DIR)
        subprocess.run(
            ["git", "commit", "-m", "both files in same commit"],
            check=True,
            cwd=WORKING_REPO_DIR,
        )

        subprocess.run(
            ["huggingface-cli", "lfs-enable-largefiles", WORKING_REPO_DIR], check=True
        )

        start_time = time.time()
        subprocess.run(["git", "push"], check=True, cwd=WORKING_REPO_DIR)
        print("took", time.time() - start_time)


class HfApiMiscTest(unittest.TestCase):
    def test_repo_type_and_id_from_hf_id(self):
        possible_values = {
            "https://huggingface.co/user/id": [None, "user", "id"],
            "https://huggingface.co/datasets/user/id": ["dataset", "user", "id"],
            "https://huggingface.co/spaces/user/id": ["space", "user", "id"],
            "user/id": [None, "user", "id"],
            "dataset/user/id": ["dataset", "user", "id"],
            "space/user/id": ["space", "user", "id"],
            "id": [None, None, "id"],
        }

        for key, value in possible_values.items():
            self.assertEqual(repo_type_and_id_from_hf_id(key), tuple(value))<|MERGE_RESOLUTION|>--- conflicted
+++ resolved
@@ -341,7 +341,7 @@
         self.assertIsInstance(model, ModelInfo)
         self.assertTrue(all(tag in model.tags for tag in ["bert", "jax"]))
 
-<<<<<<< HEAD
+    @with_production_testing
     def test_list_models_with_config(self):
         _api = HfApi()
         models = _api.list_models(
@@ -353,9 +353,7 @@
                 found_configs = found_configs + 1
         self.assertGreater(found_configs, 0)
 
-=======
     @with_production_testing
->>>>>>> c7fee7be
     def test_model_info(self):
         _api = HfApi()
         model = _api.model_info(repo_id=DUMMY_MODEL_ID)
