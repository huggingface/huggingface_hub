# Copyright 2020 The HuggingFace Team. All rights reserved.
#
# Licensed under the Apache License, Version 2.0 (the "License");
# you may not use this file except in compliance with the License.
# You may obtain a copy of the License at
#
#     http://www.apache.org/licenses/LICENSE-2.0
#
# Unless required by applicable law or agreed to in writing, software
# distributed under the License is distributed on an "AS IS" BASIS,
# WITHOUT WARRANTIES OR CONDITIONS OF ANY KIND, either express or implied.
# See the License for the specific language governing permissions and
# limitations under the License.
import os
import shutil
import subprocess
import tempfile
import time
import types
import unittest
import warnings
from functools import partial
from io import BytesIO
from urllib.parse import quote

import pytest

import requests
from huggingface_hub._commit_api import CommitOperationAdd, CommitOperationDelete
from huggingface_hub.commands.user import _login
from huggingface_hub.community import DiscussionComment, DiscussionWithDetails
from huggingface_hub.constants import (
    REPO_TYPE_DATASET,
    REPO_TYPE_MODEL,
    REPO_TYPE_SPACE,
    SPACES_SDK_TYPES,
)
from huggingface_hub.file_download import cached_download, hf_hub_download
from huggingface_hub.hf_api import (
    USERNAME_PLACEHOLDER,
    DatasetInfo,
    DatasetSearchArguments,
    HfApi,
    HfFolder,
    MetricInfo,
    ModelInfo,
    ModelSearchArguments,
    SpaceInfo,
    erase_from_credential_store,
    read_from_credential_store,
    repo_type_and_id_from_hf_id,
)
from huggingface_hub.utils import logging
from huggingface_hub.utils.endpoint_helpers import (
    DatasetFilter,
    ModelFilter,
    _filter_emissions,
)
from requests.exceptions import HTTPError

from .testing_constants import (
    ENDPOINT_STAGING,
    ENDPOINT_STAGING_BASIC_AUTH,
    FULL_NAME,
    TOKEN,
    USER,
)
from .testing_utils import (
    DUMMY_DATASET_ID,
    DUMMY_DATASET_ID_REVISION_ONE_SPECIFIC_COMMIT,
    DUMMY_MODEL_ID,
    DUMMY_MODEL_ID_REVISION_ONE_SPECIFIC_COMMIT,
<<<<<<< HEAD
    SAMPLE_DATASET_IDENTIFIER,
=======
    repo_name,
>>>>>>> 3fbc99e7
    require_git_lfs,
    retry_endpoint,
    set_write_permission_and_retry,
    with_production_testing,
)


logger = logging.get_logger(__name__)

dataset_repo_name = partial(repo_name, prefix="my-dataset")
space_repo_name = partial(repo_name, prefix="my-space")
large_file_repo_name = partial(repo_name, prefix="my-model-largefiles")

WORKING_REPO_DIR = os.path.join(
    os.path.dirname(os.path.abspath(__file__)), "fixtures/working_repo"
)
LARGE_FILE_14MB = "https://cdn-media.huggingface.co/lfs-largefiles/progit.epub"
LARGE_FILE_18MB = "https://cdn-media.huggingface.co/lfs-largefiles/progit.pdf"


class HfApiCommonTest(unittest.TestCase):
    _api = HfApi(endpoint=ENDPOINT_STAGING)


class HfApiLoginTest(HfApiCommonTest):
    def setUp(self) -> None:
        erase_from_credential_store(USERNAME_PLACEHOLDER)

    @classmethod
    def tearDownClass(cls) -> None:
        cls._api.set_access_token(TOKEN)

    def test_login_git_credentials(self):
        self.assertTupleEqual(
            read_from_credential_store(USERNAME_PLACEHOLDER), (None, None)
        )
        self._api.set_access_token(TOKEN)
        self.assertTupleEqual(
            read_from_credential_store(USERNAME_PLACEHOLDER),
            (USERNAME_PLACEHOLDER, TOKEN),
        )
        erase_from_credential_store(username=USERNAME_PLACEHOLDER)
        self.assertTupleEqual(
            read_from_credential_store(USERNAME_PLACEHOLDER), (None, None)
        )

    def test_login_cli(self):
        self._api.set_access_token(TOKEN)
        self.assertTupleEqual(
            read_from_credential_store(USERNAME_PLACEHOLDER),
            (USERNAME_PLACEHOLDER, TOKEN),
        )
        erase_from_credential_store(username=USERNAME_PLACEHOLDER)
        self.assertTupleEqual(
            read_from_credential_store(USERNAME_PLACEHOLDER), (None, None)
        )

        _login(self._api, token=TOKEN)
        self.assertTupleEqual(
            read_from_credential_store(USERNAME_PLACEHOLDER),
            (USERNAME_PLACEHOLDER, TOKEN),
        )
        erase_from_credential_store(username=USERNAME_PLACEHOLDER)
        self.assertTupleEqual(
            read_from_credential_store(USERNAME_PLACEHOLDER), (None, None)
        )

    def test_login_cli_org_fail(self):
        with pytest.raises(
            ValueError, match="You must use your personal account token."
        ):
            _login(self._api, token="api_org_dummy_token")


class HfApiCommonTestWithLogin(HfApiCommonTest):
    @classmethod
    def setUpClass(cls):
        """
        Share this valid token in all tests below.
        """
        cls._token = TOKEN
        cls._api.set_access_token(TOKEN)


@retry_endpoint
def test_repo_id_no_warning():
    # tests that passing repo_id as positional arg doesn't raise any warnings
    # for {create, delete}_repo and update_repo_visibility
    api = HfApi(endpoint=ENDPOINT_STAGING)
    REPO_NAME = repo_name("crud")

    args = [
        ("create_repo", {}),
        ("update_repo_visibility", {"private": False}),
        ("delete_repo", {}),
    ]

    for method, kwargs in args:
        with warnings.catch_warnings(record=True) as record:
            getattr(api, method)(
                REPO_NAME, token=TOKEN, repo_type=REPO_TYPE_MODEL, **kwargs
            )
        assert not len(record)


class HfApiEndpointsTest(HfApiCommonTestWithLogin):
    def test_whoami(self):
        info = self._api.whoami(token=self._token)
        self.assertEqual(info["name"], USER)
        self.assertEqual(info["fullname"], FULL_NAME)
        self.assertIsInstance(info["orgs"], list)
        valid_org = [org for org in info["orgs"] if org["name"] == "valid_org"][0]
        self.assertIsInstance(valid_org["apiToken"], str)

    @retry_endpoint
    def test_delete_repo_error_message(self):
        # test for #751
        with self.assertRaisesRegex(
            requests.exceptions.HTTPError,
            r"404 Client Error: Repository Not Found (.+) \(Request ID: .+\)",
        ):
            self._api.delete_repo("repo-that-does-not-exist", token=self._token)

    @retry_endpoint
    def test_create_update_and_delete_repo(self):
        REPO_NAME = repo_name("crud")
        self._api.create_repo(repo_id=REPO_NAME, token=self._token)
        res = self._api.update_repo_visibility(
            repo_id=REPO_NAME, token=self._token, private=True
        )
        self.assertTrue(res["private"])
        res = self._api.update_repo_visibility(
            repo_id=REPO_NAME, token=self._token, private=False
        )
        self.assertFalse(res["private"])
        self._api.delete_repo(repo_id=REPO_NAME, token=self._token)

    @retry_endpoint
    def test_create_update_and_delete_model_repo(self):
        REPO_NAME = repo_name("crud")
        self._api.create_repo(
            repo_id=REPO_NAME, token=self._token, repo_type=REPO_TYPE_MODEL
        )
        res = self._api.update_repo_visibility(
            repo_id=REPO_NAME,
            token=self._token,
            private=True,
            repo_type=REPO_TYPE_MODEL,
        )
        self.assertTrue(res["private"])
        res = self._api.update_repo_visibility(
            repo_id=REPO_NAME,
            token=self._token,
            private=False,
            repo_type=REPO_TYPE_MODEL,
        )
        self.assertFalse(res["private"])
        self._api.delete_repo(
            repo_id=REPO_NAME, token=self._token, repo_type=REPO_TYPE_MODEL
        )

    @retry_endpoint
    def test_create_update_and_delete_dataset_repo(self):
        DATASET_REPO_NAME = dataset_repo_name("crud")
        self._api.create_repo(
            repo_id=DATASET_REPO_NAME, token=self._token, repo_type=REPO_TYPE_DATASET
        )
        res = self._api.update_repo_visibility(
            repo_id=DATASET_REPO_NAME,
            token=self._token,
            private=True,
            repo_type=REPO_TYPE_DATASET,
        )
        self.assertTrue(res["private"])
        res = self._api.update_repo_visibility(
            repo_id=DATASET_REPO_NAME,
            token=self._token,
            private=False,
            repo_type=REPO_TYPE_DATASET,
        )
        self.assertFalse(res["private"])
        self._api.delete_repo(
            repo_id=DATASET_REPO_NAME, token=self._token, repo_type=REPO_TYPE_DATASET
        )

    @retry_endpoint
    def test_create_update_and_delete_space_repo(self):
        SPACE_REPO_NAME = space_repo_name("failing")
        with pytest.raises(ValueError, match=r"No space_sdk provided.*"):
            self._api.create_repo(
                token=self._token,
                repo_id=SPACE_REPO_NAME,
                repo_type=REPO_TYPE_SPACE,
                space_sdk=None,
            )
        with pytest.raises(ValueError, match=r"Invalid space_sdk.*"):
            self._api.create_repo(
                token=self._token,
                repo_id=SPACE_REPO_NAME,
                repo_type=REPO_TYPE_SPACE,
                space_sdk="asdfasdf",
            )

        for sdk in SPACES_SDK_TYPES:
            SPACE_REPO_NAME = space_repo_name(sdk)
            self._api.create_repo(
                repo_id=SPACE_REPO_NAME,
                token=self._token,
                repo_type=REPO_TYPE_SPACE,
                space_sdk=sdk,
            )
            res = self._api.update_repo_visibility(
                repo_id=SPACE_REPO_NAME,
                token=self._token,
                private=True,
                repo_type=REPO_TYPE_SPACE,
            )
            self.assertTrue(res["private"])
            res = self._api.update_repo_visibility(
                repo_id=SPACE_REPO_NAME,
                token=self._token,
                private=False,
                repo_type=REPO_TYPE_SPACE,
            )
            self.assertFalse(res["private"])
            self._api.delete_repo(
                repo_id=SPACE_REPO_NAME, token=self._token, repo_type=REPO_TYPE_SPACE
            )

    @retry_endpoint
    def test_move_repo(self):
        REPO_NAME = repo_name("crud")
        repo_id = f"__DUMMY_TRANSFORMERS_USER__/{REPO_NAME}"
        NEW_REPO_NAME = repo_name("crud2")
        new_repo_id = f"__DUMMY_TRANSFORMERS_USER__/{NEW_REPO_NAME}"

        for repo_type in [REPO_TYPE_MODEL, REPO_TYPE_DATASET, REPO_TYPE_SPACE]:
            self._api.create_repo(
                repo_id=REPO_NAME,
                token=self._token,
                repo_type=repo_type,
                space_sdk="static",
            )

            with pytest.raises(ValueError, match=r"Invalid repo_id*"):
                self._api.move_repo(
                    from_id=repo_id,
                    to_id="invalid_repo_id",
                    token=self._token,
                    repo_type=repo_type,
                )

            # Should raise an error if it fails
            self._api.move_repo(
                from_id=repo_id,
                to_id=new_repo_id,
                token=self._token,
                repo_type=repo_type,
            )
            self._api.delete_repo(
                repo_id=NEW_REPO_NAME, token=self._token, repo_type=repo_type
            )


class CommitApiTest(HfApiCommonTestWithLogin):
    def setUp(self) -> None:
        super().setUp()
        self.tmp_dir = tempfile.mkdtemp()
        self.tmp_file = os.path.join(self.tmp_dir, "temp")
        self.tmp_file_content = "Content of the file"
        with open(self.tmp_file, "w+") as f:
            f.write(self.tmp_file_content)
        os.makedirs(os.path.join(self.tmp_dir, "nested"))
        self.nested_tmp_file = os.path.join(self.tmp_dir, "nested", "file.bin")
        with open(self.nested_tmp_file, "wb+") as f:
            f.truncate(1024 * 1024)

        self.addCleanup(
            lambda: shutil.rmtree(self.tmp_dir, onerror=set_write_permission_and_retry)
        )

    @retry_endpoint
    def test_upload_file_validation(self):
        REPO_NAME = repo_name("upload")
        with self.assertRaises(ValueError, msg="Wrong repo type"):
            self._api.upload_file(
                path_or_fileobj=self.tmp_file,
                path_in_repo="README.md",
                repo_id=f"{USER}/{REPO_NAME}",
                repo_type="this type does not exist",
                token=self._token,
            )

    def test_commit_operation_validation(self):
        with open(self.tmp_file, "rt") as ftext:
            operation = CommitOperationAdd(
                path_or_fileobj=ftext,  # type: ignore
                path_in_repo="README.md",
            )
            with self.assertRaises(
                ValueError,
                msg="If you passed a file-like object, make sure it is in binary mode",
            ):
                operation.validate()

        operation = CommitOperationAdd(
            path_or_fileobj=os.path.join(self.tmp_dir, "nofile.pth"),
            path_in_repo="README.md",
        )
        with self.assertRaises(
            ValueError, msg="path_or_fileobj is str but does not point to a file"
        ):
            operation.validate()

    @retry_endpoint
    def test_upload_file_path(self):
        REPO_NAME = repo_name("path")
        self._api.create_repo(token=self._token, repo_id=REPO_NAME)
        try:
            return_val = self._api.upload_file(
                path_or_fileobj=self.tmp_file,
                path_in_repo="temp/new_file.md",
                repo_id=f"{USER}/{REPO_NAME}",
                token=self._token,
            )
            self.assertEqual(
                return_val,
                f"{self._api.endpoint}/{USER}/{REPO_NAME}/blob/main/temp/new_file.md",
            )
            url = "{}/{user}/{repo}/resolve/main/temp/new_file.md".format(
                ENDPOINT_STAGING,
                user=USER,
                repo=REPO_NAME,
            )
            filepath = cached_download(
                url, force_download=True, legacy_cache_layout=True
            )
            with open(filepath) as downloaded_file:
                content = downloaded_file.read()
            self.assertEqual(content, self.tmp_file_content)

        except Exception as err:
            self.fail(err)
        finally:
            self._api.delete_repo(repo_id=REPO_NAME, token=self._token)

    @retry_endpoint
    def test_upload_file_fileobj(self):
        REPO_NAME = repo_name("fileobj")
        self._api.create_repo(repo_id=REPO_NAME, token=self._token)
        try:
            with open(self.tmp_file, "rb") as filestream:
                return_val = self._api.upload_file(
                    path_or_fileobj=filestream,
                    path_in_repo="temp/new_file.md",
                    repo_id=f"{USER}/{REPO_NAME}",
                    token=self._token,
                )
            self.assertEqual(
                return_val,
                f"{self._api.endpoint}/{USER}/{REPO_NAME}/blob/main/temp/new_file.md",
            )
            url = "{}/{user}/{repo}/resolve/main/temp/new_file.md".format(
                ENDPOINT_STAGING,
                user=USER,
                repo=REPO_NAME,
            )
            filepath = cached_download(
                url, force_download=True, legacy_cache_layout=True
            )
            with open(filepath) as downloaded_file:
                content = downloaded_file.read()
            self.assertEqual(content, self.tmp_file_content)

        except Exception as err:
            self.fail(err)
        finally:
            self._api.delete_repo(repo_id=REPO_NAME, token=self._token)

    @retry_endpoint
    def test_upload_file_bytesio(self):
        REPO_NAME = repo_name("bytesio")
        self._api.create_repo(repo_id=REPO_NAME, token=self._token)
        try:
            filecontent = BytesIO(b"File content, but in bytes IO")
            return_val = self._api.upload_file(
                path_or_fileobj=filecontent,
                path_in_repo="temp/new_file.md",
                repo_id=f"{USER}/{REPO_NAME}",
                token=self._token,
            )
            self.assertEqual(
                return_val,
                f"{self._api.endpoint}/{USER}/{REPO_NAME}/blob/main/temp/new_file.md",
            )

            url = "{}/{user}/{repo}/resolve/main/temp/new_file.md".format(
                ENDPOINT_STAGING,
                user=USER,
                repo=REPO_NAME,
            )
            filepath = cached_download(
                url, force_download=True, legacy_cache_layout=True
            )
            with open(filepath) as downloaded_file:
                content = downloaded_file.read()
            self.assertEqual(content, filecontent.getvalue().decode())

        except Exception as err:
            self.fail(err)
        finally:
            self._api.delete_repo(repo_id=REPO_NAME, token=self._token)

    @retry_endpoint
    def test_create_repo_org_token_fail(self):
        REPO_NAME = repo_name("org")
        with pytest.raises(
            ValueError, match="You must use your personal account token."
        ):
            self._api.create_repo(repo_id=REPO_NAME, token="api_org_dummy_token")

    @retry_endpoint
    def test_create_repo_org_token_none_fail(self):
        REPO_NAME = repo_name("org")
        HfFolder.save_token("api_org_dummy_token")
        with pytest.raises(
            ValueError, match="You must use your personal account token."
        ):
            self._api.create_repo(repo_id=REPO_NAME)

    @retry_endpoint
    def test_upload_buffer(self):
        REPO_NAME = repo_name("buffer")
        self._api.create_repo(repo_id=REPO_NAME, token=self._token)
        try:
            buffer = BytesIO()
            buffer.write(self.tmp_file_content.encode())
            return_val = self._api.upload_file(
                path_or_fileobj=buffer.getvalue(),
                path_in_repo="temp/new_file.md",
                repo_id=f"{USER}/{REPO_NAME}",
                token=self._token,
            )
            self.assertEqual(
                return_val,
                f"{self._api.endpoint}/{USER}/{REPO_NAME}/blob/main/temp/new_file.md",
            )

            url = "{}/{user}/{repo}/resolve/main/temp/new_file.md".format(
                ENDPOINT_STAGING,
                user=USER,
                repo=REPO_NAME,
            )
            filepath = cached_download(
                url, force_download=True, legacy_cache_layout=True
            )
            with open(filepath) as downloaded_file:
                content = downloaded_file.read()
            self.assertEqual(content, self.tmp_file_content)

        except Exception as err:
            self.fail(err)
        finally:
            self._api.delete_repo(repo_id=REPO_NAME, token=self._token)

    @retry_endpoint
    def test_upload_file_create_pr(self):
        REPO_NAME = repo_name("buffer")
        pr_revision = quote("refs/pr/1", safe="")
        self._api.create_repo(repo_id=REPO_NAME, token=self._token)
        try:
            buffer = BytesIO()
            buffer.write(self.tmp_file_content.encode())
            return_val = self._api.upload_file(
                path_or_fileobj=buffer.getvalue(),
                path_in_repo="temp/new_file.md",
                repo_id=f"{USER}/{REPO_NAME}",
                token=self._token,
                create_pr=True,
            )
            self.assertEqual(
                return_val,
                f"{self._api.endpoint}/{USER}/{REPO_NAME}/blob/{pr_revision}/temp/new_file.md",
            )

            url = "{}/{user}/{repo}/resolve/{revision}/temp/new_file.md".format(
                ENDPOINT_STAGING,
                revision=pr_revision,
                user=USER,
                repo=REPO_NAME,
            )
            filepath = cached_download(
                url, force_download=True, legacy_cache_layout=True
            )
            with open(filepath) as downloaded_file:
                content = downloaded_file.read()
            self.assertEqual(content, self.tmp_file_content)

        except Exception as err:
            self.fail(err)
        finally:
            self._api.delete_repo(repo_id=REPO_NAME, token=self._token)

    @retry_endpoint
    def test_delete_file(self):
        REPO_NAME = repo_name("delete")
        self._api.create_repo(token=self._token, repo_id=REPO_NAME)
        try:
            self._api.upload_file(
                path_or_fileobj=self.tmp_file,
                path_in_repo="temp/new_file.md",
                repo_id=f"{USER}/{REPO_NAME}",
                token=self._token,
            )
            self._api.delete_file(
                path_in_repo="temp/new_file.md",
                repo_id=f"{USER}/{REPO_NAME}",
                token=self._token,
            )

            with self.assertRaises(HTTPError):
                # Should raise a 404
                hf_hub_download(f"{USER}/{REPO_NAME}", "temp/new_file.md")

        except Exception as err:
            self.fail(err)
        finally:
            self._api.delete_repo(repo_id=REPO_NAME, token=self._token)

    def test_get_full_repo_name(self):
        repo_name_with_no_org = self._api.get_full_repo_name("model", token=self._token)
        self.assertEqual(repo_name_with_no_org, f"{USER}/model")

        repo_name_with_no_org = self._api.get_full_repo_name(
            "model", organization="org", token=self._token
        )
        self.assertEqual(repo_name_with_no_org, "org/model")

    @retry_endpoint
    def test_upload_folder(self):
        for private in (False, True):
            visibility = "private" if private else "public"
            with self.subTest(f"{visibility} repo"):
                REPO_NAME = repo_name(f"upload_folder_{visibility}")
                self._api.create_repo(
                    token=self._token,
                    repo_id=REPO_NAME,
                    private=private,
                    exist_ok=False,
                )
                try:
                    url = self._api.upload_folder(
                        folder_path=self.tmp_dir,
                        path_in_repo="temp/dir",
                        repo_id=f"{USER}/{REPO_NAME}",
                        token=self._token,
                    )
                    self.assertEqual(
                        url,
                        f"{self._api.endpoint}/{USER}/{REPO_NAME}/tree/main/temp/dir",
                    )
                    for rpath in ["temp", "nested/file.bin"]:
                        local_path = os.path.join(self.tmp_dir, rpath)
                        remote_path = f"temp/dir/{rpath}"
                        filepath = hf_hub_download(
                            repo_id=f"{USER}/{REPO_NAME}",
                            filename=remote_path,
                            revision="main",
                            use_auth_token=self._token,
                        )
                        assert filepath is not None
                        with open(filepath, "rb") as downloaded_file:
                            content = downloaded_file.read()
                        with open(local_path, "rb") as local_file:
                            expected_content = local_file.read()
                        self.assertEqual(content, expected_content)

                    # Re-uploading the same folder twice should be fine
                    self._api.upload_folder(
                        folder_path=self.tmp_dir,
                        path_in_repo="temp/dir",
                        repo_id=f"{USER}/{REPO_NAME}",
                        token=self._token,
                    )
                except Exception as err:
                    self.fail(err)
                finally:
                    self._api.delete_repo(repo_id=REPO_NAME, token=self._token)

    @retry_endpoint
    def test_upload_folder_create_pr(self):
        pr_revision = quote("refs/pr/1", safe="")
        for private in (False, True):
            visibility = "private" if private else "public"
            with self.subTest(f"{visibility} repo"):
                REPO_NAME = repo_name(f"upload_folder_{visibility}")
                self._api.create_repo(
                    token=self._token,
                    repo_id=REPO_NAME,
                    private=private,
                    exist_ok=False,
                )
                try:
                    return_val = self._api.upload_folder(
                        folder_path=self.tmp_dir,
                        path_in_repo="temp/dir",
                        repo_id=f"{USER}/{REPO_NAME}",
                        token=self._token,
                        create_pr=True,
                    )
                    self.assertEqual(
                        return_val,
                        f"{self._api.endpoint}/{USER}/{REPO_NAME}/tree/{pr_revision}/temp/dir",
                    )
                    for rpath in ["temp", "nested/file.bin"]:
                        local_path = os.path.join(self.tmp_dir, rpath)
                        remote_path = f"temp/dir/{rpath}"
                        filepath = hf_hub_download(
                            repo_id=f"{USER}/{REPO_NAME}",
                            filename=remote_path,
                            revision="refs/pr/1",
                            use_auth_token=self._token,
                        )
                        assert filepath is not None
                        with open(filepath, "rb") as downloaded_file:
                            content = downloaded_file.read()
                        with open(local_path, "rb") as local_file:
                            expected_content = local_file.read()
                        self.assertEqual(content, expected_content)
                except Exception as err:
                    self.fail(err)
                finally:
                    self._api.delete_repo(repo_id=REPO_NAME, token=self._token)

    @retry_endpoint
    def test_create_commit_create_pr(self):
        REPO_NAME = repo_name("create_commit_create_pr")
        self._api.create_repo(
            token=self._token,
            repo_id=REPO_NAME,
            exist_ok=False,
        )
        try:
            self._api.upload_file(
                path_or_fileobj=self.tmp_file,
                path_in_repo="temp/new_file.md",
                repo_id=f"{USER}/{REPO_NAME}",
                token=self._token,
            )
            operations = [
                CommitOperationDelete(path_in_repo="temp/new_file.md"),
                CommitOperationAdd(
                    path_in_repo="buffer", path_or_fileobj=b"Buffer data"
                ),
            ]
            resp = self._api.create_commit(
                operations=operations,
                commit_message="Test create_commit",
                repo_id=f"{USER}/{REPO_NAME}",
                token=self._token,
                create_pr=True,
            )
            self.assertEqual(
                resp,
                f"{self._api.endpoint}/{USER}/{REPO_NAME}/discussions/1",
            )
            with self.assertRaises(HTTPError) as ctx:
                # Should raise a 404
                hf_hub_download(
                    f"{USER}/{REPO_NAME}",
                    "buffer",
                    use_auth_token=self._token,
                )
                self.assertEqual(ctx.exception.response.status_code, 404)
            filepath = hf_hub_download(
                filename="buffer",
                repo_id=f"{USER}/{REPO_NAME}",
                use_auth_token=self._token,
                revision="refs/pr/1",
            )
            self.assertTrue(filepath is not None)
            with open(filepath, "rb") as downloaded_file:
                content = downloaded_file.read()
            self.assertEqual(content, b"Buffer data")
        except Exception as err:
            self.fail(err)
        finally:
            self._api.delete_repo(repo_id=REPO_NAME, token=self._token)

    @retry_endpoint
    def test_create_commit(self):
        for private in (False, True):
            visibility = "private" if private else "public"
            with self.subTest(f"{visibility} repo"):
                REPO_NAME = repo_name(f"create_commit_{visibility}")
                self._api.create_repo(
                    token=self._token,
                    repo_id=REPO_NAME,
                    private=private,
                    exist_ok=False,
                )
                try:
                    self._api.upload_file(
                        path_or_fileobj=self.tmp_file,
                        path_in_repo="temp/new_file.md",
                        repo_id=f"{USER}/{REPO_NAME}",
                        token=self._token,
                    )
                    with open(self.tmp_file, "rb") as fileobj:
                        operations = [
                            CommitOperationDelete(path_in_repo="temp/new_file.md"),
                            CommitOperationAdd(
                                path_in_repo="buffer", path_or_fileobj=b"Buffer data"
                            ),
                            CommitOperationAdd(
                                path_in_repo="bytesio",
                                path_or_fileobj=BytesIO(b"BytesIO data"),
                            ),
                            CommitOperationAdd(
                                path_in_repo="fileobj", path_or_fileobj=fileobj
                            ),
                            CommitOperationAdd(
                                path_in_repo="nested/path",
                                path_or_fileobj=self.tmp_file,
                            ),
                        ]
                        return_val = self._api.create_commit(
                            operations=operations,
                            commit_message="Test create_commit",
                            repo_id=f"{USER}/{REPO_NAME}",
                            token=self._token,
                        )
                        self.assertIsNone(return_val)
                    with self.assertRaises(HTTPError):
                        # Should raise a 404
                        hf_hub_download(
                            f"{USER}/{REPO_NAME}",
                            "temp/new_file.md",
                            use_auth_token=self._token,
                        )

                    for path, expected_content in [
                        ("buffer", b"Buffer data"),
                        ("bytesio", b"BytesIO data"),
                        ("fileobj", self.tmp_file_content.encode()),
                        ("nested/path", self.tmp_file_content.encode()),
                    ]:
                        filepath = hf_hub_download(
                            repo_id=f"{USER}/{REPO_NAME}",
                            filename=path,
                            revision="main",
                            use_auth_token=self._token,
                        )
                        self.assertTrue(filepath is not None)
                        with open(filepath, "rb") as downloaded_file:
                            content = downloaded_file.read()
                        self.assertEqual(content, expected_content)
                except Exception as err:
                    self.fail(err)
                finally:
                    self._api.delete_repo(repo_id=REPO_NAME, token=self._token)


class HfApiPublicTest(unittest.TestCase):
    def test_staging_list_models(self):
        _api = HfApi(endpoint=ENDPOINT_STAGING)
        _ = _api.list_models()

    @with_production_testing
    def test_list_models(self):
        _api = HfApi()
        models = _api.list_models()
        self.assertGreater(len(models), 100)
        self.assertIsInstance(models[0], ModelInfo)

    @with_production_testing
    def test_list_models_author(self):
        _api = HfApi()
        models = _api.list_models(author="google")
        self.assertGreater(len(models), 10)
        self.assertIsInstance(models[0], ModelInfo)
        for model in models:
            self.assertTrue(model.modelId.startswith("google/"))

    @with_production_testing
    def test_list_models_search(self):
        _api = HfApi()
        models = _api.list_models(search="bert")
        self.assertGreater(len(models), 10)
        self.assertIsInstance(models[0], ModelInfo)
        for model in models:
            self.assertTrue("bert" in model.modelId.lower())

    @with_production_testing
    def test_list_models_complex_query(self):
        # Let's list the 10 most recent models
        # with tags "bert" and "jax",
        # ordered by last modified date.
        _api = HfApi()
        models = _api.list_models(
            filter=("bert", "jax"), sort="lastModified", direction=-1, limit=10
        )
        # we have at least 1 models
        self.assertGreater(len(models), 1)
        self.assertLessEqual(len(models), 10)
        model = models[0]
        self.assertIsInstance(model, ModelInfo)
        self.assertTrue(all(tag in model.tags for tag in ["bert", "jax"]))

    @with_production_testing
    def test_list_models_with_config(self):
        _api = HfApi()
        models = _api.list_models(
            filter="adapter-transformers", fetch_config=True, limit=20
        )
        found_configs = 0
        for model in models:
            if model.config:
                found_configs = found_configs + 1
        self.assertGreater(found_configs, 0)

    @with_production_testing
    def test_model_info(self):
        _api = HfApi()
        model = _api.model_info(repo_id=DUMMY_MODEL_ID)
        self.assertIsInstance(model, ModelInfo)
        self.assertNotEqual(model.sha, DUMMY_MODEL_ID_REVISION_ONE_SPECIFIC_COMMIT)
        # One particular commit (not the top of `main`)
        model = _api.model_info(
            repo_id=DUMMY_MODEL_ID, revision=DUMMY_MODEL_ID_REVISION_ONE_SPECIFIC_COMMIT
        )
        self.assertIsInstance(model, ModelInfo)
        self.assertEqual(model.sha, DUMMY_MODEL_ID_REVISION_ONE_SPECIFIC_COMMIT)

    @with_production_testing
    def test_model_info_with_security(self):
        _api = HfApi()
        model = _api.model_info(
            repo_id=DUMMY_MODEL_ID,
            revision=DUMMY_MODEL_ID_REVISION_ONE_SPECIFIC_COMMIT,
            securityStatus=True,
        )
        self.assertEqual(model.securityStatus, {"containsInfected": False})

    @with_production_testing
    def test_model_info_with_file_metadata(self):
        _api = HfApi()
        model = _api.model_info(
            repo_id=DUMMY_MODEL_ID,
            revision=DUMMY_MODEL_ID_REVISION_ONE_SPECIFIC_COMMIT,
            files_metadata=True,
        )
        files = model.siblings
        assert files is not None
        self._check_siblings_metadata(files)

    @with_production_testing
    def test_list_repo_files(self):
        _api = HfApi()
        files = _api.list_repo_files(repo_id=DUMMY_MODEL_ID)
        expected_files = [
            ".gitattributes",
            "README.md",
            "config.json",
            "flax_model.msgpack",
            "merges.txt",
            "pytorch_model.bin",
            "tf_model.h5",
            "vocab.json",
        ]
        self.assertListEqual(files, expected_files)

    def test_staging_list_datasets(self):
        _api = HfApi(endpoint=ENDPOINT_STAGING)
        _ = _api.list_datasets()

    @with_production_testing
    def test_list_datasets(self):
        _api = HfApi()
        datasets = _api.list_datasets()
        self.assertGreater(len(datasets), 100)
        self.assertIsInstance(datasets[0], DatasetInfo)

    @with_production_testing
    def test_filter_datasets_by_author_and_name(self):
        _api = HfApi()
        f = DatasetFilter(author="huggingface", dataset_name="DataMeasurementsFiles")
        datasets = _api.list_datasets(filter=f)
        self.assertEqual(len(datasets), 1)
        self.assertTrue("huggingface" in datasets[0].author)
        self.assertTrue("DataMeasurementsFiles" in datasets[0].id)

    @with_production_testing
    def test_filter_datasets_by_benchmark(self):
        _api = HfApi()
        f = DatasetFilter(benchmark="raft")
        datasets = _api.list_datasets(filter=f)
        self.assertGreater(len(datasets), 0)
        self.assertTrue("benchmark:raft" in datasets[0].tags)

    @with_production_testing
    def test_filter_datasets_by_language_creator(self):
        _api = HfApi()
        f = DatasetFilter(language_creators="crowdsourced")
        datasets = _api.list_datasets(filter=f)
        self.assertGreater(len(datasets), 0)
        self.assertTrue("language_creators:crowdsourced" in datasets[0].tags)

    @with_production_testing
    def test_filter_datasets_by_language(self):
        _api = HfApi()
        f = DatasetFilter(languages="en")
        datasets = _api.list_datasets(filter=f)
        self.assertGreater(len(datasets), 0)
        self.assertTrue("languages:en" in datasets[0].tags)
        args = DatasetSearchArguments()
        f = DatasetFilter(languages=(args.languages.en, args.languages.fr))
        datasets = _api.list_datasets(filter=f)
        self.assertGreater(len(datasets), 0)
        self.assertTrue("languages:en" in datasets[0].tags)
        self.assertTrue("languages:fr" in datasets[0].tags)

    @with_production_testing
    def test_filter_datasets_by_multilinguality(self):
        _api = HfApi()
        f = DatasetFilter(multilinguality="multilingual")
        datasets = _api.list_datasets(filter=f)
        self.assertGreater(len(datasets), 0)
        self.assertTrue("multilinguality:multilingual" in datasets[0].tags)

    @with_production_testing
    def test_filter_datasets_by_size_categories(self):
        _api = HfApi()
        f = DatasetFilter(size_categories="100K<n<1M")
        datasets = _api.list_datasets(filter=f)
        self.assertGreater(len(datasets), 0)
        self.assertTrue("size_categories:100K<n<1M" in datasets[0].tags)

    @with_production_testing
    def test_filter_datasets_by_task_categories(self):
        _api = HfApi()
        f = DatasetFilter(task_categories="audio-classification")
        datasets = _api.list_datasets(filter=f)
        self.assertGreater(len(datasets), 0)
        self.assertTrue("task_categories:audio-classification" in datasets[0].tags)

    @with_production_testing
    def test_filter_datasets_by_task_ids(self):
        _api = HfApi()
        f = DatasetFilter(task_ids="automatic-speech-recognition")
        datasets = _api.list_datasets(filter=f)
        self.assertGreater(len(datasets), 0)
        self.assertTrue("task_ids:automatic-speech-recognition" in datasets[0].tags)

    @with_production_testing
    def test_list_datasets_full(self):
        _api = HfApi()
        datasets = _api.list_datasets(full=True)
        self.assertGreater(len(datasets), 100)
        dataset = datasets[0]
        self.assertIsInstance(dataset, DatasetInfo)
        self.assertTrue(any(dataset.cardData for dataset in datasets))

    @with_production_testing
    def test_list_datasets_author(self):
        _api = HfApi()
        datasets = _api.list_datasets(author="huggingface")
        self.assertGreater(len(datasets), 1)
        self.assertIsInstance(datasets[0], DatasetInfo)

    @with_production_testing
    def test_list_datasets_search(self):
        _api = HfApi()
        datasets = _api.list_datasets(search="wikipedia")
        self.assertGreater(len(datasets), 10)
        self.assertIsInstance(datasets[0], DatasetInfo)

    @with_production_testing
    def test_filter_datasets_with_cardData(self):
        _api = HfApi()
        datasets = _api.list_datasets(cardData=True)
        self.assertGreater(
            sum(
                [getattr(dataset, "cardData", None) is not None for dataset in datasets]
            ),
            0,
        )
        datasets = _api.list_datasets()
        self.assertTrue(
            all([getattr(dataset, "cardData", None) is None for dataset in datasets])
        )

    @with_production_testing
    def test_dataset_info(self):
        _api = HfApi()
        dataset = _api.dataset_info(repo_id=DUMMY_DATASET_ID)
        self.assertTrue(
            isinstance(dataset.cardData, dict) and len(dataset.cardData) > 0
        )
        self.assertTrue(
            isinstance(dataset.siblings, list) and len(dataset.siblings) > 0
        )
        self.assertIsInstance(dataset, DatasetInfo)
        self.assertNotEqual(dataset.sha, DUMMY_DATASET_ID_REVISION_ONE_SPECIFIC_COMMIT)
        dataset = _api.dataset_info(
            repo_id=DUMMY_DATASET_ID,
            revision=DUMMY_DATASET_ID_REVISION_ONE_SPECIFIC_COMMIT,
        )
        self.assertIsInstance(dataset, DatasetInfo)
        self.assertEqual(dataset.sha, DUMMY_DATASET_ID_REVISION_ONE_SPECIFIC_COMMIT)

    @with_production_testing
    def test_dataset_info_with_file_metadata(self):
        _api = HfApi()
        dataset = _api.dataset_info(
            repo_id=SAMPLE_DATASET_IDENTIFIER,
            files_metadata=True,
        )
        files = dataset.siblings
        assert files is not None
        self._check_siblings_metadata(files)

    def _check_siblings_metadata(self, files: List[RepoFile]):
        """Check requested metadata has been received from the server."""
        at_least_one_lfs = False
        for file in files:
            self.assertTrue(isinstance(file.blob_id, str))
            self.assertTrue(isinstance(file.size, int))
            if file.lfs is not None:
                at_least_one_lfs = True
                self.assertTrue(isinstance(file.lfs, dict))
                self.assertTrue("sha256" in file.lfs)
        self.assertTrue(at_least_one_lfs)

    def test_staging_list_metrics(self):
        _api = HfApi(endpoint=ENDPOINT_STAGING)
        _ = _api.list_metrics()

    @with_production_testing
    def test_list_metrics(self):
        _api = HfApi()
        metrics = _api.list_metrics()
        self.assertGreater(len(metrics), 10)
        self.assertIsInstance(metrics[0], MetricInfo)
        self.assertTrue(any(metric.description for metric in metrics))

    @with_production_testing
    def test_filter_models_by_author(self):
        _api = HfApi()
        f = ModelFilter(author="muellerzr")
        models = _api.list_models(filter=f)
        self.assertGreater(len(models), 0)
        self.assertTrue("muellerzr" in models[0].modelId)

    @with_production_testing
    def test_filter_models_by_author_and_name(self):
        # Test we can search by an author and a name, but the model is not found
        _api = HfApi()
        f = ModelFilter("facebook", model_name="bart-base")
        models = _api.list_models(filter=f)
        self.assertTrue("facebook/bart-base" in models[0].modelId)

    @with_production_testing
    def test_failing_filter_models_by_author_and_model_name(self):
        # Test we can search by an author and a name, but the model is not found
        _api = HfApi()
        f = ModelFilter(author="muellerzr", model_name="testme")
        models = _api.list_models(filter=f)
        self.assertEqual(len(models), 0)

    @with_production_testing
    def test_filter_models_with_library(self):
        _api = HfApi()
        f = ModelFilter("microsoft", model_name="wavlm-base-sd", library="tensorflow")
        models = _api.list_models(filter=f)
        self.assertGreater(1, len(models))
        f = ModelFilter("microsoft", model_name="wavlm-base-sd", library="pytorch")
        models = _api.list_models(filter=f)
        self.assertGreater(len(models), 0)

    @with_production_testing
    def test_filter_models_with_task(self):
        _api = HfApi()
        f = ModelFilter(task="fill-mask", model_name="albert-base-v2")
        models = _api.list_models(filter=f)
        self.assertTrue("fill-mask" == models[0].pipeline_tag)
        self.assertTrue("albert-base-v2" in models[0].modelId)
        f = ModelFilter(task="dummytask")
        models = _api.list_models(filter=f)
        self.assertGreater(1, len(models))

    @with_production_testing
    def test_filter_models_by_language(self):
        _api = HfApi()
        f_fr = ModelFilter(language="fr")
        res_fr = _api.list_models(filter=f_fr)

        f_en = ModelFilter(language="en")
        res_en = _api.list_models(filter=f_en)

        assert len(res_fr) != len(res_en)

    @with_production_testing
    def test_filter_models_with_complex_query(self):
        _api = HfApi()
        args = ModelSearchArguments()
        f = ModelFilter(
            task=args.pipeline_tag.TextClassification,
            library=[args.library.PyTorch, args.library.TensorFlow],
        )
        models = _api.list_models(filter=f)
        self.assertGreater(len(models), 1)
        self.assertTrue(
            [
                "text-classification" in model.pipeline_tag
                or "text-classification" in model.tags
                for model in models
            ]
        )
        self.assertTrue(
            ["pytorch" in model.tags and "tf" in model.tags for model in models]
        )

    @with_production_testing
    def test_filter_models_with_cardData(self):
        _api = HfApi()
        models = _api.list_models(filter="co2_eq_emissions", cardData=True)
        self.assertTrue([hasattr(model, "cardData") for model in models])
        models = _api.list_models(filter="co2_eq_emissions")
        self.assertTrue(all([not hasattr(model, "cardData") for model in models]))

    def test_filter_emissions_dict(self):
        # tests that dictionary is handled correctly as "emissions" and that
        # 17g is accepted and parsed correctly as a value
        # regression test for #753
        model = ModelInfo(cardData={"co2_eq_emissions": {"emissions": "17g"}})
        res = _filter_emissions([model], -1, 100)
        assert len(res) == 1

    @with_production_testing
    def test_filter_emissions_with_max(self):
        _api = HfApi()
        models = _api.list_models(emissions_thresholds=(None, 100), cardData=True)
        self.assertTrue(
            all(
                [
                    model.cardData["co2_eq_emissions"] <= 100
                    for model in models
                    if isinstance(model.cardData["co2_eq_emissions"], (float, int))
                ]
            )
        )

    @with_production_testing
    def test_filter_emissions_with_min(self):
        _api = HfApi()
        models = _api.list_models(emissions_thresholds=(5, None), cardData=True)
        self.assertTrue(
            all(
                [
                    model.cardData["co2_eq_emissions"] >= 5
                    for model in models
                    if isinstance(model.cardData["co2_eq_emissions"], (float, int))
                ]
            )
        )

    @with_production_testing
    def test_filter_emissions_with_min_and_max(self):
        _api = HfApi()
        models = _api.list_models(emissions_thresholds=(5, 100), cardData=True)
        self.assertTrue(
            all(
                [
                    model.cardData["co2_eq_emissions"] >= 5
                    for model in models
                    if isinstance(model.cardData["co2_eq_emissions"], (float, int))
                ]
            )
        )
        self.assertTrue(
            all(
                [
                    model.cardData["co2_eq_emissions"] <= 100
                    for model in models
                    if isinstance(model.cardData["co2_eq_emissions"], (float, int))
                ]
            )
        )

    @with_production_testing
    def test_list_spaces_full(self):
        _api = HfApi()
        spaces = _api.list_spaces(full=True)
        self.assertGreater(len(spaces), 100)
        space = spaces[0]
        self.assertIsInstance(space, SpaceInfo)
        self.assertTrue(any(space.cardData for space in spaces))

    @with_production_testing
    def test_list_spaces_author(self):
        _api = HfApi()
        spaces = _api.list_spaces(author="evaluate-metric")
        self.assertGreater(len(spaces), 10)
        self.assertTrue(
            set([space.id for space in spaces]).issuperset(
                set(["evaluate-metric/trec_eval", "evaluate-metric/perplexity"])
            )
        )

    @with_production_testing
    def test_list_spaces_search(self):
        _api = HfApi()
        spaces = _api.list_spaces(search="wikipedia")
        space = spaces[0]
        self.assertTrue("wikipedia" in space.id.lower())

    @with_production_testing
    def test_list_spaces_sort_and_direction(self):
        _api = HfApi()
        spaces_descending_likes = _api.list_spaces(sort="likes", direction=-1)
        spaces_ascending_likes = _api.list_spaces(sort="likes")
        self.assertGreater(
            spaces_descending_likes[0].likes, spaces_descending_likes[1].likes
        )
        self.assertLess(
            spaces_ascending_likes[-2].likes, spaces_ascending_likes[-1].likes
        )

    @with_production_testing
    def test_list_spaces_limit(self):
        _api = HfApi()
        spaces = _api.list_spaces(limit=5)
        self.assertEqual(len(spaces), 5)

    @with_production_testing
    def test_list_spaces_with_models(self):
        _api = HfApi()
        spaces = _api.list_spaces(models="bert-base-uncased")
        self.assertTrue("bert-base-uncased" in getattr(spaces[0], "models", []))

    @with_production_testing
    def test_list_spaces_with_datasets(self):
        _api = HfApi()
        spaces = _api.list_spaces(datasets="wikipedia")
        self.assertTrue("wikipedia" in getattr(spaces[0], "datasets", []))

    @with_production_testing
    def test_list_spaces_linked(self):
        _api = HfApi()
        spaces = _api.list_spaces(linked=True)
        self.assertTrue(
            any((getattr(space, "models", None) is not None) for space in spaces)
        )
        self.assertTrue(
            any((getattr(space, "datasets", None) is not None) for space in spaces)
        )
        self.assertTrue(
            any(
                (getattr(space, "models", None) is not None)
                and getattr(space, "datasets", None) is not None
            )
            for space in spaces
        )
        self.assertTrue(
            all(
                (getattr(space, "models", None) is not None)
                or getattr(space, "datasets", None) is not None
            )
            for space in spaces
        )


class HfApiPrivateTest(HfApiCommonTestWithLogin):
    @retry_endpoint
    def setUp(self) -> None:
        super().setUp()
        self.REPO_NAME = repo_name("private")
        self._api.create_repo(repo_id=self.REPO_NAME, token=self._token, private=True)
        self._api.create_repo(
            repo_id=self.REPO_NAME, token=self._token, private=True, repo_type="dataset"
        )

    def tearDown(self) -> None:
        self._api.delete_repo(repo_id=self.REPO_NAME, token=self._token)
        self._api.delete_repo(
            repo_id=self.REPO_NAME, token=self._token, repo_type="dataset"
        )

    def test_model_info(self):
        shutil.rmtree(os.path.dirname(HfFolder.path_token))
        # Test we cannot access model info without a token
        with self.assertRaisesRegex(
            requests.exceptions.HTTPError,
            r"401 Client Error: Repository Not Found for url: (.+) \(Request ID: .+\)",
        ):
            _ = self._api.model_info(repo_id=f"{USER}/{self.REPO_NAME}")
        # Test we can access model info with a token
        model_info = self._api.model_info(
            repo_id=f"{USER}/{self.REPO_NAME}", token=self._token
        )
        self.assertIsInstance(model_info, ModelInfo)

    def test_list_private_datasets(self):
        orig = len(self._api.list_datasets())
        new = len(self._api.list_datasets(use_auth_token=self._token))
        self.assertGreater(new, orig)

    def test_list_private_models(self):
        orig = len(self._api.list_models())
        new = len(self._api.list_models(use_auth_token=self._token))
        self.assertGreater(new, orig)

    @with_production_testing
    def test_list_private_spaces(self):
        orig = len(self._api.list_spaces())
        new = len(self._api.list_spaces(use_auth_token=self._token))
        self.assertGreaterEqual(new, orig)


class HfFolderTest(unittest.TestCase):
    def test_token_workflow(self):
        """
        Test the whole token save/get/delete workflow,
        with the desired behavior with respect to non-existent tokens.
        """
        token = "token-{}".format(int(time.time()))
        HfFolder.save_token(token)
        self.assertEqual(HfFolder.get_token(), token)
        HfFolder.delete_token()
        HfFolder.delete_token()
        # ^^ not an error, we test that the
        # second call does not fail.
        self.assertEqual(HfFolder.get_token(), None)
        # test TOKEN in env
        self.assertEqual(HfFolder.get_token(), None)
        with unittest.mock.patch.dict(os.environ, {"HUGGING_FACE_HUB_TOKEN": token}):
            self.assertEqual(HfFolder.get_token(), token)


@require_git_lfs
class HfLargefilesTest(HfApiCommonTest):
    @classmethod
    def setUpClass(cls):
        """
        Share this valid token in all tests below.
        """
        cls._token = TOKEN
        cls._api.set_access_token(TOKEN)

    def setUp(self):
        self.REPO_NAME_LARGE_FILE = large_file_repo_name()
        if os.path.exists(WORKING_REPO_DIR):
            shutil.rmtree(WORKING_REPO_DIR, onerror=set_write_permission_and_retry)
        logger.info(
            f"Does {WORKING_REPO_DIR} exist: {os.path.exists(WORKING_REPO_DIR)}"
        )

    def tearDown(self):
        self._api.delete_repo(repo_id=self.REPO_NAME_LARGE_FILE, token=self._token)

    def setup_local_clone(self, REMOTE_URL):
        REMOTE_URL_AUTH = REMOTE_URL.replace(
            ENDPOINT_STAGING, ENDPOINT_STAGING_BASIC_AUTH
        )
        subprocess.run(
            ["git", "clone", REMOTE_URL_AUTH, WORKING_REPO_DIR],
            check=True,
            stdout=subprocess.PIPE,
            stderr=subprocess.PIPE,
        )
        subprocess.run(
            ["git", "lfs", "track", "*.pdf"], check=True, cwd=WORKING_REPO_DIR
        )
        subprocess.run(
            ["git", "lfs", "track", "*.epub"], check=True, cwd=WORKING_REPO_DIR
        )

    @retry_endpoint
    def test_end_to_end_thresh_6M(self):
        self._api._lfsmultipartthresh = 6 * 10**6
        REMOTE_URL = self._api.create_repo(
            repo_id=self.REPO_NAME_LARGE_FILE,
            token=self._token,
        )
        self._api._lfsmultipartthresh = None
        self.setup_local_clone(REMOTE_URL)

        subprocess.run(
            ["wget", LARGE_FILE_18MB],
            check=True,
            stdout=subprocess.PIPE,
            stderr=subprocess.PIPE,
            cwd=WORKING_REPO_DIR,
        )
        subprocess.run(["git", "add", "*"], check=True, cwd=WORKING_REPO_DIR)
        subprocess.run(
            ["git", "commit", "-m", "commit message"], check=True, cwd=WORKING_REPO_DIR
        )

        # This will fail as we haven't set up our custom transfer agent yet.
        failed_process = subprocess.run(
            ["git", "push"],
            stdout=subprocess.PIPE,
            stderr=subprocess.PIPE,
            cwd=WORKING_REPO_DIR,
        )
        self.assertEqual(failed_process.returncode, 1)
        self.assertIn("cli lfs-enable-largefiles", failed_process.stderr.decode())
        # ^ Instructions on how to fix this are included in the error message.

        subprocess.run(
            ["huggingface-cli", "lfs-enable-largefiles", WORKING_REPO_DIR], check=True
        )

        start_time = time.time()
        subprocess.run(["git", "push"], check=True, cwd=WORKING_REPO_DIR)
        print("took", time.time() - start_time)

        # To be 100% sure, let's download the resolved file
        pdf_url = f"{REMOTE_URL}/resolve/main/progit.pdf"
        DEST_FILENAME = "uploaded.pdf"
        subprocess.run(
            ["wget", pdf_url, "-O", DEST_FILENAME],
            check=True,
            stdout=subprocess.PIPE,
            stderr=subprocess.PIPE,
            cwd=WORKING_REPO_DIR,
        )
        dest_filesize = os.stat(os.path.join(WORKING_REPO_DIR, DEST_FILENAME)).st_size
        self.assertEqual(dest_filesize, 18685041)

    @retry_endpoint
    def test_end_to_end_thresh_16M(self):
        # Here we'll push one multipart and one non-multipart file in the same commit, and see what happens
        self._api._lfsmultipartthresh = 16 * 10**6
        REMOTE_URL = self._api.create_repo(
            repo_id=self.REPO_NAME_LARGE_FILE,
            token=self._token,
        )
        self._api._lfsmultipartthresh = None
        self.setup_local_clone(REMOTE_URL)

        subprocess.run(
            ["wget", LARGE_FILE_18MB],
            check=True,
            stdout=subprocess.PIPE,
            stderr=subprocess.PIPE,
            cwd=WORKING_REPO_DIR,
        )
        subprocess.run(
            ["wget", LARGE_FILE_14MB],
            check=True,
            stdout=subprocess.PIPE,
            stderr=subprocess.PIPE,
            cwd=WORKING_REPO_DIR,
        )
        subprocess.run(["git", "add", "*"], check=True, cwd=WORKING_REPO_DIR)
        subprocess.run(
            ["git", "commit", "-m", "both files in same commit"],
            check=True,
            cwd=WORKING_REPO_DIR,
        )

        subprocess.run(
            ["huggingface-cli", "lfs-enable-largefiles", WORKING_REPO_DIR], check=True
        )

        start_time = time.time()
        subprocess.run(["git", "push"], check=True, cwd=WORKING_REPO_DIR)
        print("took", time.time() - start_time)


class HfApiMiscTest(unittest.TestCase):
    def test_repo_type_and_id_from_hf_id(self):
        possible_values = {
            "https://huggingface.co/id": [None, None, "id"],
            "https://huggingface.co/user/id": [None, "user", "id"],
            "https://huggingface.co/datasets/user/id": ["dataset", "user", "id"],
            "https://huggingface.co/spaces/user/id": ["space", "user", "id"],
            "user/id": [None, "user", "id"],
            "dataset/user/id": ["dataset", "user", "id"],
            "space/user/id": ["space", "user", "id"],
            "id": [None, None, "id"],
        }

        for key, value in possible_values.items():
            self.assertEqual(
                repo_type_and_id_from_hf_id(key, hub_url="https://huggingface.co"),
                tuple(value),
            )


class HfApiDiscussionsTest(HfApiCommonTestWithLogin):
    def setUp(self):
        super().setUp()
        self.repo_name = f"{USER}/{repo_name()}"
        self._api.create_repo(repo_id=self.repo_name, token=self._token)
        self.pull_request = self._api.create_discussion(
            repo_id=self.repo_name,
            pull_request=True,
            title="Test Pull Request",
            token=self._token,
        )
        self.discussion = self._api.create_discussion(
            repo_id=self.repo_name,
            pull_request=False,
            title="Test Discussion",
            token=self._token,
        )

    def tearDown(self):
        self._api.delete_repo(repo_id=self.repo_name, token=self._token)
        super().tearDown()

    def test_create_discussion(self):
        discussion = self._api.create_discussion(
            repo_id=self.repo_name,
            title=" Test discussion !  ",
            token=self._token,
        )
        self.assertEqual(discussion.num, 3)
        self.assertEqual(discussion.author, USER)
        self.assertEqual(discussion.is_pull_request, False)
        self.assertEqual(discussion.title, "Test discussion !")

    def test_create_pull_request(self):
        discussion = self._api.create_discussion(
            repo_id=self.repo_name,
            title=" Test PR !  ",
            token=self._token,
            pull_request=True,
        )
        self.assertEqual(discussion.num, 3)
        self.assertEqual(discussion.author, USER)
        self.assertEqual(discussion.is_pull_request, True)
        self.assertEqual(discussion.title, "Test PR !")

        model_info = self._api.repo_info(
            repo_id=self.repo_name,
            revision="refs/pr/1",
        )
        self.assertIsInstance(model_info, ModelInfo)

    def test_get_repo_discussion(self):
        discussions_generator = self._api.get_repo_discussions(repo_id=self.repo_name)
        self.assertIsInstance(discussions_generator, types.GeneratorType)
        self.assertListEqual(
            list([d.num for d in discussions_generator]),
            [self.discussion.num, self.pull_request.num],
        )

    def test_get_discussion_details(self):
        retrieved = self._api.get_discussion_details(
            repo_id=self.repo_name, discussion_num=2
        )
        self.assertEqual(retrieved, self.discussion)

    def test_edit_discussion_comment(self):
        def get_first_comment(discussion: DiscussionWithDetails) -> DiscussionComment:
            return [evt for evt in discussion.events if evt.type == "comment"][0]

        edited_comment = self._api.edit_discussion_comment(
            repo_id=self.repo_name,
            discussion_num=self.pull_request.num,
            comment_id=get_first_comment(self.pull_request).id,
            new_content="**Edited** comment 🤗",
            token=self._token,
        )
        retrieved = self._api.get_discussion_details(
            repo_id=self.repo_name, discussion_num=self.pull_request.num
        )
        self.assertEqual(get_first_comment(retrieved).edited, True)
        self.assertEqual(
            get_first_comment(retrieved).id, get_first_comment(self.pull_request).id
        )
        self.assertEqual(get_first_comment(retrieved).content, "**Edited** comment 🤗")

        self.assertEqual(get_first_comment(retrieved), edited_comment)

    def test_comment_discussion(self):
        new_comment = self._api.comment_discussion(
            repo_id=self.repo_name,
            discussion_num=self.discussion.num,
            comment="""\
                # Multi-line comment

                **With formatting**, including *italic text* & ~strike through~
                And even [links](http://hf.co)! 💥🤯
            """,
            token=self._token,
        )
        retrieved = self._api.get_discussion_details(
            repo_id=self.repo_name, discussion_num=self.discussion.num
        )
        self.assertEqual(len(retrieved.events), 2)
        self.assertIn(new_comment, retrieved.events)

    def test_rename_discussion(self):
        rename_event = self._api.rename_discussion(
            repo_id=self.repo_name,
            discussion_num=self.discussion.num,
            new_title="New titlee",
            token=self._token,
        )
        retrieved = self._api.get_discussion_details(
            repo_id=self.repo_name, discussion_num=self.discussion.num
        )
        self.assertIn(rename_event, retrieved.events)
        self.assertEqual(rename_event.old_title, self.discussion.title)
        self.assertEqual(rename_event.new_title, "New titlee")

    def test_change_discussion_status(self):
        status_change_event = self._api.change_discussion_status(
            repo_id=self.repo_name,
            discussion_num=self.discussion.num,
            new_status="closed",
            token=self._token,
        )
        retrieved = self._api.get_discussion_details(
            repo_id=self.repo_name, discussion_num=self.discussion.num
        )
        self.assertIn(status_change_event, retrieved.events)
        self.assertEqual(status_change_event.new_status, "closed")

        with self.assertRaises(ValueError):
            self._api.change_discussion_status(
                repo_id=self.repo_name,
                discussion_num=self.discussion.num,
                new_status="published",
                token=self._token,
            )

    # @unittest.skip("To unskip when create_commit works for arbitrary references")
    def test_merge_pull_request(self):
        self._api.create_commit(
            repo_id=self.repo_name,
            commit_message="Commit some file",
            operations=[
                CommitOperationAdd(path_in_repo="file.test", path_or_fileobj=b"Content")
            ],
            revision=self.pull_request.git_reference,
            token=self._token,
        )
        self._api.change_discussion_status(
            repo_id=self.repo_name,
            discussion_num=self.pull_request.num,
            new_status="open",
            token=self._token,
        )
        self._api.merge_pull_request(
            self.repo_name, self.pull_request.num, token=self._token
        )

        retrieved = self._api.get_discussion_details(
            repo_id=self.repo_name, discussion_num=self.pull_request.num
        )
        self.assertEqual(retrieved.status, "merged")
        self.assertIsNotNone(retrieved.merge_commit_oid)<|MERGE_RESOLUTION|>--- conflicted
+++ resolved
@@ -21,6 +21,7 @@
 import warnings
 from functools import partial
 from io import BytesIO
+from typing import List
 from urllib.parse import quote
 
 import pytest
@@ -45,6 +46,7 @@
     MetricInfo,
     ModelInfo,
     ModelSearchArguments,
+    RepoFile,    
     SpaceInfo,
     erase_from_credential_store,
     read_from_credential_store,
@@ -70,11 +72,8 @@
     DUMMY_DATASET_ID_REVISION_ONE_SPECIFIC_COMMIT,
     DUMMY_MODEL_ID,
     DUMMY_MODEL_ID_REVISION_ONE_SPECIFIC_COMMIT,
-<<<<<<< HEAD
     SAMPLE_DATASET_IDENTIFIER,
-=======
     repo_name,
->>>>>>> 3fbc99e7
     require_git_lfs,
     retry_endpoint,
     set_write_permission_and_retry,
