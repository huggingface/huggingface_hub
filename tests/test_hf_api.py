# Copyright 2020 The HuggingFace Team. All rights reserved.
#
# Licensed under the Apache License, Version 2.0 (the "License");
# you may not use this file except in compliance with the License.
# You may obtain a copy of the License at
#
#     http://www.apache.org/licenses/LICENSE-2.0
#
# Unless required by applicable law or agreed to in writing, software
# distributed under the License is distributed on an "AS IS" BASIS,
# WITHOUT WARRANTIES OR CONDITIONS OF ANY KIND, either express or implied.
# See the License for the specific language governing permissions and
# limitations under the License.
import os
import re
import shutil
import subprocess
import tempfile
import time
import types
import unittest
import warnings
from functools import partial
from io import BytesIO
from pathlib import Path
from typing import List
from unittest.mock import Mock, patch
from urllib.parse import quote

import pytest

import requests
from huggingface_hub import Repository, SpaceHardware, SpaceStage
from huggingface_hub._commit_api import (
    CommitOperationAdd,
    CommitOperationDelete,
    fetch_upload_modes,
)
from huggingface_hub._login import _login, _set_store_as_git_credential_helper_globally
from huggingface_hub.community import DiscussionComment, DiscussionWithDetails
from huggingface_hub.constants import (
    REPO_TYPE_DATASET,
    REPO_TYPE_MODEL,
    REPO_TYPE_SPACE,
    SPACES_SDK_TYPES,
)
from huggingface_hub.file_download import cached_download, hf_hub_download
from huggingface_hub.hf_api import (
    USERNAME_PLACEHOLDER,
    CommitInfo,
    DatasetInfo,
    DatasetSearchArguments,
    HfApi,
    MetricInfo,
    ModelInfo,
    ModelSearchArguments,
    RepoFile,
    SpaceInfo,
    erase_from_credential_store,
    read_from_credential_store,
    repo_type_and_id_from_hf_id,
)
from huggingface_hub.utils import (
    BadRequestError,
    EntryNotFoundError,
    HfFolder,
    HfHubHTTPError,
    RepositoryNotFoundError,
    RevisionNotFoundError,
    logging,
)
from huggingface_hub.utils.endpoint_helpers import (
    DatasetFilter,
    ModelFilter,
    _filter_emissions,
)
from requests.exceptions import HTTPError

from .testing_constants import (
    ENDPOINT_STAGING,
    ENDPOINT_STAGING_BASIC_AUTH,
    FULL_NAME,
    TOKEN,
    USER,
)
from .testing_utils import (
    DUMMY_DATASET_ID,
    DUMMY_DATASET_ID_REVISION_ONE_SPECIFIC_COMMIT,
    DUMMY_MODEL_ID,
    DUMMY_MODEL_ID_REVISION_ONE_SPECIFIC_COMMIT,
    SAMPLE_DATASET_IDENTIFIER,
    expect_deprecation,
    repo_name,
    require_git_lfs,
    retry_endpoint,
    set_write_permission_and_retry,
    use_tmp_repo,
    with_production_testing,
)


logger = logging.get_logger(__name__)

dataset_repo_name = partial(repo_name, prefix="my-dataset")
space_repo_name = partial(repo_name, prefix="my-space")
large_file_repo_name = partial(repo_name, prefix="my-model-largefiles")

WORKING_REPO_DIR = os.path.join(
    os.path.dirname(os.path.abspath(__file__)), "fixtures/working_repo"
)
LARGE_FILE_14MB = "https://cdn-media.huggingface.co/lfs-largefiles/progit.epub"
LARGE_FILE_18MB = "https://cdn-media.huggingface.co/lfs-largefiles/progit.pdf"


class HfApiCommonTest(unittest.TestCase):
    _api = HfApi(endpoint=ENDPOINT_STAGING)


class HfApiLoginTest(HfApiCommonTest):
    @expect_deprecation("erase_from_credential_store")
    def setUp(self) -> None:
        erase_from_credential_store(USERNAME_PLACEHOLDER)

    @classmethod
    @expect_deprecation("set_access_token")
    def tearDownClass(cls) -> None:
        cls._api.set_access_token(TOKEN)

    @expect_deprecation("read_from_credential_store")
    def test_login_git_credentials(self):
        self.assertTupleEqual(
            read_from_credential_store(USERNAME_PLACEHOLDER), (None, None)
        )
        self._api.set_access_token(TOKEN)
        self.assertTupleEqual(
            read_from_credential_store(USERNAME_PLACEHOLDER),
            (USERNAME_PLACEHOLDER, TOKEN),
        )
        erase_from_credential_store(username=USERNAME_PLACEHOLDER)
        self.assertTupleEqual(
            read_from_credential_store(USERNAME_PLACEHOLDER), (None, None)
        )

    @expect_deprecation("read_from_credential_store")
    def test_login_cli(self):
        self._api.set_access_token(TOKEN)
        self.assertTupleEqual(
            read_from_credential_store(USERNAME_PLACEHOLDER),
            (USERNAME_PLACEHOLDER, TOKEN),
        )
        erase_from_credential_store(username=USERNAME_PLACEHOLDER)
        self.assertTupleEqual(
            read_from_credential_store(USERNAME_PLACEHOLDER), (None, None)
        )

        _set_store_as_git_credential_helper_globally()
        _login(token=TOKEN, add_to_git_credential=True)
        self.assertTupleEqual(
            read_from_credential_store(USERNAME_PLACEHOLDER),
            (USERNAME_PLACEHOLDER, TOKEN),
        )
        erase_from_credential_store(username=USERNAME_PLACEHOLDER)
        self.assertTupleEqual(
            read_from_credential_store(USERNAME_PLACEHOLDER), (None, None)
        )

    def test_login_cli_org_fail(self):
        with pytest.raises(
            ValueError, match="You must use your personal account token."
        ):
            _login(token="api_org_dummy_token", add_to_git_credential=True)


class HfApiCommonTestWithLogin(HfApiCommonTest):
    @classmethod
    @expect_deprecation("set_access_token")
    def setUpClass(cls):
        """
        Share this valid token in all tests below.
        """
        cls._token = TOKEN
        cls._api.token = TOKEN
        cls._api.set_access_token(TOKEN)


@retry_endpoint
def test_repo_id_no_warning():
    # tests that passing repo_id as positional arg doesn't raise any warnings
    # for {create, delete}_repo and update_repo_visibility
    api = HfApi(endpoint=ENDPOINT_STAGING, token=TOKEN)
    REPO_NAME = repo_name("crud")

    args = [
        ("create_repo", {}),
        ("update_repo_visibility", {"private": False}),
        ("delete_repo", {}),
    ]

    for method, kwargs in args:
        with warnings.catch_warnings(record=True) as record:
            getattr(api, method)(REPO_NAME, repo_type=REPO_TYPE_MODEL, **kwargs)
        assert not len(record)


class HfApiEndpointsTest(HfApiCommonTestWithLogin):
    def test_whoami_with_passing_token(self):
        info = self._api.whoami(token=self._token)
        self.assertEqual(info["name"], USER)
        self.assertEqual(info["fullname"], FULL_NAME)
        self.assertIsInstance(info["orgs"], list)
        valid_org = [org for org in info["orgs"] if org["name"] == "valid_org"][0]
        self.assertIsInstance(valid_org["apiToken"], str)

    @patch("huggingface_hub.utils._headers.HfFolder")
    def test_whoami_with_implicit_token_from_login(self, mock_HfFolder: Mock) -> None:
        """Test using `whoami` after a `huggingface-cli login`."""
        mock_HfFolder().get_token.return_value = self._token

        with patch.object(self._api, "token", None):  # no default token
            info = self._api.whoami()
        self.assertEqual(info["name"], USER)

    @patch("huggingface_hub.utils._headers.HfFolder")
    def test_whoami_with_implicit_token_from_hf_api(self, mock_HfFolder: Mock) -> None:
        """Test using `whoami` with token from the HfApi client."""
        info = self._api.whoami()
        self.assertEqual(info["name"], USER)
        mock_HfFolder().get_token.assert_not_called()

    @retry_endpoint
    def test_delete_repo_error_message(self):
        # test for #751
        # See https://github.com/huggingface/huggingface_hub/issues/751
        with self.assertRaisesRegex(
            requests.exceptions.HTTPError,
            re.compile(
                r"404 Client Error(.+)\(Request ID: .+\)(.*)Repository Not Found",
                flags=re.DOTALL,
            ),
        ):
            self._api.delete_repo("repo-that-does-not-exist")

    @retry_endpoint
    def test_create_update_and_delete_repo(self):
        REPO_NAME = repo_name("crud")
        self._api.create_repo(repo_id=REPO_NAME)
        res = self._api.update_repo_visibility(repo_id=REPO_NAME, private=True)
        self.assertTrue(res["private"])
        res = self._api.update_repo_visibility(repo_id=REPO_NAME, private=False)
        self.assertFalse(res["private"])
        self._api.delete_repo(repo_id=REPO_NAME)

    @retry_endpoint
    def test_create_update_and_delete_model_repo(self):
        REPO_NAME = repo_name("crud")
        self._api.create_repo(repo_id=REPO_NAME, repo_type=REPO_TYPE_MODEL)
        res = self._api.update_repo_visibility(
            repo_id=REPO_NAME, private=True, repo_type=REPO_TYPE_MODEL
        )
        self.assertTrue(res["private"])
        res = self._api.update_repo_visibility(
            repo_id=REPO_NAME, private=False, repo_type=REPO_TYPE_MODEL
        )
        self.assertFalse(res["private"])
        self._api.delete_repo(repo_id=REPO_NAME, repo_type=REPO_TYPE_MODEL)

    @retry_endpoint
    def test_create_update_and_delete_dataset_repo(self):
        DATASET_REPO_NAME = dataset_repo_name("crud")
        self._api.create_repo(repo_id=DATASET_REPO_NAME, repo_type=REPO_TYPE_DATASET)
        res = self._api.update_repo_visibility(
            repo_id=DATASET_REPO_NAME, private=True, repo_type=REPO_TYPE_DATASET
        )
        self.assertTrue(res["private"])
        res = self._api.update_repo_visibility(
            repo_id=DATASET_REPO_NAME, private=False, repo_type=REPO_TYPE_DATASET
        )
        self.assertFalse(res["private"])
        self._api.delete_repo(repo_id=DATASET_REPO_NAME, repo_type=REPO_TYPE_DATASET)

    @unittest.skip(
        "Create repo fails on staging endpoint. See"
        " https://huggingface.slack.com/archives/C02EMARJ65P/p1666795928977419"
        " (internal link)."
    )
    @retry_endpoint
    def test_create_update_and_delete_space_repo(self):
        SPACE_REPO_NAME = space_repo_name("failing")
        with pytest.raises(ValueError, match=r"No space_sdk provided.*"):
            self._api.create_repo(
                repo_id=SPACE_REPO_NAME, repo_type=REPO_TYPE_SPACE, space_sdk=None
            )
        with pytest.raises(ValueError, match=r"Invalid space_sdk.*"):
            self._api.create_repo(
                repo_id=SPACE_REPO_NAME, repo_type=REPO_TYPE_SPACE, space_sdk="asdfasdf"
            )

        for sdk in SPACES_SDK_TYPES:
            SPACE_REPO_NAME = space_repo_name(sdk)
            self._api.create_repo(
                repo_id=SPACE_REPO_NAME, repo_type=REPO_TYPE_SPACE, space_sdk=sdk
            )
            res = self._api.update_repo_visibility(
                repo_id=SPACE_REPO_NAME, private=True, repo_type=REPO_TYPE_SPACE
            )
            self.assertTrue(res["private"])
            res = self._api.update_repo_visibility(
                repo_id=SPACE_REPO_NAME, private=False, repo_type=REPO_TYPE_SPACE
            )
            self.assertFalse(res["private"])
            self._api.delete_repo(repo_id=SPACE_REPO_NAME, repo_type=REPO_TYPE_SPACE)

    @retry_endpoint
    def test_move_repo_normal_usage(self):
        repo_id = f"{USER}/{repo_name()}"
        new_repo_id = f"{USER}/{repo_name()}"

        for repo_type in [None, REPO_TYPE_MODEL, REPO_TYPE_DATASET, REPO_TYPE_SPACE]:
            self._api.create_repo(
                repo_id=repo_id,
                repo_type=repo_type,
                space_sdk="static" if repo_type == REPO_TYPE_SPACE else None,
            )
            # Should raise an error if it fails
            self._api.move_repo(from_id=repo_id, to_id=new_repo_id, repo_type=repo_type)
            self._api.delete_repo(repo_id=new_repo_id, repo_type=repo_type)

    def test_move_repo_target_already_exists(self) -> None:
        repo_id_1 = f"{USER}/{repo_name()}"
        repo_id_2 = f"{USER}/{repo_name()}"

        self._api.create_repo(repo_id=repo_id_1)
        self._api.create_repo(repo_id=repo_id_2)

        with pytest.raises(
            HfHubHTTPError, match=r"A model repository called .* already exists"
        ):
            self._api.move_repo(
                from_id=repo_id_1, to_id=repo_id_2, repo_type=REPO_TYPE_MODEL
            )

        self._api.delete_repo(repo_id=repo_id_1)
        self._api.delete_repo(repo_id=repo_id_2)

    def test_move_repo_invalid_repo_id(self) -> None:
        """Test from_id and to_id must be in the form `"namespace/repo_name"`."""
        with pytest.raises(ValueError, match=r"Invalid repo_id*"):
            self._api.move_repo(from_id="namespace/repo_name", to_id="invalid_repo_id")

        with pytest.raises(ValueError, match=r"Invalid repo_id*"):
            self._api.move_repo(from_id="invalid_repo_id", to_id="namespace/repo_name")


class CommitApiTest(HfApiCommonTestWithLogin):
    def setUp(self) -> None:
        super().setUp()
        self.tmp_dir = tempfile.mkdtemp()
        self.tmp_file = os.path.join(self.tmp_dir, "temp")
        self.tmp_file_content = "Content of the file"
        with open(self.tmp_file, "w+") as f:
            f.write(self.tmp_file_content)
        os.makedirs(os.path.join(self.tmp_dir, "nested"))
        self.nested_tmp_file = os.path.join(self.tmp_dir, "nested", "file.bin")
        with open(self.nested_tmp_file, "wb+") as f:
            f.truncate(1024 * 1024)

        self.addCleanup(
            lambda: shutil.rmtree(self.tmp_dir, onerror=set_write_permission_and_retry)
        )

    @retry_endpoint
    def test_upload_file_validation(self):
        REPO_NAME = repo_name("upload")
        with self.assertRaises(ValueError, msg="Wrong repo type"):
            self._api.upload_file(
                path_or_fileobj=self.tmp_file,
                path_in_repo="README.md",
                repo_id=f"{USER}/{REPO_NAME}",
                repo_type="this type does not exist",
            )

    def test_commit_operation_validation(self):
        with open(self.tmp_file, "rt") as ftext:
            with self.assertRaises(
                ValueError,
                msg="If you passed a file-like object, make sure it is in binary mode",
            ):
                CommitOperationAdd(
                    path_or_fileobj=ftext, path_in_repo="README.md"  # type: ignore
                )

        with self.assertRaises(
            ValueError, msg="path_or_fileobj is str but does not point to a file"
        ):
            CommitOperationAdd(
                path_or_fileobj=os.path.join(self.tmp_dir, "nofile.pth"),
                path_in_repo="README.md",
            )

    @retry_endpoint
    def test_upload_file_str_path(self):
        REPO_NAME = repo_name("str_path")
        self._api.create_repo(repo_id=REPO_NAME)
        try:
            return_val = self._api.upload_file(
                path_or_fileobj=self.tmp_file,
                path_in_repo="temp/new_file.md",
                repo_id=f"{USER}/{REPO_NAME}",
            )
            self.assertEqual(
                return_val,
                f"{self._api.endpoint}/{USER}/{REPO_NAME}/blob/main/temp/new_file.md",
            )
            url = "{}/{user}/{repo}/resolve/main/temp/new_file.md".format(
                ENDPOINT_STAGING,
                user=USER,
                repo=REPO_NAME,
            )
            filepath = cached_download(
                url, force_download=True, legacy_cache_layout=True
            )
            with open(filepath) as downloaded_file:
                content = downloaded_file.read()
            self.assertEqual(content, self.tmp_file_content)

        except Exception as err:
            self.fail(err)
        finally:
            self._api.delete_repo(repo_id=REPO_NAME)

    @retry_endpoint
    def test_upload_file_pathlib_path(self):
        """Regression test for https://github.com/huggingface/huggingface_hub/issues/1246."""
        repo_id = f"{USER}/{repo_name()}"
        self._api.create_repo(repo_id=repo_id)
        self._api.upload_file(
            path_or_fileobj=Path(self.tmp_file),
            path_in_repo="README.md",
            repo_id=repo_id,
        )
        self.assertIn("README.md", self._api.list_repo_files(repo_id=repo_id))
        self._api.delete_repo(repo_id=repo_id)

    @retry_endpoint
    def test_upload_file_fileobj(self):
        REPO_NAME = repo_name("fileobj")
        self._api.create_repo(repo_id=REPO_NAME)
        try:
            with open(self.tmp_file, "rb") as filestream:
                return_val = self._api.upload_file(
                    path_or_fileobj=filestream,
                    path_in_repo="temp/new_file.md",
                    repo_id=f"{USER}/{REPO_NAME}",
                )
            self.assertEqual(
                return_val,
                f"{self._api.endpoint}/{USER}/{REPO_NAME}/blob/main/temp/new_file.md",
            )
            url = "{}/{user}/{repo}/resolve/main/temp/new_file.md".format(
                ENDPOINT_STAGING, user=USER, repo=REPO_NAME
            )
            filepath = cached_download(
                url, force_download=True, legacy_cache_layout=True
            )
            with open(filepath) as downloaded_file:
                content = downloaded_file.read()
            self.assertEqual(content, self.tmp_file_content)

        except Exception as err:
            self.fail(err)
        finally:
            self._api.delete_repo(repo_id=REPO_NAME)

    @retry_endpoint
    def test_upload_file_bytesio(self):
        REPO_NAME = repo_name("bytesio")
        self._api.create_repo(repo_id=REPO_NAME)
        try:
            filecontent = BytesIO(b"File content, but in bytes IO")
            return_val = self._api.upload_file(
                path_or_fileobj=filecontent,
                path_in_repo="temp/new_file.md",
                repo_id=f"{USER}/{REPO_NAME}",
            )
            self.assertEqual(
                return_val,
                f"{self._api.endpoint}/{USER}/{REPO_NAME}/blob/main/temp/new_file.md",
            )

            url = "{}/{user}/{repo}/resolve/main/temp/new_file.md".format(
                ENDPOINT_STAGING, user=USER, repo=REPO_NAME
            )
            filepath = cached_download(
                url, force_download=True, legacy_cache_layout=True
            )
            with open(filepath) as downloaded_file:
                content = downloaded_file.read()
            self.assertEqual(content, filecontent.getvalue().decode())

        except Exception as err:
            self.fail(err)
        finally:
            self._api.delete_repo(repo_id=REPO_NAME)

    @retry_endpoint
    def test_create_repo_org_token_fail(self):
        REPO_NAME = repo_name("org")
        with pytest.raises(
            ValueError, match="You must use your personal account token."
        ):
            self._api.create_repo(repo_id=REPO_NAME, token="api_org_dummy_token")

    @retry_endpoint
    def test_create_repo_org_token_none_fail(self):
        HfFolder.save_token("api_org_dummy_token")
        with pytest.raises(
            ValueError, match="You must use your personal account token."
        ):
            with patch.object(self._api, "token", None):  # no default token
                self._api.create_repo(repo_id=repo_name("org"))

    @retry_endpoint
    def test_upload_buffer(self):
        REPO_NAME = repo_name("buffer")
        self._api.create_repo(repo_id=REPO_NAME)
        try:
            buffer = BytesIO()
            buffer.write(self.tmp_file_content.encode())
            return_val = self._api.upload_file(
                path_or_fileobj=buffer.getvalue(),
                path_in_repo="temp/new_file.md",
                repo_id=f"{USER}/{REPO_NAME}",
            )
            self.assertEqual(
                return_val,
                f"{self._api.endpoint}/{USER}/{REPO_NAME}/blob/main/temp/new_file.md",
            )

            url = "{}/{user}/{repo}/resolve/main/temp/new_file.md".format(
                ENDPOINT_STAGING, user=USER, repo=REPO_NAME
            )
            filepath = cached_download(
                url, force_download=True, legacy_cache_layout=True
            )
            with open(filepath) as downloaded_file:
                content = downloaded_file.read()
            self.assertEqual(content, self.tmp_file_content)

        except Exception as err:
            self.fail(err)
        finally:
            self._api.delete_repo(repo_id=REPO_NAME)

    @retry_endpoint
    def test_upload_file_create_pr(self):
        REPO_NAME = repo_name("buffer")
        pr_revision = quote("refs/pr/1", safe="")
        self._api.create_repo(repo_id=REPO_NAME)
        try:
            buffer = BytesIO()
            buffer.write(self.tmp_file_content.encode())
            return_val = self._api.upload_file(
                path_or_fileobj=buffer.getvalue(),
                path_in_repo="temp/new_file.md",
                repo_id=f"{USER}/{REPO_NAME}",
                create_pr=True,
            )
            self.assertEqual(
                return_val,
                f"{self._api.endpoint}/{USER}/{REPO_NAME}/blob/{pr_revision}/temp/new_file.md",
            )

            url = "{}/{user}/{repo}/resolve/{revision}/temp/new_file.md".format(
                ENDPOINT_STAGING, revision=pr_revision, user=USER, repo=REPO_NAME
            )
            filepath = cached_download(
                url, force_download=True, legacy_cache_layout=True
            )
            with open(filepath) as downloaded_file:
                content = downloaded_file.read()
            self.assertEqual(content, self.tmp_file_content)

        except Exception as err:
            self.fail(err)
        finally:
            self._api.delete_repo(repo_id=REPO_NAME)

    @retry_endpoint
    def test_delete_file(self):
        REPO_NAME = repo_name("delete")
        self._api.create_repo(repo_id=REPO_NAME)
        try:
            self._api.upload_file(
                path_or_fileobj=self.tmp_file,
                path_in_repo="temp/new_file.md",
                repo_id=f"{USER}/{REPO_NAME}",
            )
            self._api.delete_file(
                path_in_repo="temp/new_file.md", repo_id=f"{USER}/{REPO_NAME}"
            )

            with self.assertRaises(HTTPError):
                # Should raise a 404
                hf_hub_download(f"{USER}/{REPO_NAME}", "temp/new_file.md")

        except Exception as err:
            self.fail(err)
        finally:
            self._api.delete_repo(repo_id=REPO_NAME)

    def test_get_full_repo_name(self):
        repo_name_with_no_org = self._api.get_full_repo_name("model")
        self.assertEqual(repo_name_with_no_org, f"{USER}/model")

        repo_name_with_no_org = self._api.get_full_repo_name(
            "model", organization="org"
        )
        self.assertEqual(repo_name_with_no_org, "org/model")

    @retry_endpoint
    def test_upload_folder(self):
        for private in (False, True):
            visibility = "private" if private else "public"
            with self.subTest(f"{visibility} repo"):
                REPO_NAME = repo_name(f"upload_folder_{visibility}")
                self._api.create_repo(
                    repo_id=REPO_NAME, private=private, exist_ok=False
                )
                try:
                    url = self._api.upload_folder(
                        folder_path=self.tmp_dir,
                        path_in_repo="temp/dir",
                        repo_id=f"{USER}/{REPO_NAME}",
                    )
                    self.assertEqual(
                        url,
                        f"{self._api.endpoint}/{USER}/{REPO_NAME}/tree/main/temp/dir",
                    )
                    for rpath in ["temp", "nested/file.bin"]:
                        local_path = os.path.join(self.tmp_dir, rpath)
                        remote_path = f"temp/dir/{rpath}"
                        filepath = hf_hub_download(
                            repo_id=f"{USER}/{REPO_NAME}",
                            filename=remote_path,
                            revision="main",
                            use_auth_token=self._token,
                        )
                        assert filepath is not None
                        with open(filepath, "rb") as downloaded_file:
                            content = downloaded_file.read()
                        with open(local_path, "rb") as local_file:
                            expected_content = local_file.read()
                        self.assertEqual(content, expected_content)

                    # Re-uploading the same folder twice should be fine
                    self._api.upload_folder(
                        folder_path=self.tmp_dir,
                        path_in_repo="temp/dir",
                        repo_id=f"{USER}/{REPO_NAME}",
                    )
                except Exception as err:
                    self.fail(err)
                finally:
                    self._api.delete_repo(repo_id=REPO_NAME)

    @retry_endpoint
    def test_upload_folder_create_pr(self):
        pr_revision = quote("refs/pr/1", safe="")
        for private in (False, True):
            visibility = "private" if private else "public"
            with self.subTest(f"{visibility} repo"):
                REPO_NAME = repo_name(f"upload_folder_{visibility}")
                self._api.create_repo(
                    repo_id=REPO_NAME, private=private, exist_ok=False
                )
                try:
                    return_val = self._api.upload_folder(
                        folder_path=self.tmp_dir,
                        path_in_repo="temp/dir",
                        repo_id=f"{USER}/{REPO_NAME}",
                        create_pr=True,
                    )
                    self.assertEqual(
                        return_val,
                        f"{self._api.endpoint}/{USER}/{REPO_NAME}/tree/{pr_revision}/temp/dir",
                    )
                    for rpath in ["temp", "nested/file.bin"]:
                        local_path = os.path.join(self.tmp_dir, rpath)
                        remote_path = f"temp/dir/{rpath}"
                        filepath = hf_hub_download(
                            repo_id=f"{USER}/{REPO_NAME}",
                            filename=remote_path,
                            revision="refs/pr/1",
                            use_auth_token=self._token,
                        )
                        assert filepath is not None
                        with open(filepath, "rb") as downloaded_file:
                            content = downloaded_file.read()
                        with open(local_path, "rb") as local_file:
                            expected_content = local_file.read()
                        self.assertEqual(content, expected_content)
                except Exception as err:
                    self.fail(err)
                finally:
                    self._api.delete_repo(repo_id=REPO_NAME)

    @retry_endpoint
    def test_upload_folder_default_path_in_repo(self):
        REPO_NAME = repo_name("upload_folder_to_root")
        self._api.create_repo(repo_id=REPO_NAME, exist_ok=False)
        url = self._api.upload_folder(
            folder_path=self.tmp_dir, repo_id=f"{USER}/{REPO_NAME}"
        )
        # URL to root of repository
        self.assertEqual(url, f"{self._api.endpoint}/{USER}/{REPO_NAME}/tree/main/")

    @retry_endpoint
    def test_create_commit_create_pr(self):
        REPO_NAME = repo_name("create_commit_create_pr")
        self._api.create_repo(repo_id=REPO_NAME, exist_ok=False)
        try:
            self._api.upload_file(
                path_or_fileobj=self.tmp_file,
                path_in_repo="temp/new_file.md",
                repo_id=f"{USER}/{REPO_NAME}",
            )
            operations = [
                CommitOperationDelete(path_in_repo="temp/new_file.md"),
                CommitOperationAdd(
                    path_in_repo="buffer", path_or_fileobj=b"Buffer data"
                ),
            ]
            resp = self._api.create_commit(
                operations=operations,
                commit_message="Test create_commit",
                repo_id=f"{USER}/{REPO_NAME}",
                create_pr=True,
            )

            # Check commit info
            self.assertIsInstance(resp, CommitInfo)
            commit_id = resp.oid
            self.assertIn("pr_revision='refs/pr/1'", str(resp))
            self.assertIsInstance(commit_id, str)
            self.assertGreater(len(commit_id), 0)
            self.assertEqual(
                resp.commit_url,
                f"{self._api.endpoint}/{USER}/{REPO_NAME}/commit/{commit_id}",
            )
            self.assertEqual(resp.commit_message, "Test create_commit")
            self.assertEqual(resp.commit_description, "")
            self.assertEqual(
                resp.pr_url,
                f"{self._api.endpoint}/{USER}/{REPO_NAME}/discussions/1",
            )
            self.assertEqual(resp.pr_num, 1)
            self.assertEqual(resp.pr_revision, "refs/pr/1")

            with self.assertRaises(HTTPError) as ctx:
                # Should raise a 404
                hf_hub_download(
                    f"{USER}/{REPO_NAME}", "buffer", use_auth_token=self._token
                )
                self.assertEqual(ctx.exception.response.status_code, 404)
            filepath = hf_hub_download(
                filename="buffer",
                repo_id=f"{USER}/{REPO_NAME}",
                use_auth_token=self._token,
                revision="refs/pr/1",
            )
            self.assertTrue(filepath is not None)
            with open(filepath, "rb") as downloaded_file:
                content = downloaded_file.read()
            self.assertEqual(content, b"Buffer data")
        except Exception as err:
            self.fail(err)
        finally:
            self._api.delete_repo(repo_id=REPO_NAME)

    @retry_endpoint
    def test_create_commit_create_pr_against_branch(self):
        repo_id = f"{USER}/{repo_name()}"

        # Create repo and create a non-main branch
        self._api.create_repo(repo_id=repo_id, exist_ok=False)
        with tempfile.TemporaryDirectory() as tmpdir:
            repo = Repository(local_dir=tmpdir, clone_from=repo_id, token=TOKEN)
            repo.git_checkout("test_branch", create_branch_ok=True)
            head = repo.git_head_hash()
            repo.git_push("origin test_branch")

        # Create PR against non-main branch works
        resp = self._api.create_commit(
            operations=[],
            commit_message="PR against existing branch",
            repo_id=repo_id,
            revision="test_branch",
            create_pr=True,
        )
        self.assertIsInstance(resp, CommitInfo)

        # Create PR against a oid fails
        with self.assertRaises(RevisionNotFoundError):
            self._api.create_commit(
                operations=[],
                commit_message="PR against a oid",
                repo_id=repo_id,
                revision=head,
                create_pr=True,
            )

        # Create PR against a non-existing branch fails
        with self.assertRaises(RevisionNotFoundError):
            self._api.create_commit(
                operations=[],
                commit_message="PR against missing branch",
                repo_id=repo_id,
                revision="missing_branch",
                create_pr=True,
            )

        # Cleanup
        self._api.delete_repo(repo_id=repo_id)

    @retry_endpoint
    def test_create_commit_create_pr_on_foreign_repo(self):
        # Repo on which we don't have right
        # We must be able to create a PR on it
        self._api.create_commit(
            operations=[
                CommitOperationAdd(
                    path_in_repo="regular.txt", path_or_fileobj=b"File content"
                ),
                CommitOperationAdd(
                    path_in_repo="lfs.pkl", path_or_fileobj=b"File content"
                ),
            ],
            commit_message="PR on foreign repo",
            repo_id="datasets_server_org/repo_for_huggingface_hub_ci_with_prs",
            create_pr=True,
        )

    @retry_endpoint
    def test_create_commit(self):
        for private in (False, True):
            visibility = "private" if private else "public"
            with self.subTest(f"{visibility} repo"):
                REPO_NAME = repo_name(f"create_commit_{visibility}")
                self._api.create_repo(
                    repo_id=REPO_NAME, private=private, exist_ok=False
                )
                try:
                    self._api.upload_file(
                        path_or_fileobj=self.tmp_file,
                        path_in_repo="temp/new_file.md",
                        repo_id=f"{USER}/{REPO_NAME}",
                    )
                    with open(self.tmp_file, "rb") as fileobj:
                        operations = [
                            CommitOperationDelete(path_in_repo="temp/new_file.md"),
                            CommitOperationAdd(
                                path_in_repo="buffer", path_or_fileobj=b"Buffer data"
                            ),
                            CommitOperationAdd(
                                path_in_repo="bytesio",
                                path_or_fileobj=BytesIO(b"BytesIO data"),
                            ),
                            CommitOperationAdd(
                                path_in_repo="fileobj", path_or_fileobj=fileobj
                            ),
                            CommitOperationAdd(
                                path_in_repo="nested/path",
                                path_or_fileobj=self.tmp_file,
                            ),
                        ]
                        resp = self._api.create_commit(
                            operations=operations,
                            commit_message="Test create_commit",
                            repo_id=f"{USER}/{REPO_NAME}",
                        )
                        # Check commit info
                        self.assertIsInstance(resp, CommitInfo)
                        self.assertIsNone(resp.pr_url)  # No pr created
                        self.assertIsNone(resp.pr_num)
                        self.assertIsNone(resp.pr_revision)
                    with self.assertRaises(HTTPError):
                        # Should raise a 404
                        hf_hub_download(
                            f"{USER}/{REPO_NAME}",
                            "temp/new_file.md",
                            use_auth_token=self._token,
                        )

                    for path, expected_content in [
                        ("buffer", b"Buffer data"),
                        ("bytesio", b"BytesIO data"),
                        ("fileobj", self.tmp_file_content.encode()),
                        ("nested/path", self.tmp_file_content.encode()),
                    ]:
                        filepath = hf_hub_download(
                            repo_id=f"{USER}/{REPO_NAME}",
                            filename=path,
                            revision="main",
                            use_auth_token=self._token,
                        )
                        self.assertTrue(filepath is not None)
                        with open(filepath, "rb") as downloaded_file:
                            content = downloaded_file.read()
                        self.assertEqual(content, expected_content)
                except Exception as err:
                    self.fail(err)
                finally:
                    self._api.delete_repo(repo_id=REPO_NAME)

    @retry_endpoint
    def test_create_commit_conflict(self):
        REPO_NAME = repo_name("create_commit_conflict")
        self._api.create_repo(repo_id=REPO_NAME, exist_ok=False)
        parent_commit = self._api.model_info(f"{USER}/{REPO_NAME}").sha
        try:
            self._api.upload_file(
                path_or_fileobj=self.tmp_file,
                path_in_repo="temp/new_file.md",
                repo_id=f"{USER}/{REPO_NAME}",
            )
            operations = [
                CommitOperationAdd(
                    path_in_repo="buffer", path_or_fileobj=b"Buffer data"
                ),
            ]
            with self.assertRaises(HTTPError) as exc_ctx:
                self._api.create_commit(
                    operations=operations,
                    commit_message="Test create_commit",
                    repo_id=f"{USER}/{REPO_NAME}",
                    parent_commit=parent_commit,
                )
            self.assertEqual(exc_ctx.exception.response.status_code, 412)
            self.assertIn(
                # Check the server message is added to the exception
                "A commit has happened since. Please refresh and try again.",
                str(exc_ctx.exception),
            )
        except Exception as err:
            self.fail(err)
        finally:
            self._api.delete_repo(repo_id=REPO_NAME)

    @retry_endpoint
    def test_create_commit_repo_does_not_exist(self) -> None:
        """Test error message is detailed when creating a commit on a missing repo."""
        # Test once with empty commit and once with an addition commit.
        for route, operations in (
            ("commit", []),
            ("preupload", [CommitOperationAdd("config.json", b"content")]),
        ):
            with self.subTest():
                with self.assertRaises(RepositoryNotFoundError) as context:
                    self._api.create_commit(
                        repo_id=f"{USER}/repo_that_do_not_exist",
                        operations=operations,
                        commit_message="fake_message",
                    )

                request_id = context.exception.response.headers.get("X-Request-Id")
                expected_message = (
                    f"404 Client Error. (Request ID: {request_id})\n\nRepository Not"
                    " Found for url:"
                    f" {self._api.endpoint}/api/models/{USER}/repo_that_do_not_exist/{route}/main.\nPlease"
                    " make sure you specified the correct `repo_id` and"
                    " `repo_type`.\nIf you are trying to access a private or gated"
                    " repo, make sure you are authenticated.\nNote: Creating a commit"
                    " assumes that the repo already exists on the Huggingface Hub."
                    " Please use `create_repo` if it's not the case."
                )

                self.assertEqual(str(context.exception), expected_message)

    @retry_endpoint
    def test_create_commit_lfs_file_implicit_token(self):
        """Test that uploading a file as LFS works with implicit token (from cache).

        Regression test for https://github.com/huggingface/huggingface_hub/pull/1084.
        """
        REPO_NAME = repo_name("create_commit_with_lfs")
        repo_id = f"{USER}/{REPO_NAME}"

        def _inner(mock: Mock) -> None:
            mock.return_value = self._token  # Set implicit token

            # Create repo
            self._api.create_repo(repo_id=REPO_NAME, exist_ok=False)

            # Set repo to track png files as LFS
            self._api.create_commit(
                operations=[
                    CommitOperationAdd(
                        path_in_repo=".gitattributes",
                        path_or_fileobj=b"*.png filter=lfs diff=lfs merge=lfs -text",
                    ),
                ],
                commit_message="Update .gitattributes",
                repo_id=repo_id,
            )

            # Upload a PNG file
            self._api.create_commit(
                operations=[
                    CommitOperationAdd(
                        path_in_repo="image.png", path_or_fileobj=b"image data"
                    ),
                ],
                commit_message="Test upload lfs file",
                repo_id=repo_id,
            )

            # Check uploaded as LFS
            info = self._api.model_info(
                repo_id=repo_id, use_auth_token=self._token, files_metadata=True
            )
            siblings = {file.rfilename: file for file in info.siblings}
            self.assertIsInstance(siblings["image.png"].lfs, dict)  # LFS file

            # Delete repo
            self._api.delete_repo(repo_id=REPO_NAME, token=self._token)

        with patch.object(self._api, "token", None):  # no default token
            with patch("huggingface_hub.utils.HfFolder.get_token") as mock:
                _inner(mock)  # just to avoid indenting twice the code code

    @retry_endpoint
    def test_create_commit_huge_regular_files(self):
        """Test committing 12 text files (>100MB in total) at once.

        This was not possible when using `json` format instead of `ndjson`
        on the `/create-commit` endpoint.

        See https://github.com/huggingface/huggingface_hub/pull/1117.
        """
        REPO_NAME = repo_name("create_commit_huge_regular_files")
        self._api.create_repo(repo_id=REPO_NAME, exist_ok=False)
        try:
            operations = []
            for num in range(12):
                operations.append(
                    CommitOperationAdd(
                        path_in_repo=f"file-{num}.text",
                        path_or_fileobj=b"Hello regular " + b"a" * 1024 * 1024 * 9,
                    )
                )
            self._api.create_commit(
                operations=operations,  # 12*9MB regular => too much for "old" method
                commit_message="Test create_commit with huge regular files",
                repo_id=f"{USER}/{REPO_NAME}",
            )
        except Exception as err:
            self.fail(err)
        finally:
            self._api.delete_repo(repo_id=REPO_NAME)

    @retry_endpoint
    def test_commit_preflight_on_lots_of_lfs_files(self):
        """Test committing 1300 LFS files at once.

        This was not possible when `fetch_upload_modes` was not fetching metadata by
        chunks. We are not testing the full upload as it would require to upload 1300
        files which is unnecessary for the test. Having an overall large payload (for
        `/create-commit` endpoint) is tested in `test_create_commit_huge_regular_files`.

        There is also a 25k LFS files limit on the Hub but this is not tested.

        See https://github.com/huggingface/huggingface_hub/pull/1117.
        """
        REPO_NAME = repo_name("commit_preflight_lots_of_lfs_files")
        self._api.create_repo(repo_id=REPO_NAME, exist_ok=False)
        try:
            operations = []
            for num in range(1300):
                operations.append(
                    CommitOperationAdd(
                        path_in_repo=f"file-{num}.bin",  # considered as LFS
                        path_or_fileobj=b"Hello LFS" + b"a" * 2048,  # big enough sample
                    )
                )

            # Test `fetch_upload_modes` preflight ("are they regular or LFS files?")
            res = fetch_upload_modes(
                additions=operations,
                repo_type="model",
                repo_id=f"{USER}/{REPO_NAME}",
                token=TOKEN,
                revision="main",
                endpoint=ENDPOINT_STAGING,
            )
            self.assertEqual(len(res), 1300)
            for _, mode in res.items():
                self.assertEqual(mode, "lfs")
        except Exception as err:
            self.fail(err)
        finally:
            self._api.delete_repo(repo_id=REPO_NAME)


class HfApiUploadEmptyFileTest(HfApiCommonTestWithLogin):
    @classmethod
    def setUpClass(cls):
        super().setUpClass()
        # Create repo for all tests as they are not dependent on each other.
        cls.repo_id = f"{USER}/{repo_name('upload_empty_file')}"
        cls._api.create_repo(repo_id=cls.repo_id, exist_ok=False)

    @classmethod
    def tearDownClass(cls):
        cls._api.delete_repo(repo_id=cls.repo_id)
        super().tearDownClass()

    def test_upload_empty_regular_file(self) -> None:
        with self.assertWarns(UserWarning):
            self._api.upload_file(
                repo_id=self.repo_id, path_in_repo="empty.txt", path_or_fileobj=b""
            )

    def test_upload_empty_gitkeep_file(self) -> None:
        # No warning in case of .gitkeep file
        with warnings.catch_warnings(record=True) as w:
            # Taken from https://stackoverflow.com/a/3892301
            self._api.upload_file(
                repo_id=self.repo_id, path_in_repo="foo/.gitkeep", path_or_fileobj=b""
            )
        self.assertEqual(len(w), 0)

    def test_upload_empty_lfs_file(self) -> None:
        # Should have been an LFS file, but uploaded as regular (would fail otherwise)
        with self.assertWarns(UserWarning):
            self._api.upload_file(
                repo_id=self.repo_id, path_in_repo="empty.pkl", path_or_fileobj=b""
            )
        info = self._api.repo_info(repo_id=self.repo_id, files_metadata=True)

        repo_file = {file.rfilename: file for file in info.siblings}["empty.pkl"]
        self.assertEqual(repo_file.size, 0)
        self.assertIsNone(repo_file.lfs)  # As regular


class HfApiDeleteFolderTest(HfApiCommonTestWithLogin):
    def setUp(self):
        self.repo_id = f"{USER}/{repo_name('create_commit_delete_folder')}"
        self._api.create_repo(repo_id=self.repo_id, exist_ok=False)

        self._api.create_commit(
            repo_id=self.repo_id,
            commit_message="Init repo",
            operations=[
                CommitOperationAdd(path_or_fileobj=b"data", path_in_repo="1/file_1.md"),
                CommitOperationAdd(path_or_fileobj=b"data", path_in_repo="1/file_2.md"),
                CommitOperationAdd(path_or_fileobj=b"data", path_in_repo="2/file_3.md"),
            ],
        )

    def tearDown(self):
        self._api.delete_repo(repo_id=self.repo_id)

    @retry_endpoint
    def test_create_commit_delete_folder_implicit(self):
        self._api.create_commit(
            operations=[CommitOperationDelete(path_in_repo="1/")],
            commit_message="Test delete folder implicit",
            repo_id=self.repo_id,
        )

        with self.assertRaises(EntryNotFoundError):
            hf_hub_download(self.repo_id, "1/file_1.md", use_auth_token=self._token)

        with self.assertRaises(EntryNotFoundError):
            hf_hub_download(self.repo_id, "1/file_2.md", use_auth_token=self._token)

        # Still exists
        hf_hub_download(self.repo_id, "2/file_3.md", use_auth_token=self._token)

    @retry_endpoint
    def test_create_commit_delete_folder_explicit(self):
        self._api.delete_folder(path_in_repo="1", repo_id=self.repo_id)
        with self.assertRaises(EntryNotFoundError):
            hf_hub_download(self.repo_id, "1/file_1.md", use_auth_token=self._token)

    @retry_endpoint
    def test_create_commit_failing_implicit_delete_folder(self):
        with self.assertRaisesRegex(
            EntryNotFoundError,
            "Make sure to differentiate file and folder paths",
        ):
            self._api.create_commit(
                operations=[CommitOperationDelete(path_in_repo="1")],
                commit_message="Failing delete folder",
                repo_id=self.repo_id,
            )


class HfApiTagEndpointTest(HfApiCommonTestWithLogin):
    _user = USER
    _repo_id: str

    @retry_endpoint
    @use_tmp_repo("model")
    def test_create_tag_on_main(self) -> None:
        """Check `create_tag` on default main branch works."""
        self._api.create_tag(
            self._repo_id, tag="v0", tag_message="This is a tag message."
        )

        # Check tag  is on `main`
        tag_info = self._api.model_info(self._repo_id, revision="v0")
        main_info = self._api.model_info(self._repo_id, revision="main")
        self.assertEqual(tag_info.sha, main_info.sha)

    @retry_endpoint
    @use_tmp_repo("model")
    def test_create_tag_on_pr(self) -> None:
        """Check `create_tag` on a PR ref works."""
        # Create a PR with a readme
        commit_info: CommitInfo = self._api.create_commit(
            repo_id=self._repo_id,
            create_pr=True,
            commit_message="upload readme",
            operations=[
                CommitOperationAdd(
                    path_or_fileobj=b"this is a file content", path_in_repo="readme.md"
                )
            ],
        )

        # Tag the PR
        self._api.create_tag(self._repo_id, tag="v0", revision=commit_info.pr_revision)

        # Check tag  is on `refs/pr/1`
        tag_info = self._api.model_info(self._repo_id, revision="v0")
        pr_info = self._api.model_info(self._repo_id, revision=commit_info.pr_revision)
        main_info = self._api.model_info(self._repo_id)

        self.assertEqual(tag_info.sha, pr_info.sha)
        self.assertNotEqual(tag_info.sha, main_info.sha)

    @retry_endpoint
    @use_tmp_repo("dataset")
    def test_create_tag_on_commit_oid(self) -> None:
        """Check `create_tag` on specific commit oid works (both long and shorthands).

        Test it on a `dataset` repo.
        """
        # Create a PR with a readme
        commit_info_1: CommitInfo = self._api.create_commit(
            repo_id=self._repo_id,
            repo_type="dataset",
            commit_message="upload readme",
            operations=[
                CommitOperationAdd(
                    path_or_fileobj=b"this is a file content", path_in_repo="readme.md"
                )
            ],
        )
        commit_info_2: CommitInfo = self._api.create_commit(
            repo_id=self._repo_id,
            repo_type="dataset",
            commit_message="upload config",
            operations=[
                CommitOperationAdd(
                    path_or_fileobj=b"{'hello': 'world'}", path_in_repo="config.json"
                )
            ],
        )

        # Tag commits
        self._api.create_tag(
            self._repo_id,
            tag="commit_1",
            repo_type="dataset",
            revision=commit_info_1.oid,  # long version
        )
        self._api.create_tag(
            self._repo_id,
            tag="commit_2",
            repo_type="dataset",
            revision=commit_info_2.oid[:7],  # use shorthand !
        )

        # Check tags
        tag_1_info = self._api.dataset_info(self._repo_id, revision="commit_1")
        tag_2_info = self._api.dataset_info(self._repo_id, revision="commit_2")

        self.assertEqual(tag_1_info.sha, commit_info_1.oid)
        self.assertEqual(tag_2_info.sha, commit_info_2.oid)

    @retry_endpoint
    @use_tmp_repo("model")
    def test_invalid_tag_name(self) -> None:
        """Check `create_tag` with an invalid tag name."""
        with self.assertRaises(HTTPError):
            self._api.create_tag(self._repo_id, tag="invalid tag")

    @retry_endpoint
    @use_tmp_repo("model")
    def test_create_tag_on_missing_revision(self) -> None:
        """Check `create_tag` on a missing revision."""
        with self.assertRaises(RevisionNotFoundError):
            self._api.create_tag(self._repo_id, tag="invalid tag", revision="foobar")

    @retry_endpoint
    @use_tmp_repo("model")
    def test_create_tag_twice(self) -> None:
        """Check `create_tag` called twice on same tag should fail with HTTP 409."""
        self._api.create_tag(self._repo_id, tag="tag_1")
        with self.assertRaises(HfHubHTTPError) as err:
            self._api.create_tag(self._repo_id, tag="tag_1")
        self.assertEqual(err.exception.response.status_code, 409)

        # exist_ok=True => doesn't fail
        self._api.create_tag(self._repo_id, tag="tag_1", exist_ok=True)

    @retry_endpoint
    @use_tmp_repo("model")
    def test_create_and_delete_tag(self) -> None:
        """Check `delete_tag` deletes the tag."""
        self._api.create_tag(self._repo_id, tag="v0")
        self._api.model_info(self._repo_id, revision="v0")

        self._api.delete_tag(self._repo_id, tag="v0")
        with self.assertRaises(RevisionNotFoundError):
            self._api.model_info(self._repo_id, revision="v0")

    @retry_endpoint
    @use_tmp_repo("model")
    def test_delete_tag_missing_tag(self) -> None:
        """Check cannot `delete_tag` if tag doesn't exist."""
        with self.assertRaises(RevisionNotFoundError):
            self._api.delete_tag(self._repo_id, tag="v0")

    @retry_endpoint
    @use_tmp_repo("model")
    def test_delete_tag_with_branch_name(self) -> None:
        """Try to `delete_tag` if tag is a branch name.

        Currently getting a HTTP 500.
        See https://github.com/huggingface/moon-landing/issues/4223.
        """
        with self.assertRaises(HfHubHTTPError):
            self._api.delete_tag(self._repo_id, tag="main")


class HfApiBranchEndpointTest(HfApiCommonTestWithLogin):
    _user = USER
    _repo_id: str

    @retry_endpoint
    @use_tmp_repo()
    def test_create_and_delete_branch(self) -> None:
        """Test `create_branch` from main branch."""
        self._api.create_branch(self._repo_id, branch="cool-branch")

        # Check `cool-branch` branch exists
        self._api.model_info(self._repo_id, revision="cool-branch")

        # Delete it
        self._api.delete_branch(self._repo_id, branch="cool-branch")

        # Check doesn't exist anymore
        with self.assertRaises(RevisionNotFoundError):
            self._api.model_info(self._repo_id, revision="cool-branch")

    @retry_endpoint
    @use_tmp_repo()
    def test_create_branch_existing_branch_fails(self) -> None:
        """Test `create_branch` on existing branch."""
        self._api.create_branch(self._repo_id, branch="cool-branch")

        with self.assertRaisesRegex(HfHubHTTPError, "Reference already exists"):
            self._api.create_branch(self._repo_id, branch="cool-branch")

        with self.assertRaisesRegex(HfHubHTTPError, "Reference already exists"):
            self._api.create_branch(self._repo_id, branch="main")

        # exist_ok=True => doesn't fail
        self._api.create_branch(self._repo_id, branch="cool-branch", exist_ok=True)
        self._api.create_branch(self._repo_id, branch="main", exist_ok=True)

    @retry_endpoint
    @use_tmp_repo()
    def test_create_branch_existing_tag_does_not_fail(self) -> None:
        """Test `create_branch` on existing tag."""
        self._api.create_tag(self._repo_id, tag="tag")
        self._api.create_branch(self._repo_id, branch="tag")

    @retry_endpoint
    @use_tmp_repo()
    def test_create_branch_forbidden_ref_branch_fails(self) -> None:
        """Test `create_branch` on forbidden ref branch."""
        with self.assertRaisesRegex(BadRequestError, "Invalid reference for a branch"):
            self._api.create_branch(self._repo_id, branch="refs/pr/5")

        with self.assertRaisesRegex(BadRequestError, "Invalid reference for a branch"):
            self._api.create_branch(self._repo_id, branch="refs/something/random")

    @retry_endpoint
    @use_tmp_repo()
    def test_delete_branch_on_protected_branch_fails(self) -> None:
        """Test `delete_branch` fails on protected branch."""
        with self.assertRaisesRegex(HfHubHTTPError, "Cannot delete refs/heads/main"):
            self._api.delete_branch(self._repo_id, branch="main")

    @retry_endpoint
    @use_tmp_repo()
    def test_delete_branch_on_missing_branch_fails(self) -> None:
        """Test `delete_branch` fails on missing branch."""
        with self.assertRaisesRegex(HfHubHTTPError, "Reference does not exist"):
            self._api.delete_branch(self._repo_id, branch="cool-branch")

        # Using a tag instead of branch -> fails
        self._api.create_tag(self._repo_id, tag="cool-tag")
        with self.assertRaisesRegex(HfHubHTTPError, "Reference does not exist"):
            self._api.delete_branch(self._repo_id, branch="cool-tag")


class HfApiPublicStagingTest(unittest.TestCase):
    def setUp(self) -> None:
        self._api = HfApi()

    def test_staging_list_datasets(self):
        self._api.list_datasets()

    def test_staging_list_models(self):
        self._api.list_models()

    def test_staging_list_metrics(self):
        self._api.list_metrics()


class HfApiPublicProductionTest(unittest.TestCase):
    @with_production_testing
    def setUp(self) -> None:
        self._api = HfApi()

    @expect_deprecation("list_models")
    def test_list_models(self):
        models = self._api.list_models()
        self.assertGreater(len(models), 100)
        self.assertIsInstance(models[0], ModelInfo)

    @expect_deprecation("list_models")
    def test_list_models_author(self):
        models = self._api.list_models(author="google")
        self.assertGreater(len(models), 10)
        self.assertIsInstance(models[0], ModelInfo)
        for model in models:
            self.assertTrue(model.modelId.startswith("google/"))

    @expect_deprecation("list_models")
    def test_list_models_search(self):
        models = self._api.list_models(search="bert")
        self.assertGreater(len(models), 10)
        self.assertIsInstance(models[0], ModelInfo)
        for model in models[:10]:
            # Rough rule: at least first 10 will have "bert" in the name
            # Not optimal since it is dependent on how the Hub implements the search
            # (and changes it in the future) but for now it should do the trick.
            self.assertTrue("bert" in model.modelId.lower())

    @expect_deprecation("list_models")
    def test_list_models_complex_query(self):
        # Let's list the 10 most recent models
        # with tags "bert" and "jax",
        # ordered by last modified date.
        models = self._api.list_models(
            filter=("bert", "jax"), sort="lastModified", direction=-1, limit=10
        )
        # we have at least 1 models
        self.assertGreater(len(models), 1)
        self.assertLessEqual(len(models), 10)
        model = models[0]
        self.assertIsInstance(model, ModelInfo)
        self.assertTrue(all(tag in model.tags for tag in ["bert", "jax"]))

    def test_list_models_with_config(self):
        for model in self._api.list_models(
            filter="adapter-transformers", fetch_config=True, limit=20
        ):
            self.assertIsNotNone(model.config)

    def test_list_models_without_config(self):
        for model in self._api.list_models(
            filter="adapter-transformers", fetch_config=False, limit=20
        ):
            self.assertIsNone(model.config)

    def test_model_info(self):
        model = self._api.model_info(repo_id=DUMMY_MODEL_ID)
        self.assertIsInstance(model, ModelInfo)
        self.assertNotEqual(model.sha, DUMMY_MODEL_ID_REVISION_ONE_SPECIFIC_COMMIT)
        # One particular commit (not the top of `main`)
        model = self._api.model_info(
            repo_id=DUMMY_MODEL_ID, revision=DUMMY_MODEL_ID_REVISION_ONE_SPECIFIC_COMMIT
        )
        self.assertIsInstance(model, ModelInfo)
        self.assertEqual(model.sha, DUMMY_MODEL_ID_REVISION_ONE_SPECIFIC_COMMIT)

    # TODO; un-skip this test once it's fixed.
    @unittest.skip(
        "Security status is currently unreliable on the server endpoint, so this"
        " test occasionally fails. Issue is tracked in"
        " https://github.com/huggingface/huggingface_hub/issues/1002 and"
        " https://github.com/huggingface/moon-landing/issues/3695. TODO: un-skip"
        " this test once it's fixed."
    )
    def test_model_info_with_security(self):
        model = self._api.model_info(
            repo_id=DUMMY_MODEL_ID,
            revision=DUMMY_MODEL_ID_REVISION_ONE_SPECIFIC_COMMIT,
            securityStatus=True,
        )
        self.assertEqual(model.securityStatus, {"containsInfected": False})

    def test_model_info_with_file_metadata(self):
        model = self._api.model_info(
            repo_id=DUMMY_MODEL_ID,
            revision=DUMMY_MODEL_ID_REVISION_ONE_SPECIFIC_COMMIT,
            files_metadata=True,
        )
        files = model.siblings
        assert files is not None
        self._check_siblings_metadata(files)

    def test_list_repo_files(self):
        files = self._api.list_repo_files(repo_id=DUMMY_MODEL_ID)
        expected_files = [
            ".gitattributes",
            "README.md",
            "config.json",
            "flax_model.msgpack",
            "merges.txt",
            "pytorch_model.bin",
            "tf_model.h5",
            "vocab.json",
        ]
        self.assertListEqual(files, expected_files)

    @expect_deprecation("list_datasets")
    def test_list_datasets_no_filter(self):
        datasets = self._api.list_datasets()
        self.assertGreater(len(datasets), 100)
        self.assertIsInstance(datasets[0], DatasetInfo)

    @expect_deprecation("list_datasets")
    def test_filter_datasets_by_author_and_name(self):
        f = DatasetFilter(author="huggingface", dataset_name="DataMeasurementsFiles")
        datasets = self._api.list_datasets(filter=f)
        self.assertEqual(len(datasets), 1)
        self.assertTrue("huggingface" in datasets[0].author)
        self.assertTrue("DataMeasurementsFiles" in datasets[0].id)

    @unittest.skip(
        "DatasetFilter is currently broken. See"
        " https://github.com/huggingface/huggingface_hub/pull/1250. Skip test until"
        " it's fixed."
    )
    @expect_deprecation("list_datasets")
    def test_filter_datasets_by_benchmark(self):
        f = DatasetFilter(benchmark="raft")
        datasets = self._api.list_datasets(filter=f)
        self.assertGreater(len(datasets), 0)
        self.assertTrue("benchmark:raft" in datasets[0].tags)

    @expect_deprecation("list_datasets")
    def test_filter_datasets_by_language_creator(self):
        f = DatasetFilter(language_creators="crowdsourced")
        datasets = self._api.list_datasets(filter=f)
        self.assertGreater(len(datasets), 0)
        self.assertTrue("language_creators:crowdsourced" in datasets[0].tags)

    @unittest.skip(
        "DatasetFilter is currently broken. See"
        " https://github.com/huggingface/huggingface_hub/pull/1250. Skip test until"
        " it's fixed."
    )
    @expect_deprecation("list_datasets")
    def test_filter_datasets_by_language_only(self):
        datasets = self._api.list_datasets(filter=DatasetFilter(language="en"))
        self.assertGreater(len(datasets), 0)
        self.assertTrue("language:en" in datasets[0].tags)

        args = DatasetSearchArguments(api=self._api)
        datasets = self._api.list_datasets(
            filter=DatasetFilter(language=(args.language.en, args.language.fr))
        )
        self.assertGreater(len(datasets), 0)
        self.assertTrue("language:en" in datasets[0].tags)
        self.assertTrue("language:fr" in datasets[0].tags)

    @expect_deprecation("list_datasets")
    def test_filter_datasets_by_multilinguality(self):
        datasets = self._api.list_datasets(
            filter=DatasetFilter(multilinguality="multilingual")
        )
        self.assertGreater(len(datasets), 0)
        self.assertTrue("multilinguality:multilingual" in datasets[0].tags)

    @expect_deprecation("list_datasets")
    def test_filter_datasets_by_size_categories(self):
        datasets = self._api.list_datasets(
            filter=DatasetFilter(size_categories="100K<n<1M")
        )
        self.assertGreater(len(datasets), 0)
        self.assertTrue("size_categories:100K<n<1M" in datasets[0].tags)

    @expect_deprecation("list_datasets")
    def test_filter_datasets_by_task_categories(self):
        datasets = self._api.list_datasets(
            filter=DatasetFilter(task_categories="audio-classification")
        )
        self.assertGreater(len(datasets), 0)
        self.assertTrue("task_categories:audio-classification" in datasets[0].tags)

    @expect_deprecation("list_datasets")
    def test_filter_datasets_by_task_ids(self):
        datasets = self._api.list_datasets(
            filter=DatasetFilter(task_ids="natural-language-inference")
        )
        self.assertGreater(len(datasets), 0)
        self.assertTrue("task_ids:natural-language-inference" in datasets[0].tags)

    @expect_deprecation("list_datasets")
    def test_list_datasets_full(self):
        datasets = self._api.list_datasets(full=True)
        self.assertGreater(len(datasets), 100)
        dataset = datasets[0]
        self.assertIsInstance(dataset, DatasetInfo)
        self.assertTrue(any(dataset.cardData for dataset in datasets))

    @expect_deprecation("list_datasets")
    def test_list_datasets_author(self):
        datasets = self._api.list_datasets(author="huggingface")
        self.assertGreater(len(datasets), 1)
        self.assertIsInstance(datasets[0], DatasetInfo)

    @expect_deprecation("list_datasets")
    def test_list_datasets_search(self):
        datasets = self._api.list_datasets(search="wikipedia")
        self.assertGreater(len(datasets), 10)
        self.assertIsInstance(datasets[0], DatasetInfo)

    @expect_deprecation("list_datasets")
    def test_filter_datasets_with_cardData(self):
        datasets = self._api.list_datasets(cardData=True)
        self.assertGreater(
            sum(
                [getattr(dataset, "cardData", None) is not None for dataset in datasets]
            ),
            0,
        )
        datasets = self._api.list_datasets()
        self.assertTrue(
            all([getattr(dataset, "cardData", None) is None for dataset in datasets])
        )

    def test_dataset_info(self):
        dataset = self._api.dataset_info(repo_id=DUMMY_DATASET_ID)
        self.assertTrue(
            isinstance(dataset.cardData, dict) and len(dataset.cardData) > 0
        )
        self.assertTrue(
            isinstance(dataset.siblings, list) and len(dataset.siblings) > 0
        )
        self.assertIsInstance(dataset, DatasetInfo)
        self.assertNotEqual(dataset.sha, DUMMY_DATASET_ID_REVISION_ONE_SPECIFIC_COMMIT)
        dataset = self._api.dataset_info(
            repo_id=DUMMY_DATASET_ID,
            revision=DUMMY_DATASET_ID_REVISION_ONE_SPECIFIC_COMMIT,
        )
        self.assertIsInstance(dataset, DatasetInfo)
        self.assertEqual(dataset.sha, DUMMY_DATASET_ID_REVISION_ONE_SPECIFIC_COMMIT)

    def test_dataset_info_with_file_metadata(self):
        dataset = self._api.dataset_info(
            repo_id=SAMPLE_DATASET_IDENTIFIER,
            files_metadata=True,
        )
        files = dataset.siblings
        assert files is not None
        self._check_siblings_metadata(files)

    def _check_siblings_metadata(self, files: List[RepoFile]):
        """Check requested metadata has been received from the server."""
        at_least_one_lfs = False
        for file in files:
            self.assertTrue(isinstance(file.blob_id, str))
            self.assertTrue(isinstance(file.size, int))
            if file.lfs is not None:
                at_least_one_lfs = True
                self.assertTrue(isinstance(file.lfs, dict))
                self.assertTrue("sha256" in file.lfs)
        self.assertTrue(at_least_one_lfs)

    def test_list_metrics(self):
        metrics = self._api.list_metrics()
        self.assertGreater(len(metrics), 10)
        self.assertIsInstance(metrics[0], MetricInfo)
        self.assertTrue(any(metric.description for metric in metrics))

    @expect_deprecation("list_models")
    def test_filter_models_by_author(self):
        models = self._api.list_models(filter=ModelFilter(author="muellerzr"))
        self.assertGreater(len(models), 0)
        self.assertTrue("muellerzr" in models[0].modelId)

    @expect_deprecation("list_models")
    def test_filter_models_by_author_and_name(self):
        # Test we can search by an author and a name, but the model is not found
        models = self._api.list_models(
            filter=ModelFilter("facebook", model_name="bart-base")
        )
        self.assertTrue("facebook/bart-base" in models[0].modelId)

    @expect_deprecation("list_models")
    def test_failing_filter_models_by_author_and_model_name(self):
        # Test we can search by an author and a name, but the model is not found
        models = self._api.list_models(
            filter=ModelFilter(author="muellerzr", model_name="testme")
        )
        self.assertEqual(len(models), 0)

    @expect_deprecation("list_models")
    def test_filter_models_with_library(self):
        models = self._api.list_models(
            filter=ModelFilter(
                "microsoft", model_name="wavlm-base-sd", library="tensorflow"
            )
        )
        self.assertEqual(len(models), 0)

        models = self._api.list_models(
            filter=ModelFilter(
                "microsoft", model_name="wavlm-base-sd", library="pytorch"
            )
        )
        self.assertGreater(len(models), 0)

    @expect_deprecation("list_models")
    def test_filter_models_with_task(self):
        models = self._api.list_models(
            filter=ModelFilter(task="fill-mask", model_name="albert-base-v2")
        )
        self.assertTrue("fill-mask" == models[0].pipeline_tag)
        self.assertTrue("albert-base-v2" in models[0].modelId)

        models = self._api.list_models(filter=ModelFilter(task="dummytask"))
        self.assertEqual(len(models), 0)

    @expect_deprecation("list_models")
    def test_filter_models_by_language(self):
        res_fr = self._api.list_models(filter=ModelFilter(language="fr"))
        res_en = self._api.list_models(filter=ModelFilter(language="en"))
        self.assertGreater(len(res_en), len(res_fr))

    @expect_deprecation("list_models")
    def test_filter_models_with_complex_query(self):
        args = ModelSearchArguments(api=self._api)
        f = ModelFilter(
            task=args.pipeline_tag.TextClassification,
            library=[args.library.PyTorch, args.library.TensorFlow],
        )
        models = self._api.list_models(filter=f)
        self.assertGreater(len(models), 1)
        self.assertTrue(
            [
                "text-classification" in model.pipeline_tag
                or "text-classification" in model.tags
                for model in models
            ]
        )
        self.assertTrue(
            ["pytorch" in model.tags and "tf" in model.tags for model in models]
        )

    def test_filter_models_with_cardData(self):
        models = self._api.list_models(filter="co2_eq_emissions", cardData=True)
        self.assertTrue([hasattr(model, "cardData") for model in models])
        models = self._api.list_models(filter="co2_eq_emissions")
        self.assertTrue(all([not hasattr(model, "cardData") for model in models]))

    def test_filter_emissions_dict(self):
        # tests that dictionary is handled correctly as "emissions" and that
        # 17g is accepted and parsed correctly as a value
        # regression test for #753
        model = ModelInfo(cardData={"co2_eq_emissions": {"emissions": "17g"}})
        res = _filter_emissions([model], -1, 100)
        assert len(res) == 1

    def test_filter_emissions_with_max(self):
        models = self._api.list_models(emissions_thresholds=(None, 100), cardData=True)
        self.assertTrue(
            all(
                [
                    model.cardData["co2_eq_emissions"] <= 100
                    for model in models
                    if isinstance(model.cardData["co2_eq_emissions"], (float, int))
                ]
            )
        )

    def test_filter_emissions_with_min(self):
        models = self._api.list_models(emissions_thresholds=(5, None), cardData=True)
        self.assertTrue(
            all(
                [
                    model.cardData["co2_eq_emissions"] >= 5
                    for model in models
                    if isinstance(model.cardData["co2_eq_emissions"], (float, int))
                ]
            )
        )

    def test_filter_emissions_with_min_and_max(self):
        models = self._api.list_models(emissions_thresholds=(5, 100), cardData=True)
        self.assertTrue(
            all(
                [
                    model.cardData["co2_eq_emissions"] >= 5
                    for model in models
                    if isinstance(model.cardData["co2_eq_emissions"], (float, int))
                ]
            )
        )
        self.assertTrue(
            all(
                [
                    model.cardData["co2_eq_emissions"] <= 100
                    for model in models
                    if isinstance(model.cardData["co2_eq_emissions"], (float, int))
                ]
            )
        )

    @expect_deprecation("list_spaces")
    def test_list_spaces_full(self):
        spaces = self._api.list_spaces(full=True)
        self.assertGreater(len(spaces), 100)
        space = spaces[0]
        self.assertIsInstance(space, SpaceInfo)
        self.assertTrue(any(space.cardData for space in spaces))

    @expect_deprecation("list_spaces")
    def test_list_spaces_author(self):
        spaces = self._api.list_spaces(author="evaluate-metric")
        self.assertGreater(len(spaces), 10)
        self.assertTrue(
            set([space.id for space in spaces]).issuperset(
                set(["evaluate-metric/trec_eval", "evaluate-metric/perplexity"])
            )
        )

    @expect_deprecation("list_spaces")
    def test_list_spaces_search(self):
        spaces = self._api.list_spaces(search="wikipedia")
        space = spaces[0]
        self.assertTrue("wikipedia" in space.id.lower())

    @expect_deprecation("list_spaces")
    def test_list_spaces_sort_and_direction(self):
        spaces_descending_likes = self._api.list_spaces(sort="likes", direction=-1)
        spaces_ascending_likes = self._api.list_spaces(sort="likes")
        self.assertGreater(
            spaces_descending_likes[0].likes, spaces_descending_likes[1].likes
        )
        self.assertLess(
            spaces_ascending_likes[-2].likes, spaces_ascending_likes[-1].likes
        )

    @expect_deprecation("list_spaces")
    def test_list_spaces_limit(self):
        spaces = self._api.list_spaces(limit=5)
        self.assertEqual(len(spaces), 5)

    @expect_deprecation("list_spaces")
    def test_list_spaces_with_models(self):
        spaces = self._api.list_spaces(models="bert-base-uncased")
        self.assertTrue("bert-base-uncased" in getattr(spaces[0], "models", []))

    @expect_deprecation("list_spaces")
    def test_list_spaces_with_datasets(self):
        spaces = self._api.list_spaces(datasets="wikipedia")
        self.assertTrue("wikipedia" in getattr(spaces[0], "datasets", []))

    def test_list_spaces_linked(self):
        spaces = self._api.list_spaces(linked=True)
        self.assertTrue(
            any((getattr(space, "models", None) is not None) for space in spaces)
        )
        self.assertTrue(
            any((getattr(space, "datasets", None) is not None) for space in spaces)
        )
        self.assertTrue(
            any(
                (getattr(space, "models", None) is not None)
                and getattr(space, "datasets", None) is not None
            )
            for space in spaces
        )
        self.assertTrue(
            all(
                (getattr(space, "models", None) is not None)
                or getattr(space, "datasets", None) is not None
            )
            for space in spaces
        )


class HfApiPrivateTest(HfApiCommonTestWithLogin):
    @retry_endpoint
    def setUp(self) -> None:
        super().setUp()
        self.REPO_NAME = repo_name("private")
        self._api.create_repo(repo_id=self.REPO_NAME, private=True)
        self._api.create_repo(repo_id=self.REPO_NAME, private=True, repo_type="dataset")

    def tearDown(self) -> None:
        self._api.delete_repo(repo_id=self.REPO_NAME)
        self._api.delete_repo(repo_id=self.REPO_NAME, repo_type="dataset")

    def test_model_info(self):
        shutil.rmtree(os.path.dirname(HfFolder.path_token), ignore_errors=True)
        with patch.object(self._api, "token", None):  # no default token
            # Test we cannot access model info without a token
            with self.assertRaisesRegex(
                requests.exceptions.HTTPError,
                re.compile(
                    r"401 Client Error(.+)\(Request ID: .+\)(.*)Repository Not Found",
                    flags=re.DOTALL,
                ),
            ):
                _ = self._api.model_info(repo_id=f"{USER}/{self.REPO_NAME}")

            model_info = self._api.model_info(
                repo_id=f"{USER}/{self.REPO_NAME}", use_auth_token=self._token
            )
            self.assertIsInstance(model_info, ModelInfo)

    def test_dataset_info(self):
        shutil.rmtree(os.path.dirname(HfFolder.path_token), ignore_errors=True)
        with patch.object(self._api, "token", None):  # no default token
            # Test we cannot access model info without a token
            with self.assertRaisesRegex(
                requests.exceptions.HTTPError,
                re.compile(
                    r"401 Client Error(.+)\(Request ID: .+\)(.*)Repository Not Found",
                    flags=re.DOTALL,
                ),
            ):
                _ = self._api.dataset_info(repo_id=f"{USER}/{self.REPO_NAME}")

            dataset_info = self._api.dataset_info(
                repo_id=f"{USER}/{self.REPO_NAME}", use_auth_token=self._token
            )
            self.assertIsInstance(dataset_info, DatasetInfo)

    @expect_deprecation("list_datasets")
    def test_list_private_datasets(self):
        orig = len(self._api.list_datasets(use_auth_token=False))
        new = len(self._api.list_datasets(use_auth_token=self._token))
        self.assertGreater(new, orig)

    @expect_deprecation("list_models")
    def test_list_private_models(self):
        orig = len(self._api.list_models(use_auth_token=False))
        new = len(self._api.list_models(use_auth_token=self._token))
        self.assertGreater(new, orig)

    @expect_deprecation("list_spaces")
    @with_production_testing
    def test_list_private_spaces(self):
        orig = len(self._api.list_spaces(use_auth_token=False))
        new = len(self._api.list_spaces(use_auth_token=self._token))
        self.assertGreaterEqual(new, orig)


@require_git_lfs
class HfLargefilesTest(HfApiCommonTest):
    @classmethod
    @expect_deprecation("set_access_token")
    def setUpClass(cls):
        """
        Share this valid token in all tests below.
        """
        cls._token = TOKEN
        cls._api.token = TOKEN
        cls._api.set_access_token(TOKEN)

    def setUp(self):
        self.REPO_NAME_LARGE_FILE = large_file_repo_name()
        if os.path.exists(WORKING_REPO_DIR):
            shutil.rmtree(WORKING_REPO_DIR, onerror=set_write_permission_and_retry)
        logger.info(
            f"Does {WORKING_REPO_DIR} exist: {os.path.exists(WORKING_REPO_DIR)}"
        )

    def tearDown(self):
        self._api.delete_repo(repo_id=self.REPO_NAME_LARGE_FILE)

    def setup_local_clone(self, REMOTE_URL):
        REMOTE_URL_AUTH = REMOTE_URL.replace(
            ENDPOINT_STAGING, ENDPOINT_STAGING_BASIC_AUTH
        )
        subprocess.run(
            ["git", "clone", REMOTE_URL_AUTH, WORKING_REPO_DIR],
            check=True,
            stdout=subprocess.PIPE,
            stderr=subprocess.PIPE,
        )
        subprocess.run(
            ["git", "lfs", "track", "*.pdf"], check=True, cwd=WORKING_REPO_DIR
        )
        subprocess.run(
            ["git", "lfs", "track", "*.epub"], check=True, cwd=WORKING_REPO_DIR
        )

    @retry_endpoint
    def test_end_to_end_thresh_6M(self):
        self._api._lfsmultipartthresh = 6 * 10**6
        REMOTE_URL = self._api.create_repo(repo_id=self.REPO_NAME_LARGE_FILE)
        self._api._lfsmultipartthresh = None
        self.setup_local_clone(REMOTE_URL)

        subprocess.run(
            ["wget", LARGE_FILE_18MB],
            check=True,
            stdout=subprocess.PIPE,
            stderr=subprocess.PIPE,
            cwd=WORKING_REPO_DIR,
        )
        subprocess.run(["git", "add", "*"], check=True, cwd=WORKING_REPO_DIR)
        subprocess.run(
            ["git", "commit", "-m", "commit message"], check=True, cwd=WORKING_REPO_DIR
        )

        # This will fail as we haven't set up our custom transfer agent yet.
        failed_process = subprocess.run(
            ["git", "push"],
            stdout=subprocess.PIPE,
            stderr=subprocess.PIPE,
            cwd=WORKING_REPO_DIR,
        )
        self.assertEqual(failed_process.returncode, 1)
        self.assertIn("cli lfs-enable-largefiles", failed_process.stderr.decode())
        # ^ Instructions on how to fix this are included in the error message.

        subprocess.run(
            ["huggingface-cli", "lfs-enable-largefiles", WORKING_REPO_DIR], check=True
        )

        start_time = time.time()
        subprocess.run(["git", "push"], check=True, cwd=WORKING_REPO_DIR)
        print("took", time.time() - start_time)

        # To be 100% sure, let's download the resolved file
        pdf_url = f"{REMOTE_URL}/resolve/main/progit.pdf"
        DEST_FILENAME = "uploaded.pdf"
        subprocess.run(
            ["wget", pdf_url, "-O", DEST_FILENAME],
            check=True,
            stdout=subprocess.PIPE,
            stderr=subprocess.PIPE,
            cwd=WORKING_REPO_DIR,
        )
        dest_filesize = os.stat(os.path.join(WORKING_REPO_DIR, DEST_FILENAME)).st_size
        self.assertEqual(dest_filesize, 18685041)

    @retry_endpoint
    def test_end_to_end_thresh_16M(self):
        # Here we'll push one multipart and one non-multipart file in the same commit, and see what happens
        self._api._lfsmultipartthresh = 16 * 10**6
        REMOTE_URL = self._api.create_repo(repo_id=self.REPO_NAME_LARGE_FILE)
        self._api._lfsmultipartthresh = None
        self.setup_local_clone(REMOTE_URL)

        subprocess.run(
            ["wget", LARGE_FILE_18MB],
            check=True,
            stdout=subprocess.PIPE,
            stderr=subprocess.PIPE,
            cwd=WORKING_REPO_DIR,
        )
        subprocess.run(
            ["wget", LARGE_FILE_14MB],
            check=True,
            stdout=subprocess.PIPE,
            stderr=subprocess.PIPE,
            cwd=WORKING_REPO_DIR,
        )
        subprocess.run(["git", "add", "*"], check=True, cwd=WORKING_REPO_DIR)
        subprocess.run(
            ["git", "commit", "-m", "both files in same commit"],
            check=True,
            cwd=WORKING_REPO_DIR,
        )

        subprocess.run(
            ["huggingface-cli", "lfs-enable-largefiles", WORKING_REPO_DIR], check=True
        )

        start_time = time.time()
        subprocess.run(["git", "push"], check=True, cwd=WORKING_REPO_DIR)
        print("took", time.time() - start_time)


class HfApiMiscTest(unittest.TestCase):
    def test_repo_type_and_id_from_hf_id(self):
        possible_values = {
            "https://huggingface.co/id": [None, None, "id"],
            "https://huggingface.co/user/id": [None, "user", "id"],
            "https://huggingface.co/datasets/user/id": ["dataset", "user", "id"],
            "https://huggingface.co/spaces/user/id": ["space", "user", "id"],
            "user/id": [None, "user", "id"],
            "dataset/user/id": ["dataset", "user", "id"],
            "space/user/id": ["space", "user", "id"],
            "id": [None, None, "id"],
        }

        for key, value in possible_values.items():
            self.assertEqual(
                repo_type_and_id_from_hf_id(key, hub_url="https://huggingface.co"),
                tuple(value),
            )


class HfApiDiscussionsTest(HfApiCommonTestWithLogin):
    def setUp(self):
        super().setUp()
        self.repo_name = f"{USER}/{repo_name()}"
        self._api.create_repo(repo_id=self.repo_name)
        self.pull_request = self._api.create_discussion(
            repo_id=self.repo_name, pull_request=True, title="Test Pull Request"
        )
        self.discussion = self._api.create_discussion(
            repo_id=self.repo_name, pull_request=False, title="Test Discussion"
        )

    def tearDown(self):
        self._api.delete_repo(repo_id=self.repo_name)
        super().tearDown()

    def test_create_discussion(self):
        discussion = self._api.create_discussion(
            repo_id=self.repo_name, title=" Test discussion !  "
        )
        self.assertEqual(discussion.num, 3)
        self.assertEqual(discussion.author, USER)
        self.assertEqual(discussion.is_pull_request, False)
        self.assertEqual(discussion.title, "Test discussion !")

    def test_create_pull_request(self):
        discussion = self._api.create_discussion(
            repo_id=self.repo_name, title=" Test PR !  ", pull_request=True
        )
        self.assertEqual(discussion.num, 3)
        self.assertEqual(discussion.author, USER)
        self.assertEqual(discussion.is_pull_request, True)
        self.assertEqual(discussion.title, "Test PR !")

        model_info = self._api.repo_info(
            repo_id=self.repo_name,
            revision="refs/pr/1",
        )
        self.assertIsInstance(model_info, ModelInfo)

    def test_get_repo_discussion(self):
        discussions_generator = self._api.get_repo_discussions(repo_id=self.repo_name)
        self.assertIsInstance(discussions_generator, types.GeneratorType)
        self.assertListEqual(
            list([d.num for d in discussions_generator]),
            [self.discussion.num, self.pull_request.num],
        )

    def test_get_discussion_details(self):
        retrieved = self._api.get_discussion_details(
            repo_id=self.repo_name, discussion_num=2
        )
        self.assertEqual(retrieved, self.discussion)

    def test_edit_discussion_comment(self):
        def get_first_comment(discussion: DiscussionWithDetails) -> DiscussionComment:
            return [evt for evt in discussion.events if evt.type == "comment"][0]

        edited_comment = self._api.edit_discussion_comment(
            repo_id=self.repo_name,
            discussion_num=self.pull_request.num,
            comment_id=get_first_comment(self.pull_request).id,
            new_content="**Edited** comment 🤗",
        )
        retrieved = self._api.get_discussion_details(
            repo_id=self.repo_name, discussion_num=self.pull_request.num
        )
        self.assertEqual(get_first_comment(retrieved).edited, True)
        self.assertEqual(
            get_first_comment(retrieved).id, get_first_comment(self.pull_request).id
        )
        self.assertEqual(get_first_comment(retrieved).content, "**Edited** comment 🤗")

        self.assertEqual(get_first_comment(retrieved), edited_comment)

    def test_comment_discussion(self):
        new_comment = self._api.comment_discussion(
            repo_id=self.repo_name,
            discussion_num=self.discussion.num,
            comment="""\
                # Multi-line comment

                **With formatting**, including *italic text* & ~strike through~
                And even [links](http://hf.co)! 💥🤯
            """,
        )
        retrieved = self._api.get_discussion_details(
            repo_id=self.repo_name, discussion_num=self.discussion.num
        )
        self.assertEqual(len(retrieved.events), 2)
        self.assertIn(new_comment, retrieved.events)

    def test_rename_discussion(self):
        rename_event = self._api.rename_discussion(
            repo_id=self.repo_name,
            discussion_num=self.discussion.num,
            new_title="New titlee",
        )
        retrieved = self._api.get_discussion_details(
            repo_id=self.repo_name, discussion_num=self.discussion.num
        )
        self.assertIn(rename_event, retrieved.events)
        self.assertEqual(rename_event.old_title, self.discussion.title)
        self.assertEqual(rename_event.new_title, "New titlee")

    def test_change_discussion_status(self):
        status_change_event = self._api.change_discussion_status(
            repo_id=self.repo_name,
            discussion_num=self.discussion.num,
            new_status="closed",
        )
        retrieved = self._api.get_discussion_details(
            repo_id=self.repo_name, discussion_num=self.discussion.num
        )
        self.assertIn(status_change_event, retrieved.events)
        self.assertEqual(status_change_event.new_status, "closed")

        with self.assertRaises(ValueError):
            self._api.change_discussion_status(
                repo_id=self.repo_name,
                discussion_num=self.discussion.num,
                new_status="published",
            )

    # @unittest.skip("To unskip when create_commit works for arbitrary references")
    def test_merge_pull_request(self):
        self._api.create_commit(
            repo_id=self.repo_name,
            commit_message="Commit some file",
            operations=[
                CommitOperationAdd(path_in_repo="file.test", path_or_fileobj=b"Content")
            ],
            revision=self.pull_request.git_reference,
        )
        self._api.change_discussion_status(
            repo_id=self.repo_name,
            discussion_num=self.pull_request.num,
            new_status="open",
        )
        self._api.merge_pull_request(self.repo_name, self.pull_request.num)

        retrieved = self._api.get_discussion_details(
            repo_id=self.repo_name, discussion_num=self.pull_request.num
        )
        self.assertEqual(retrieved.status, "merged")
        self.assertIsNotNone(retrieved.merge_commit_oid)


class ActivityApiTest(unittest.TestCase):
    @classmethod
    def setUpClass(cls) -> None:
        cls.api = HfApi()
        return super().setUpClass()

    def test_like_and_unlike_repo(self) -> None:
        # Create and like repo
        repo_id = f"{USER}/{repo_name()}"
        self.api.create_repo(repo_id, token=TOKEN, private=True)
        self.api.like(repo_id, token=TOKEN)

        # Get likes as public and authenticated
        likes = self.api.list_liked_repos(USER)
        likes_with_auth = self.api.list_liked_repos(USER, token=TOKEN)

        # New repo is not public: still see the like, not the repo_id
        self.assertNotIn(repo_id, likes.models)
        self.assertIn(repo_id, likes_with_auth.models)
        self.assertEqual(likes.total, likes_with_auth.total)
        self.assertLess(likes.total_visible, likes_with_auth.total_visible)

        # Unlike and check not in liked list
        self.api.unlike(repo_id, token=TOKEN)
        likes_after_unliking_with_auth = self.api.list_liked_repos(USER, token=TOKEN)
        self.assertEqual(
            likes_after_unliking_with_auth.total, likes_with_auth.total - 1
        )
        self.assertNotIn(repo_id, likes_after_unliking_with_auth.models)  # Unliked

        # Cleanup
        self.api.delete_repo(repo_id, token=TOKEN)

    def test_like_missing_repo(self) -> None:
        with self.assertRaises(RepositoryNotFoundError):
            self.api.like("missing_repo_id", token=TOKEN)

        with self.assertRaises(RepositoryNotFoundError):
            self.api.unlike("missing_repo_id", token=TOKEN)

    def test_like_twice(self) -> None:
        # Create and like repo
        repo_id = f"{USER}/{repo_name()}"
        self.api.create_repo(repo_id, token=TOKEN, private=True)

        # Can like twice
        self.api.like(repo_id, token=TOKEN)
        self.api.like(repo_id, token=TOKEN)

        # Can unlike twice
        self.api.unlike(repo_id, token=TOKEN)
        self.api.unlike(repo_id, token=TOKEN)

        # Cleanup
        self.api.delete_repo(repo_id, token=TOKEN)

    def test_list_liked_repos_no_auth(self) -> None:
        likes = self.api.list_liked_repos(USER)
        self.assertEqual(likes.user, USER)
        self.assertGreater(likes.total, 0)
        self.assertGreater(likes.total, likes.total_visible)
        self.assertEqual(
            likes.total_visible,
            len(likes.models) + len(likes.datasets) + len(likes.spaces),
        )
        self.assertIn(f"{USER}/repo-that-is-liked-public", likes.models)

    def test_list_likes_repos_auth_and_implicit_user(self) -> None:
        # User is implicit
        likes = self.api.list_liked_repos(token=TOKEN)
        self.assertEqual(likes.user, USER)

    def test_list_likes_repos_auth_and_explicit_user(self) -> None:
        # User is explicit even if auth
        likes = self.api.list_liked_repos(
            user="__DUMMY_DATASETS_SERVER_USER__", token=TOKEN
        )
        self.assertEqual(likes.user, "__DUMMY_DATASETS_SERVER_USER__")

    @with_production_testing
    def test_list_likes_on_production(self) -> None:
        # Test julien-c likes a lot of repos !
        likes = HfApi().list_liked_repos("julien-c")
        self.assertGreater(len(likes.models), 0)
        self.assertGreater(len(likes.datasets), 0)
        self.assertGreater(len(likes.spaces), 0)
        self.assertEqual(
            likes.total_visible,
            len(likes.models) + len(likes.datasets) + len(likes.spaces),
        )
        self.assertGreater(  # Some repos are not visible: we see the likes, not the repo ids
            likes.total, len(likes.models) + len(likes.datasets) + len(likes.spaces)
        )


@pytest.mark.usefixtures("fx_production_space")
class TestSpaceAPIProduction(unittest.TestCase):
    """
    Testing Space API is not possible on staging. Tests are run against production
    server using a token stored under `HUGGINGFACE_PRODUCTION_USER_TOKEN` environment
    variable. Tests requiring hardware are mocked to spare some resources.
    """

    repo_id: str
    api: HfApi

    def test_manage_secrets(self) -> None:
        # Add 3 secrets
        self.api.add_space_secret(self.repo_id, "foo", "123")
        self.api.add_space_secret(self.repo_id, "token", "hf_api_123456")
        self.api.add_space_secret(self.repo_id, "gh_api_key", "******")

        # Update secret
        self.api.add_space_secret(self.repo_id, "foo", "456")

        # Delete secret
        self.api.delete_space_secret(self.repo_id, "gh_api_key")

        # Doesn't fail on missing key
        self.api.delete_space_secret(self.repo_id, "missing_key")

<<<<<<< HEAD
        # Get all
        self.assertEqual(
            self.api.get_space_secrets(repo_id=self.repo_id),
            {"foo": "456", "token": "hf_api_123456"},
        )

    @unittest.skip("Skip hardware tests for now (no payment card in CI)")
    def test_create_space_with_hardware(self) -> None:
        # Clunky but OK: delete repo from fixture
        self.api.delete_repo(self.repo_id, repo_type="space")

        # Bad request if hardware not supported
        with self.assertRaises(BadRequestError):
            self.api.create_repo(
                self.repo_id,
                private=True,
                repo_type="space",
                space_sdk="gradio",
                space_hardware="atari-2600",
            )

        # OK if valid hardware
        self.api.create_repo(
            self.repo_id,
            private=True,
            repo_type="space",
            space_sdk="gradio",
            space_hardware=SpaceHardware.T4_MEDIUM,
        )

=======
>>>>>>> 14ded17d
    def test_space_runtime(self) -> None:
        runtime = self.api.get_space_runtime(self.repo_id)

        # Space has just been created: hardware might not be set yet.
        self.assertIn(runtime.hardware, (None, SpaceHardware.CPU_BASIC))
        self.assertIn(runtime.requested_hardware, (None, SpaceHardware.CPU_BASIC))

        # Space is either "BUILDING" (if not yet done) or "NO_APP_FILE" (if building failed)
        self.assertIn(runtime.stage, (SpaceStage.NO_APP_FILE, SpaceStage.BUILDING))
        self.assertIn(runtime.stage, ("NO_APP_FILE", "BUILDING"))  # str works as well

        # Raw response from Hub
        self.assertIsInstance(runtime.raw, dict)

<<<<<<< HEAD
    @unittest.skip("Skip hardware tests for now (no payment card in CI)")
    def test_request_space_hardware(self) -> None:
        self.api.request_space_hardware(self.repo_id, SpaceHardware.T4_MEDIUM)
        runtime = self.api.get_space_runtime(self.repo_id)
        self.assertEqual(runtime.requested_hardware, SpaceHardware.T4_MEDIUM)

    @unittest.skip("Skip hardware tests for now (no payment card in CI)")
    def test_unexistent_space_hardware(self) -> None:
        with self.assertRaises(BadRequestError):
            self.api.request_space_hardware(self.repo_id, "atari-2600")
=======

class TestSpaceAPIMocked(unittest.TestCase):
    """
    Testing Space hardware requests is resource intensive for the server (need to spawn
    GPUs). Tests are mocked to check the correct values are sent.
    """

    def setUp(self) -> None:
        self.api = HfApi(token="fake_token")
        self.repo_id = "fake_repo_id"
        return super().setUp()

    @patch("huggingface_hub.hf_api.requests.post")
    def test_create_space_with_hardware(self, post_mock: Mock) -> None:
        self.api.create_repo(
            self.repo_id,
            repo_type="space",
            space_sdk="gradio",
            space_hardware=SpaceHardware.T4_MEDIUM,
        )
        post_mock.assert_called_once_with(
            f"{self.api.endpoint}/api/repos/create",
            headers=self.api._build_hf_headers(),
            json={
                "name": self.repo_id,
                "organization": None,
                "private": False,
                "type": "space",
                "sdk": "gradio",
                "hardware": "t4-medium",
            },
        )

    @patch("huggingface_hub.hf_api.requests.post")
    def test_request_space_hardware(self, post_mock: Mock) -> None:
        self.api.request_space_hardware(self.repo_id, SpaceHardware.T4_MEDIUM)
        post_mock.assert_called_once_with(
            f"{self.api.endpoint}/api/spaces/{self.repo_id}/hardware",
            headers=self.api._build_hf_headers(),
            json={"flavor": "t4-medium"},
        )
>>>>>>> 14ded17d


@patch("huggingface_hub.hf_api.build_hf_headers")
class HfApiTokenAttributeTest(unittest.TestCase):
    def test_token_passed(self, mock_build_hf_headers: Mock) -> None:
        HfApi(token="default token")._build_hf_headers(token="A token")
        self._assert_token_is(mock_build_hf_headers, "A token")

    def test_no_token_passed(self, mock_build_hf_headers: Mock) -> None:
        HfApi(token="default token")._build_hf_headers()
        self._assert_token_is(mock_build_hf_headers, "default token")

    def test_token_true_passed(self, mock_build_hf_headers: Mock) -> None:
        HfApi(token="default token")._build_hf_headers(token=True)
        self._assert_token_is(mock_build_hf_headers, True)

    def test_token_false_passed(self, mock_build_hf_headers: Mock) -> None:
        HfApi(token="default token")._build_hf_headers(token=False)
        self._assert_token_is(mock_build_hf_headers, False)

    def test_no_token_at_all(self, mock_build_hf_headers: Mock) -> None:
        HfApi()._build_hf_headers(token=None)
        self._assert_token_is(mock_build_hf_headers, None)

    def _assert_token_is(
        self, mock_build_hf_headers: Mock, expected_value: str
    ) -> None:
        self.assertEqual(mock_build_hf_headers.call_args[1]["token"], expected_value)

    def test_library_name_and_version_are_set(
        self, mock_build_hf_headers: Mock
    ) -> None:
        HfApi(library_name="a", library_version="b")._build_hf_headers()
        self.assertEqual(mock_build_hf_headers.call_args[1]["library_name"], "a")
        self.assertEqual(mock_build_hf_headers.call_args[1]["library_version"], "b")

    def test_library_name_and_version_are_overwritten(
        self, mock_build_hf_headers: Mock
    ) -> None:
        api = HfApi(library_name="a", library_version="b")
        api._build_hf_headers(library_name="A", library_version="B")
        self.assertEqual(mock_build_hf_headers.call_args[1]["library_name"], "A")
        self.assertEqual(mock_build_hf_headers.call_args[1]["library_version"], "B")

    def test_user_agent_is_set(self, mock_build_hf_headers: Mock) -> None:
        HfApi(user_agent={"a": "b"})._build_hf_headers()
        self.assertEqual(mock_build_hf_headers.call_args[1]["user_agent"], {"a": "b"})

    def test_user_agent_is_overwritten(self, mock_build_hf_headers: Mock) -> None:
        HfApi(user_agent={"a": "b"})._build_hf_headers(user_agent={"A": "B"})
        self.assertEqual(mock_build_hf_headers.call_args[1]["user_agent"], {"A": "B"})<|MERGE_RESOLUTION|>--- conflicted
+++ resolved
@@ -2397,39 +2397,6 @@
         # Doesn't fail on missing key
         self.api.delete_space_secret(self.repo_id, "missing_key")
 
-<<<<<<< HEAD
-        # Get all
-        self.assertEqual(
-            self.api.get_space_secrets(repo_id=self.repo_id),
-            {"foo": "456", "token": "hf_api_123456"},
-        )
-
-    @unittest.skip("Skip hardware tests for now (no payment card in CI)")
-    def test_create_space_with_hardware(self) -> None:
-        # Clunky but OK: delete repo from fixture
-        self.api.delete_repo(self.repo_id, repo_type="space")
-
-        # Bad request if hardware not supported
-        with self.assertRaises(BadRequestError):
-            self.api.create_repo(
-                self.repo_id,
-                private=True,
-                repo_type="space",
-                space_sdk="gradio",
-                space_hardware="atari-2600",
-            )
-
-        # OK if valid hardware
-        self.api.create_repo(
-            self.repo_id,
-            private=True,
-            repo_type="space",
-            space_sdk="gradio",
-            space_hardware=SpaceHardware.T4_MEDIUM,
-        )
-
-=======
->>>>>>> 14ded17d
     def test_space_runtime(self) -> None:
         runtime = self.api.get_space_runtime(self.repo_id)
 
@@ -2444,18 +2411,6 @@
         # Raw response from Hub
         self.assertIsInstance(runtime.raw, dict)
 
-<<<<<<< HEAD
-    @unittest.skip("Skip hardware tests for now (no payment card in CI)")
-    def test_request_space_hardware(self) -> None:
-        self.api.request_space_hardware(self.repo_id, SpaceHardware.T4_MEDIUM)
-        runtime = self.api.get_space_runtime(self.repo_id)
-        self.assertEqual(runtime.requested_hardware, SpaceHardware.T4_MEDIUM)
-
-    @unittest.skip("Skip hardware tests for now (no payment card in CI)")
-    def test_unexistent_space_hardware(self) -> None:
-        with self.assertRaises(BadRequestError):
-            self.api.request_space_hardware(self.repo_id, "atari-2600")
-=======
 
 class TestSpaceAPIMocked(unittest.TestCase):
     """
@@ -2497,7 +2452,6 @@
             headers=self.api._build_hf_headers(),
             json={"flavor": "t4-medium"},
         )
->>>>>>> 14ded17d
 
 
 @patch("huggingface_hub.hf_api.build_hf_headers")
