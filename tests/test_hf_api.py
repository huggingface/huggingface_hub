# Copyright 2020 The HuggingFace Team. All rights reserved.
#
# Licensed under the Apache License, Version 2.0 (the "License");
# you may not use this file except in compliance with the License.
# You may obtain a copy of the License at
#
#     http://www.apache.org/licenses/LICENSE-2.0
#
# Unless required by applicable law or agreed to in writing, software
# distributed under the License is distributed on an "AS IS" BASIS,
# WITHOUT WARRANTIES OR CONDITIONS OF ANY KIND, either express or implied.
# See the License for the specific language governing permissions and
# limitations under the License.
import datetime
import os
import re
import subprocess
import tempfile
import time
import types
import unittest
import uuid
from collections.abc import Iterable
from concurrent.futures import Future
from dataclasses import fields
from io import BytesIO
from pathlib import Path
from typing import List, Optional, Set, Union, get_args
from unittest.mock import Mock, patch
from urllib.parse import quote, urlparse

import pytest
import requests
from requests.exceptions import HTTPError

import huggingface_hub.lfs
from huggingface_hub import HfApi, SpaceHardware, SpaceStage, SpaceStorage, constants
from huggingface_hub._commit_api import (
    CommitOperationAdd,
    CommitOperationCopy,
    CommitOperationDelete,
    _fetch_upload_modes,
)
from huggingface_hub.community import DiscussionComment, DiscussionWithDetails
from huggingface_hub.errors import (
    BadRequestError,
    EntryNotFoundError,
    GatedRepoError,
    HfHubHTTPError,
    RepositoryNotFoundError,
    RevisionNotFoundError,
)
from huggingface_hub.file_download import hf_hub_download
from huggingface_hub.hf_api import (
    AccessRequest,
    Collection,
    CommitInfo,
    DatasetInfo,
    ExpandDatasetProperty_T,
    ExpandModelProperty_T,
    ExpandSpaceProperty_T,
    InferenceEndpoint,
    ModelInfo,
    RepoSibling,
    RepoUrl,
    SpaceInfo,
    SpaceRuntime,
    User,
    WebhookInfo,
    WebhookWatchedItem,
    repo_type_and_id_from_hf_id,
)
from huggingface_hub.repocard_data import DatasetCardData, ModelCardData
from huggingface_hub.utils import (
    NotASafetensorsRepoError,
    SafetensorsFileMetadata,
    SafetensorsParsingError,
    SafetensorsRepoMetadata,
    SoftTemporaryDirectory,
    TensorInfo,
    get_session,
    hf_raise_for_status,
    logging,
)
from huggingface_hub.utils.endpoint_helpers import _is_emission_within_threshold

from .testing_constants import (
    ENDPOINT_STAGING,
    ENTERPRISE_ORG,
    ENTERPRISE_TOKEN,
    FULL_NAME,
    OTHER_TOKEN,
    OTHER_USER,
    TOKEN,
    USER,
)
from .testing_utils import (
    DUMMY_DATASET_ID,
    DUMMY_DATASET_ID_REVISION_ONE_SPECIFIC_COMMIT,
    DUMMY_MODEL_ID,
    DUMMY_MODEL_ID_REVISION_ONE_SPECIFIC_COMMIT,
    ENDPOINT_PRODUCTION,
    SAMPLE_DATASET_IDENTIFIER,
    expect_deprecation,
    repo_name,
    require_git_lfs,
    rmtree_with_retry,
    use_tmp_repo,
    with_production_testing,
)


logger = logging.get_logger(__name__)

WORKING_REPO_DIR = os.path.join(os.path.dirname(os.path.abspath(__file__)), "fixtures/working_repo")
LARGE_FILE_14MB = "https://cdn-media.huggingface.co/lfs-largefiles/progit.epub"
LARGE_FILE_18MB = "https://cdn-media.huggingface.co/lfs-largefiles/progit.pdf"

INVALID_MODELCARD = """
---
model-index: foo
---

This is a modelcard with an invalid metadata section.
"""


class HfApiCommonTest(unittest.TestCase):
    @classmethod
    def setUpClass(cls):
        """Share the valid token in all tests below."""
        cls._token = TOKEN
        cls._api = HfApi(endpoint=ENDPOINT_STAGING, token=TOKEN)


class HfApiRepoFileExistsTest(HfApiCommonTest):
    def setUp(self) -> None:
        super().setUp()
        self.repo_id = self._api.create_repo(repo_name(), private=True).repo_id
        self.upload = self._api.upload_file(repo_id=self.repo_id, path_in_repo="file.txt", path_or_fileobj=b"content")

    def tearDown(self) -> None:
        self._api.delete_repo(self.repo_id)
        return super().tearDown()

    def test_repo_exists(self):
        assert self._api.repo_exists(self.repo_id)
        self.assertFalse(self._api.repo_exists(self.repo_id, token=False))  # private repo
        self.assertFalse(self._api.repo_exists("repo-that-does-not-exist"))  # missing repo

    def test_revision_exists(self):
        assert self._api.revision_exists(self.repo_id, "main")
        assert not self._api.revision_exists(self.repo_id, "revision-that-does-not-exist")  # missing revision
        assert not self._api.revision_exists(self.repo_id, "main", token=False)  # private repo
        assert not self._api.revision_exists("repo-that-does-not-exist", "main")  # missing repo

    @patch("huggingface_hub.constants.ENDPOINT", "https://hub-ci.huggingface.co")
    @patch(
        "huggingface_hub.constants.HUGGINGFACE_CO_URL_TEMPLATE",
        "https://hub-ci.huggingface.co/{repo_id}/resolve/{revision}/{filename}",
    )
    def test_file_exists(self):
        assert self._api.file_exists(self.repo_id, "file.txt")
        self.assertFalse(self._api.file_exists("repo-that-does-not-exist", "file.txt"))  # missing repo
        self.assertFalse(self._api.file_exists(self.repo_id, "file-does-not-exist"))  # missing file
        self.assertFalse(
            self._api.file_exists(self.repo_id, "file.txt", revision="revision-that-does-not-exist")
        )  # missing revision
        self.assertFalse(self._api.file_exists(self.repo_id, "file.txt", token=False))  # private repo


class HfApiEndpointsTest(HfApiCommonTest):
    def test_whoami_with_passing_token(self):
        info = self._api.whoami(token=self._token)
        self.assertEqual(info["name"], USER)
        self.assertEqual(info["fullname"], FULL_NAME)
        self.assertIsInstance(info["orgs"], list)
        valid_org = [org for org in info["orgs"] if org["name"] == "valid_org"][0]
        self.assertEqual(valid_org["fullname"], "Dummy Org")

    @patch("huggingface_hub.utils._headers.get_token", return_value=TOKEN)
    def test_whoami_with_implicit_token_from_login(self, mock_get_token: Mock) -> None:
        """Test using `whoami` after a `huggingface-cli login`."""
        with patch.object(self._api, "token", None):  # no default token
            info = self._api.whoami()
        self.assertEqual(info["name"], USER)

    @patch("huggingface_hub.utils._headers.get_token")
    def test_whoami_with_implicit_token_from_hf_api(self, mock_get_token: Mock) -> None:
        """Test using `whoami` with token from the HfApi client."""
        info = self._api.whoami()
        self.assertEqual(info["name"], USER)
        mock_get_token.assert_not_called()

    def test_delete_repo_error_message(self):
        # test for #751
        # See https://github.com/huggingface/huggingface_hub/issues/751
        with self.assertRaisesRegex(
            requests.exceptions.HTTPError,
            re.compile(
                r"404 Client Error(.+)\(Request ID: .+\)(.*)Repository Not Found",
                flags=re.DOTALL,
            ),
        ):
            self._api.delete_repo("repo-that-does-not-exist")

    def test_delete_repo_missing_ok(self) -> None:
        self._api.delete_repo("repo-that-does-not-exist", missing_ok=True)

    def test_update_repo_visibility(self):
        repo_id = self._api.create_repo(repo_id=repo_name()).repo_id

        self._api.update_repo_settings(repo_id=repo_id, private=True)
        assert self._api.model_info(repo_id).private

        self._api.update_repo_settings(repo_id=repo_id, private=False)
        assert not self._api.model_info(repo_id).private

        self._api.delete_repo(repo_id=repo_id)

    def test_move_repo_normal_usage(self):
        repo_id = f"{USER}/{repo_name()}"
        new_repo_id = f"{USER}/{repo_name()}"

        # Spaces not tested on staging (error 500)
        for repo_type in [None, constants.REPO_TYPE_MODEL, constants.REPO_TYPE_DATASET]:
            self._api.create_repo(repo_id=repo_id, repo_type=repo_type)
            self._api.move_repo(from_id=repo_id, to_id=new_repo_id, repo_type=repo_type)
            self._api.delete_repo(repo_id=new_repo_id, repo_type=repo_type)

    def test_move_repo_target_already_exists(self) -> None:
        repo_id_1 = f"{USER}/{repo_name()}"
        repo_id_2 = f"{USER}/{repo_name()}"

        self._api.create_repo(repo_id=repo_id_1)
        self._api.create_repo(repo_id=repo_id_2)

        with pytest.raises(HfHubHTTPError, match=r"A model repository called .* already exists"):
            self._api.move_repo(from_id=repo_id_1, to_id=repo_id_2, repo_type=constants.REPO_TYPE_MODEL)

        self._api.delete_repo(repo_id=repo_id_1)
        self._api.delete_repo(repo_id=repo_id_2)

    def test_move_repo_invalid_repo_id(self) -> None:
        """Test from_id and to_id must be in the form `"namespace/repo_name"`."""
        with pytest.raises(ValueError, match=r"Invalid repo_id*"):
            self._api.move_repo(from_id="namespace/repo_name", to_id="invalid_repo_id")

        with pytest.raises(ValueError, match=r"Invalid repo_id*"):
            self._api.move_repo(from_id="invalid_repo_id", to_id="namespace/repo_name")

    @use_tmp_repo(repo_type="model")
    def test_update_repo_settings(self, repo_url: RepoUrl):
        repo_id = repo_url.repo_id

        for gated_value in ["auto", "manual", False]:
            for private_value in [True, False]:  # Test both private and public settings
                self._api.update_repo_settings(repo_id=repo_id, gated=gated_value, private=private_value)
                info = self._api.model_info(repo_id)
                assert info.gated == gated_value
                assert info.private == private_value  # Verify the private setting

    @use_tmp_repo(repo_type="dataset")
    def test_update_dataset_repo_settings(self, repo_url: RepoUrl):
        repo_id = repo_url.repo_id
        repo_type = repo_url.repo_type

        for gated_value in ["auto", "manual", False]:
            for private_value in [True, False]:
                self._api.update_repo_settings(
                    repo_id=repo_id, repo_type=repo_type, gated=gated_value, private=private_value
                )
                info = self._api.dataset_info(repo_id)
                assert info.gated == gated_value
                assert info.private == private_value

    @use_tmp_repo(repo_type="model")
    def test_update_repo_settings_xet_enabled(self, repo_url: RepoUrl):
        repo_id = repo_url.repo_id
        self._api.update_repo_settings(repo_id=repo_id, xet_enabled=True)
        info = self._api.model_info(repo_id, expand="xetEnabled")
        assert info.xet_enabled

    @expect_deprecation("get_token_permission")
    def test_get_token_permission_on_oauth_token(self):
        whoami = {
            "type": "user",
            "auth": {"type": "oauth", "expiresAt": "2024-10-24T19:43:43.000Z"},
            # ...
            # other values are ignored as we only need to check the "auth" value
        }
        with patch.object(self._api, "whoami", return_value=whoami):
            assert self._api.get_token_permission() is None


class CommitApiTest(HfApiCommonTest):
    def setUp(self) -> None:
        super().setUp()
        self.tmp_dir = tempfile.mkdtemp()
        self.tmp_file = os.path.join(self.tmp_dir, "temp")
        self.tmp_file_content = "Content of the file"
        with open(self.tmp_file, "w+") as f:
            f.write(self.tmp_file_content)
        os.makedirs(os.path.join(self.tmp_dir, "nested"))
        self.nested_tmp_file = os.path.join(self.tmp_dir, "nested", "file.bin")
        with open(self.nested_tmp_file, "wb+") as f:
            f.truncate(1024 * 1024)

        self.addCleanup(rmtree_with_retry, self.tmp_dir)

    def test_upload_file_validation(self) -> None:
        with self.assertRaises(ValueError, msg="Wrong repo type"):
            self._api.upload_file(
                path_or_fileobj=self.tmp_file,
                path_in_repo="README.md",
                repo_id="something",
                repo_type="this type does not exist",
            )

    def test_commit_operation_validation(self):
        with open(self.tmp_file, "rt") as ftext:
            with self.assertRaises(
                ValueError,
                msg="If you passed a file-like object, make sure it is in binary mode",
            ):
                CommitOperationAdd(path_or_fileobj=ftext, path_in_repo="README.md")  # type: ignore

        with self.assertRaises(ValueError, msg="path_or_fileobj is str but does not point to a file"):
            CommitOperationAdd(
                path_or_fileobj=os.path.join(self.tmp_dir, "nofile.pth"),
                path_in_repo="README.md",
            )

    @use_tmp_repo()
    def test_upload_file_str_path(self, repo_url: RepoUrl) -> None:
        repo_id = repo_url.repo_id
        return_val = self._api.upload_file(
            path_or_fileobj=self.tmp_file,
            path_in_repo="temp/new_file.md",
            repo_id=repo_id,
        )
        self.assertEqual(return_val, f"{repo_url}/blob/main/temp/new_file.md")
        self.assertIsInstance(return_val, CommitInfo)

        with SoftTemporaryDirectory() as cache_dir:
            with open(hf_hub_download(repo_id=repo_id, filename="temp/new_file.md", cache_dir=cache_dir)) as f:
                self.assertEqual(f.read(), self.tmp_file_content)

    @use_tmp_repo()
    def test_upload_file_pathlib_path(self, repo_url: RepoUrl) -> None:
        """Regression test for https://github.com/huggingface/huggingface_hub/issues/1246."""
        self._api.upload_file(path_or_fileobj=Path(self.tmp_file), path_in_repo="file.txt", repo_id=repo_url.repo_id)
        self.assertIn("file.txt", self._api.list_repo_files(repo_id=repo_url.repo_id))

    @use_tmp_repo()
    def test_upload_file_fileobj(self, repo_url: RepoUrl) -> None:
        repo_id = repo_url.repo_id
        with open(self.tmp_file, "rb") as filestream:
            return_val = self._api.upload_file(
                path_or_fileobj=filestream,
                path_in_repo="temp/new_file.md",
                repo_id=repo_id,
            )
        self.assertEqual(return_val, f"{repo_url}/blob/main/temp/new_file.md")

        with SoftTemporaryDirectory() as cache_dir:
            with open(hf_hub_download(repo_id=repo_id, filename="temp/new_file.md", cache_dir=cache_dir)) as f:
                self.assertEqual(f.read(), self.tmp_file_content)

    @use_tmp_repo()
    def test_upload_file_bytesio(self, repo_url: RepoUrl) -> None:
        repo_id = repo_url.repo_id
        content = BytesIO(b"File content, but in bytes IO")
        return_val = self._api.upload_file(
            path_or_fileobj=content,
            path_in_repo="temp/new_file.md",
            repo_id=repo_id,
        )
        self.assertEqual(return_val, f"{repo_url}/blob/main/temp/new_file.md")

        with SoftTemporaryDirectory() as cache_dir:
            with open(hf_hub_download(repo_id=repo_id, filename="temp/new_file.md", cache_dir=cache_dir)) as f:
                self.assertEqual(f.read(), content.getvalue().decode())

    @use_tmp_repo()
    def test_upload_data_files_to_model_repo(self, repo_url: RepoUrl) -> None:
        # If a .parquet file is uploaded to a model repo, it should be uploaded correctly but a warning is raised.
        with self.assertWarns(UserWarning) as cm:
            self._api.upload_file(
                path_or_fileobj=b"content",
                path_in_repo="data.parquet",
                repo_id=repo_url.repo_id,
            )
        assert (
            cm.warnings[0].message.args[0]
            == "It seems that you are about to commit a data file (data.parquet) to a model repository. You are sure this is intended? If you are trying to upload a dataset, please set `repo_type='dataset'` or `--repo-type=dataset` in a CLI."
        )

        # Same for arrow file
        with self.assertWarns(UserWarning) as cm:
            self._api.upload_file(
                path_or_fileobj=b"content",
                path_in_repo="data.arrow",
                repo_id=repo_url.repo_id,
            )

        # Still correctly uploaded
        files = self._api.list_repo_files(repo_url.repo_id)
        assert "data.parquet" in files
        assert "data.arrow" in files

    def test_create_repo_return_value(self) -> None:
        REPO_NAME = repo_name("org")
        url = self._api.create_repo(repo_id=REPO_NAME)
        self.assertIsInstance(url, str)
        self.assertIsInstance(url, RepoUrl)
        self.assertEqual(url.repo_id, f"{USER}/{REPO_NAME}")
        self._api.delete_repo(repo_id=url.repo_id)

    def test_create_repo_already_exists_but_no_write_permission(self):
        # Create under other user namespace
        repo_id = self._api.create_repo(repo_id=repo_name(), token=OTHER_TOKEN).repo_id

        # Try to create with our namespace -> should not fail as the repo already exists
        self._api.create_repo(repo_id=repo_id, token=TOKEN, exist_ok=True)

        # Clean up
        self._api.delete_repo(repo_id=repo_id, token=OTHER_TOKEN)

    def test_create_repo_private_by_default(self):
        """Enterprise Hub allows creating private repos by default. Let's test that."""
        repo_id = f"{ENTERPRISE_ORG}/{repo_name()}"
        self._api.create_repo(repo_id, token=ENTERPRISE_TOKEN)
        info = self._api.model_info(repo_id, token=ENTERPRISE_TOKEN, expand="private")
        assert info.private

        self._api.delete_repo(repo_id, token=ENTERPRISE_TOKEN)

    @use_tmp_repo()
    def test_upload_file_create_pr(self, repo_url: RepoUrl) -> None:
        repo_id = repo_url.repo_id
        return_val = self._api.upload_file(
            path_or_fileobj=self.tmp_file_content.encode(),
            path_in_repo="temp/new_file.md",
            repo_id=repo_id,
            create_pr=True,
        )
        self.assertEqual(return_val, f"{repo_url}/blob/{quote('refs/pr/1', safe='')}/temp/new_file.md")
        self.assertIsInstance(return_val, CommitInfo)

        with SoftTemporaryDirectory() as cache_dir:
            with open(
                hf_hub_download(
                    repo_id=repo_id, filename="temp/new_file.md", revision="refs/pr/1", cache_dir=cache_dir
                )
            ) as f:
                self.assertEqual(f.read(), self.tmp_file_content)

    @use_tmp_repo()
    def test_delete_file(self, repo_url: RepoUrl) -> None:
        self._api.upload_file(
            path_or_fileobj=self.tmp_file,
            path_in_repo="temp/new_file.md",
            repo_id=repo_url.repo_id,
        )
        return_val = self._api.delete_file(path_in_repo="temp/new_file.md", repo_id=repo_url.repo_id)
        self.assertIsInstance(return_val, CommitInfo)

        with self.assertRaises(EntryNotFoundError):
            # Should raise a 404
            hf_hub_download(repo_url.repo_id, "temp/new_file.md")

    def test_get_full_repo_name(self):
        repo_name_with_no_org = self._api.get_full_repo_name("model")
        self.assertEqual(repo_name_with_no_org, f"{USER}/model")

        repo_name_with_no_org = self._api.get_full_repo_name("model", organization="org")
        self.assertEqual(repo_name_with_no_org, "org/model")

    @use_tmp_repo()
    def test_upload_folder(self, repo_url: RepoUrl) -> None:
        repo_id = repo_url.repo_id

        # Upload folder
        url = self._api.upload_folder(folder_path=self.tmp_dir, path_in_repo="temp/dir", repo_id=repo_id)
        self.assertEqual(
            url,
            f"{self._api.endpoint}/{repo_id}/tree/main/temp/dir",
        )
        self.assertIsInstance(url, CommitInfo)

        # Check files are uploaded
        for rpath in ["temp", "nested/file.bin"]:
            local_path = os.path.join(self.tmp_dir, rpath)
            remote_path = f"temp/dir/{rpath}"
            filepath = hf_hub_download(
                repo_id=repo_id, filename=remote_path, revision="main", use_auth_token=self._token
            )
            assert filepath is not None
            with open(filepath, "rb") as downloaded_file:
                content = downloaded_file.read()
            with open(local_path, "rb") as local_file:
                expected_content = local_file.read()
            self.assertEqual(content, expected_content)

        # Re-uploading the same folder twice should be fine
        return_val = self._api.upload_folder(folder_path=self.tmp_dir, path_in_repo="temp/dir", repo_id=repo_id)
        self.assertIsInstance(return_val, CommitInfo)

    @use_tmp_repo()
    def test_upload_folder_create_pr(self, repo_url: RepoUrl) -> None:
        repo_id = repo_url.repo_id

        # Upload folder as a new PR
        return_val = self._api.upload_folder(
            folder_path=self.tmp_dir, path_in_repo="temp/dir", repo_id=repo_id, create_pr=True
        )
        self.assertEqual(return_val, f"{self._api.endpoint}/{repo_id}/tree/refs%2Fpr%2F1/temp/dir")

        # Check files are uploaded
        for rpath in ["temp", "nested/file.bin"]:
            local_path = os.path.join(self.tmp_dir, rpath)
            filepath = hf_hub_download(repo_id=repo_id, filename=f"temp/dir/{rpath}", revision="refs/pr/1")
            assert Path(local_path).read_bytes() == Path(filepath).read_bytes()

    def test_upload_folder_default_path_in_repo(self):
        REPO_NAME = repo_name("upload_folder_to_root")
        self._api.create_repo(repo_id=REPO_NAME, exist_ok=False)
        url = self._api.upload_folder(folder_path=self.tmp_dir, repo_id=f"{USER}/{REPO_NAME}")
        # URL to root of repository
        self.assertEqual(url, f"{self._api.endpoint}/{USER}/{REPO_NAME}/tree/main/")

    @use_tmp_repo()
    def test_upload_folder_git_folder_excluded(self, repo_url: RepoUrl) -> None:
        # Simulate a folder with a .git folder
        def _create_file(*parts) -> None:
            path = Path(self.tmp_dir, *parts)
            path.parent.mkdir(parents=True, exist_ok=True)
            path.write_text("content")

        _create_file(".git", "file.txt")
        _create_file(".cache", "huggingface", "file.txt")
        _create_file(".git", "folder", "file.txt")
        _create_file("folder", ".git", "file.txt")
        _create_file("folder", ".cache", "huggingface", "file.txt")
        _create_file("folder", ".git", "folder", "file.txt")
        _create_file(".git_something", "file.txt")
        _create_file("file.git")

        # Upload folder and check that .git folder is excluded
        self._api.upload_folder(folder_path=self.tmp_dir, repo_id=repo_url.repo_id)
        self.assertEqual(
            set(self._api.list_repo_files(repo_id=repo_url.repo_id)),
            {".gitattributes", ".git_something/file.txt", "file.git", "temp", "nested/file.bin"},
        )

    @use_tmp_repo()
    def test_upload_folder_gitignore_already_exists(self, repo_url: RepoUrl) -> None:
        # Ignore nested folder
        self._api.upload_file(path_or_fileobj=b"nested/*\n", path_in_repo=".gitignore", repo_id=repo_url.repo_id)

        # Upload folder
        self._api.upload_folder(folder_path=self.tmp_dir, repo_id=repo_url.repo_id)

        # Check nested file not uploaded
        assert not self._api.file_exists(repo_url.repo_id, "nested/file.bin")

    @use_tmp_repo()
    def test_upload_folder_gitignore_in_commit(self, repo_url: RepoUrl) -> None:
        # Create .gitignore file locally
        (Path(self.tmp_dir) / ".gitignore").write_text("nested/*\n")

        # Upload folder
        self._api.upload_folder(folder_path=self.tmp_dir, repo_id=repo_url.repo_id)

        # Check nested file not uploaded
        assert not self._api.file_exists(repo_url.repo_id, "nested/file.bin")

    @use_tmp_repo()
    def test_create_commit_create_pr(self, repo_url: RepoUrl) -> None:
        repo_id = repo_url.repo_id

        # Upload a first file
        self._api.upload_file(path_or_fileobj=self.tmp_file, path_in_repo="temp/new_file.md", repo_id=repo_id)

        # Create a commit with a PR
        operations = [
            CommitOperationDelete(path_in_repo="temp/new_file.md"),
            CommitOperationAdd(path_in_repo="buffer", path_or_fileobj=b"Buffer data"),
        ]
        resp = self._api.create_commit(
            operations=operations, commit_message="Test create_commit", repo_id=repo_id, create_pr=True
        )

        # Check commit info
        self.assertIsInstance(resp, CommitInfo)
        commit_id = resp.oid
        self.assertIn("pr_revision='refs/pr/1'", repr(resp))
        self.assertIsInstance(commit_id, str)
        self.assertGreater(len(commit_id), 0)
        self.assertEqual(resp.commit_url, f"{self._api.endpoint}/{repo_id}/commit/{commit_id}")
        self.assertEqual(resp.commit_message, "Test create_commit")
        self.assertEqual(resp.commit_description, "")
        self.assertEqual(resp.pr_url, f"{self._api.endpoint}/{repo_id}/discussions/1")
        self.assertEqual(resp.pr_num, 1)
        self.assertEqual(resp.pr_revision, "refs/pr/1")

        # File doesn't exist on main...
        with self.assertRaises(HTTPError) as ctx:
            # Should raise a 404
            self._api.hf_hub_download(repo_id, "buffer")
            self.assertEqual(ctx.exception.response.status_code, 404)

        # ...but exists on PR
        filepath = self._api.hf_hub_download(filename="buffer", repo_id=repo_id, revision="refs/pr/1")
        with open(filepath, "rb") as downloaded_file:
            content = downloaded_file.read()
        self.assertEqual(content, b"Buffer data")

    def test_create_commit_create_pr_against_branch(self):
        repo_id = f"{USER}/{repo_name()}"

        # Create repo and create a non-main branch
        self._api.create_repo(repo_id=repo_id, exist_ok=False)
        self._api.create_branch(repo_id=repo_id, branch="test_branch")
        head = self._api.list_repo_refs(repo_id=repo_id).branches[0].target_commit

        # Create PR against non-main branch works
        resp = self._api.create_commit(
            operations=[
                CommitOperationAdd(path_in_repo="file.txt", path_or_fileobj=b"content"),
            ],
            commit_message="PR against existing branch",
            repo_id=repo_id,
            revision="test_branch",
            create_pr=True,
        )
        self.assertIsInstance(resp, CommitInfo)

        # Create PR against a oid fails
        with self.assertRaises(RevisionNotFoundError):
            self._api.create_commit(
                operations=[
                    CommitOperationAdd(path_in_repo="file.txt", path_or_fileobj=b"content"),
                ],
                commit_message="PR against a oid",
                repo_id=repo_id,
                revision=head,
                create_pr=True,
            )

        # Create PR against a non-existing branch fails
        with self.assertRaises(RevisionNotFoundError):
            self._api.create_commit(
                operations=[
                    CommitOperationAdd(path_in_repo="file.txt", path_or_fileobj=b"content"),
                ],
                commit_message="PR against missing branch",
                repo_id=repo_id,
                revision="missing_branch",
                create_pr=True,
            )

        # Cleanup
        self._api.delete_repo(repo_id=repo_id)

    def test_create_commit_create_pr_on_foreign_repo(self):
        # Create a repo with another user. The normal CI user don't have rights on it.
        # We must be able to create a PR on it
        foreign_api = HfApi(token=OTHER_TOKEN)
        foreign_repo_url = foreign_api.create_repo(repo_id=repo_name("repo-for-hfh-ci"))

        self._api.create_commit(
            operations=[
                CommitOperationAdd(path_in_repo="regular.txt", path_or_fileobj=b"File content"),
                CommitOperationAdd(path_in_repo="lfs.pkl", path_or_fileobj=b"File content"),
            ],
            commit_message="PR on foreign repo",
            repo_id=foreign_repo_url.repo_id,
            create_pr=True,
        )

        foreign_api.delete_repo(repo_id=foreign_repo_url.repo_id)

    @use_tmp_repo()
    def test_create_commit(self, repo_url: RepoUrl) -> None:
        repo_id = repo_url.repo_id
        self._api.upload_file(path_or_fileobj=self.tmp_file, path_in_repo="temp/new_file.md", repo_id=repo_id)
        with open(self.tmp_file, "rb") as fileobj:
            operations = [
                CommitOperationDelete(path_in_repo="temp/new_file.md"),
                CommitOperationAdd(path_in_repo="buffer", path_or_fileobj=b"Buffer data"),
                CommitOperationAdd(
                    path_in_repo="bytesio",
                    path_or_fileobj=BytesIO(b"BytesIO data"),
                ),
                CommitOperationAdd(path_in_repo="fileobj", path_or_fileobj=fileobj),
                CommitOperationAdd(
                    path_in_repo="nested/path",
                    path_or_fileobj=self.tmp_file,
                ),
            ]
            resp = self._api.create_commit(operations=operations, commit_message="Test create_commit", repo_id=repo_id)
            # Check commit info
            self.assertIsInstance(resp, CommitInfo)
            self.assertIsNone(resp.pr_url)  # No pr created
            self.assertIsNone(resp.pr_num)
            self.assertIsNone(resp.pr_revision)

        with self.assertRaises(HTTPError):
            # Should raise a 404
            hf_hub_download(repo_id, "temp/new_file.md")

        for path, expected_content in [
            ("buffer", b"Buffer data"),
            ("bytesio", b"BytesIO data"),
            ("fileobj", self.tmp_file_content.encode()),
            ("nested/path", self.tmp_file_content.encode()),
        ]:
            filepath = hf_hub_download(repo_id=repo_id, filename=path, revision="main")
            assert filepath is not None
            with open(filepath, "rb") as downloaded_file:
                content = downloaded_file.read()
            self.assertEqual(content, expected_content)

    @use_tmp_repo()
    def test_create_commit_conflict(self, repo_url: RepoUrl) -> None:
        # Get commit on main
        repo_id = repo_url.repo_id
        parent_commit = self._api.model_info(repo_id).sha

        # Upload new file
        self._api.upload_file(path_or_fileobj=self.tmp_file, path_in_repo="temp/new_file.md", repo_id=repo_id)

        # Creating a commit with a parent commit that is not the current main should fail
        operations = [
            CommitOperationAdd(path_in_repo="buffer", path_or_fileobj=b"Buffer data"),
        ]
        with self.assertRaises(HTTPError) as exc_ctx:
            self._api.create_commit(
                operations=operations,
                commit_message="Test create_commit",
                repo_id=repo_id,
                parent_commit=parent_commit,
            )
        self.assertEqual(exc_ctx.exception.response.status_code, 412)
        self.assertIn(
            # Check the server message is added to the exception
            "A commit has happened since. Please refresh and try again.",
            str(exc_ctx.exception),
        )

    def test_create_commit_repo_does_not_exist(self) -> None:
        """Test error message is detailed when creating a commit on a missing repo."""
        with self.assertRaises(RepositoryNotFoundError) as context:
            self._api.create_commit(
                repo_id=f"{USER}/repo_that_do_not_exist",
                operations=[CommitOperationAdd("config.json", b"content")],
                commit_message="fake_message",
            )

        request_id = context.exception.response.headers.get("X-Request-Id")
        expected_message = (
            f"404 Client Error. (Request ID: {request_id})\n\nRepository Not"
            " Found for url:"
            f" {self._api.endpoint}/api/models/{USER}/repo_that_do_not_exist/preupload/main.\nPlease"
            " make sure you specified the correct `repo_id` and"
            " `repo_type`.\nIf you are trying to access a private or gated"
            " repo, make sure you are authenticated."
            " For more details, see https://huggingface.co/docs/huggingface_hub/authentication"
            "\nNote: Creating a commit assumes that the repo already exists on the Huggingface Hub."
            " Please use `create_repo` if it's not the case."
        )

        assert str(context.exception) == expected_message

    @patch("huggingface_hub.utils._headers.get_token", return_value=TOKEN)
    def test_create_commit_lfs_file_implicit_token(self, get_token_mock: Mock) -> None:
        """Test that uploading a file as LFS works with cached token.

        Regression test for https://github.com/huggingface/huggingface_hub/pull/1084.
        """
        REPO_NAME = repo_name("create_commit_with_lfs")
        repo_id = f"{USER}/{REPO_NAME}"

        with patch.object(self._api, "token", None):  # no default token
            # Create repo
            self._api.create_repo(repo_id=REPO_NAME, exist_ok=False)

            # Set repo to track png files as LFS
            self._api.create_commit(
                operations=[
                    CommitOperationAdd(
                        path_in_repo=".gitattributes",
                        path_or_fileobj=b"*.png filter=lfs diff=lfs merge=lfs -text",
                    ),
                ],
                commit_message="Update .gitattributes",
                repo_id=repo_id,
            )

            # Upload a PNG file
            self._api.create_commit(
                operations=[
                    CommitOperationAdd(path_in_repo="image.png", path_or_fileobj=b"image data"),
                ],
                commit_message="Test upload lfs file",
                repo_id=repo_id,
            )

            # Check uploaded as LFS
            info = self._api.model_info(repo_id=repo_id, files_metadata=True)
            siblings = {file.rfilename: file for file in info.siblings}
            self.assertIsInstance(siblings["image.png"].lfs, dict)  # LFS file

            # Delete repo
            self._api.delete_repo(repo_id=REPO_NAME)

    @use_tmp_repo()
    def test_create_commit_huge_regular_files(self, repo_url: RepoUrl) -> None:
        """Test committing 12 text files (>100MB in total) at once.

        This was not possible when using `json` format instead of `ndjson`
        on the `/create-commit` endpoint.

        See https://github.com/huggingface/huggingface_hub/pull/1117.
        """
        operations = [
            CommitOperationAdd(
                path_in_repo=f"file-{num}.text",
                path_or_fileobj=b"Hello regular " + b"a" * 1024 * 1024 * 9,
            )
            for num in range(12)
        ]
        self._api.create_commit(
            operations=operations,  # 12*9MB regular => too much for "old" method
            commit_message="Test create_commit with huge regular files",
            repo_id=repo_url.repo_id,
        )

    @use_tmp_repo()
    def test_commit_preflight_on_lots_of_lfs_files(self, repo_url: RepoUrl):
        """Test committing 1300 LFS files at once.

        This was not possible when `_fetch_upload_modes` was not fetching metadata by
        chunks. We are not testing the full upload as it would require to upload 1300
        files which is unnecessary for the test. Having an overall large payload (for
        `/create-commit` endpoint) is tested in `test_create_commit_huge_regular_files`.

        There is also a 25k LFS files limit on the Hub but this is not tested.

        See https://github.com/huggingface/huggingface_hub/pull/1117.
        """
        operations = [
            CommitOperationAdd(
                path_in_repo=f"file-{num}.bin",  # considered as LFS
                path_or_fileobj=b"Hello LFS" + b"a" * 2048,  # big enough sample
            )
            for num in range(1300)
        ]

        # Test `_fetch_upload_modes` preflight ("are they regular or LFS files?")
        _fetch_upload_modes(
            additions=operations,
            repo_type="model",
            repo_id=repo_url.repo_id,
            headers=self._api._build_hf_headers(),
            revision="main",
            endpoint=ENDPOINT_STAGING,
        )
        for operation in operations:
            self.assertEqual(operation._upload_mode, "lfs")
            self.assertFalse(operation._is_committed)
            self.assertFalse(operation._is_uploaded)

    def test_create_commit_repo_id_case_insensitive(self):
        """Test create commit but repo_id is lowercased.

        Regression test for #1371. Hub API is already case insensitive. Somehow the issue was with the `requests`
        streaming implementation when generating the ndjson payload "on the fly". It seems that the server was
        receiving only the first line which causes a confusing "400 Bad Request - Add a line with the key `lfsFile`,
        `file` or `deletedFile`". Passing raw bytes instead of a generator fixes the problem.

        See https://github.com/huggingface/huggingface_hub/issues/1371.
        """
        REPO_NAME = repo_name("CaSe_Is_ImPoRtAnT")
        repo_id = self._api.create_repo(repo_id=REPO_NAME, exist_ok=False).repo_id

        self._api.create_commit(
            repo_id=repo_id.lower(),  # API is case-insensitive!
            commit_message="Add 1 regular and 1 LFs files.",
            operations=[
                CommitOperationAdd(path_in_repo="file.txt", path_or_fileobj=b"content"),
                CommitOperationAdd(path_in_repo="lfs.bin", path_or_fileobj=b"LFS content"),
            ],
        )
        repo_files = self._api.list_repo_files(repo_id=repo_id)
        self.assertIn("file.txt", repo_files)
        self.assertIn("lfs.bin", repo_files)

    @use_tmp_repo()
    def test_commit_copy_file(self, repo_url: RepoUrl) -> None:
        """Test CommitOperationCopy.

        Works only when copying an LFS file.
        """
        repo_id = repo_url.repo_id

        self._api.upload_file(path_or_fileobj=b"content", repo_id=repo_id, path_in_repo="file.txt")
        self._api.upload_file(path_or_fileobj=b"LFS content", repo_id=repo_id, path_in_repo="lfs.bin")

        self._api.create_commit(
            repo_id=repo_id,
            commit_message="Copy LFS file.",
            operations=[
                CommitOperationCopy(src_path_in_repo="lfs.bin", path_in_repo="lfs Copy.bin"),
                CommitOperationCopy(src_path_in_repo="lfs.bin", path_in_repo="lfs Copy (1).bin"),
            ],
        )
        self._api.create_commit(
            repo_id=repo_id,
            commit_message="Copy regular file.",
            operations=[CommitOperationCopy(src_path_in_repo="file.txt", path_in_repo="file Copy.txt")],
        )
        with self.assertRaises(EntryNotFoundError):
            self._api.create_commit(
                repo_id=repo_id,
                commit_message="Copy a file that doesn't exist.",
                operations=[
                    CommitOperationCopy(src_path_in_repo="doesnt-exist.txt", path_in_repo="doesnt-exist Copy.txt")
                ],
            )

        # Check repo files
        repo_files = self._api.list_repo_files(repo_id=repo_id)
        self.assertIn("file.txt", repo_files)
        self.assertIn("file Copy.txt", repo_files)
        self.assertIn("lfs.bin", repo_files)
        self.assertIn("lfs Copy.bin", repo_files)
        self.assertIn("lfs Copy (1).bin", repo_files)

        # Check same LFS file
        repo_file1, repo_file2 = self._api.get_paths_info(repo_id=repo_id, paths=["lfs.bin", "lfs Copy.bin"])
        self.assertEqual(repo_file1.lfs["sha256"], repo_file2.lfs["sha256"])

    @use_tmp_repo()
    def test_create_commit_mutates_operations(self, repo_url: RepoUrl) -> None:
        repo_id = repo_url.repo_id

        operations = [
            CommitOperationAdd(path_in_repo="lfs.bin", path_or_fileobj=b"content"),
            CommitOperationAdd(path_in_repo="file.txt", path_or_fileobj=b"content"),
        ]
        self._api.create_commit(
            repo_id=repo_id,
            commit_message="Copy LFS file.",
            operations=operations,
        )

        assert operations[0]._is_committed
        assert operations[0]._is_uploaded  # LFS file
        self.assertEqual(operations[0].path_or_fileobj, b"content")  # not removed by default
        assert operations[1]._is_committed
        self.assertEqual(operations[1].path_or_fileobj, b"content")

    @use_tmp_repo()
    def test_pre_upload_before_commit(self, repo_url: RepoUrl) -> None:
        repo_id = repo_url.repo_id

        operations = [
            CommitOperationAdd(path_in_repo="lfs.bin", path_or_fileobj=b"content1"),
            CommitOperationAdd(path_in_repo="file.txt", path_or_fileobj=b"content"),
            CommitOperationAdd(path_in_repo="lfs2.bin", path_or_fileobj=b"content2"),
            CommitOperationAdd(path_in_repo="file2.txt", path_or_fileobj=b"content"),
        ]

        # First: preupload 1 by 1
        for operation in operations:
            self._api.preupload_lfs_files(repo_id, [operation])
        assert operations[0]._is_uploaded
        self.assertEqual(operations[0].path_or_fileobj, b"")  # Freed memory
        assert operations[2]._is_uploaded
        self.assertEqual(operations[2].path_or_fileobj, b"")  # Freed memory

        # create commit and capture debug logs
        with self.assertLogs("huggingface_hub", level="DEBUG") as debug_logs:
            self._api.create_commit(
                repo_id=repo_id,
                commit_message="Copy LFS file.",
                operations=operations,
            )

        # No LFS files uploaded during commit
        assert any("No LFS files to upload." in log for log in debug_logs.output)

    @use_tmp_repo()
    def test_commit_modelcard_invalid_metadata(self, repo_url: RepoUrl) -> None:
        with patch.object(self._api, "preupload_lfs_files") as mock:
            with self.assertRaisesRegex(ValueError, "Invalid metadata in README.md"):
                self._api.create_commit(
                    repo_id=repo_url.repo_id,
                    operations=[
                        CommitOperationAdd(path_in_repo="README.md", path_or_fileobj=INVALID_MODELCARD.encode()),
                        CommitOperationAdd(path_in_repo="file.txt", path_or_fileobj=b"content"),
                        CommitOperationAdd(path_in_repo="lfs.bin", path_or_fileobj=b"content"),
                    ],
                    commit_message="Test commit",
                )

        # Failed early => no LFS files uploaded
        mock.assert_not_called()

    @use_tmp_repo()
    def test_commit_modelcard_empty_metadata(self, repo_url: RepoUrl) -> None:
        modelcard = "This is a modelcard without metadata"
        with self.assertWarnsRegex(UserWarning, "Warnings while validating metadata in README.md"):
            commit = self._api.create_commit(
                repo_id=repo_url.repo_id,
                operations=[
                    CommitOperationAdd(path_in_repo="README.md", path_or_fileobj=modelcard.encode()),
                    CommitOperationAdd(path_in_repo="file.txt", path_or_fileobj=b"content"),
                    CommitOperationAdd(path_in_repo="lfs.bin", path_or_fileobj=b"content"),
                ],
                commit_message="Test commit",
            )

        # Commit still happened correctly
        assert isinstance(commit, CommitInfo)

    def test_create_file_with_relative_path(self):
        """Creating a file with a relative path_in_repo is forbidden.

        Previously taken from a regression test for HackerOne report 1928845. The bug enabled attackers to create files
        outside of the local dir if users downloaded a file with a relative path_in_repo on Windows.

        This is not relevant anymore as the API now forbids such paths.
        """
        repo_id = self._api.create_repo(repo_id=repo_name()).repo_id
        with self.assertRaises(HfHubHTTPError) as cm:
            self._api.upload_file(path_or_fileobj=b"content", path_in_repo="..\\ddd", repo_id=repo_id)
        assert cm.exception.response.status_code == 422

    @use_tmp_repo()
    def test_prevent_empty_commit_if_no_op(self, repo_url: RepoUrl) -> None:
        with self.assertLogs("huggingface_hub", level="INFO") as logs:
            self._api.create_commit(repo_id=repo_url.repo_id, commit_message="Empty commit", operations=[])
        assert (
            logs.records[0].message
            == "No files have been modified since last commit. Skipping to prevent empty commit."
        )
        assert logs.records[0].levelname == "WARNING"

    @use_tmp_repo()
    def test_prevent_empty_commit_if_no_new_addition(self, repo_url: RepoUrl) -> None:
        self._api.create_commit(
            repo_id=repo_url.repo_id,
            commit_message="initial commit",
            operations=[
                CommitOperationAdd(path_or_fileobj=b"Regular file content", path_in_repo="file.txt"),
                CommitOperationAdd(path_or_fileobj=b"LFS content", path_in_repo="lfs.bin"),
            ],
        )
        with self.assertLogs("huggingface_hub", level="INFO") as logs:
            self._api.create_commit(
                repo_id=repo_url.repo_id,
                commit_message="Empty commit",
                operations=[
                    CommitOperationAdd(path_or_fileobj=b"Regular file content", path_in_repo="file.txt"),
                    CommitOperationAdd(path_or_fileobj=b"LFS content", path_in_repo="lfs.bin"),
                ],
            )
        assert logs.records[0].message == "Removing 2 file(s) from commit that have not changed."
        assert logs.records[0].levelname == "INFO"

        assert (
            logs.records[1].message
            == "No files have been modified since last commit. Skipping to prevent empty commit."
        )
        assert logs.records[1].levelname == "WARNING"

    @use_tmp_repo()
    def test_prevent_empty_commit_if_no_new_copy(self, repo_url: RepoUrl) -> None:
        # Add 2 regular identical files and 2 LFS identical files
        self._api.create_commit(
            repo_id=repo_url.repo_id,
            commit_message="initial commit",
            operations=[
                CommitOperationAdd(path_or_fileobj=b"Regular file content", path_in_repo="file.txt"),
                CommitOperationAdd(path_or_fileobj=b"Regular file content", path_in_repo="file_copy.txt"),
                CommitOperationAdd(path_or_fileobj=b"LFS content", path_in_repo="lfs.bin"),
                CommitOperationAdd(path_or_fileobj=b"LFS content", path_in_repo="lfs_copy.bin"),
            ],
        )
        with self.assertLogs("huggingface_hub", level="INFO") as logs:
            self._api.create_commit(
                repo_id=repo_url.repo_id,
                commit_message="Empty commit",
                operations=[
                    CommitOperationCopy(src_path_in_repo="file.txt", path_in_repo="file_copy.txt"),
                    CommitOperationCopy(src_path_in_repo="lfs.bin", path_in_repo="lfs_copy.bin"),
                ],
            )
        assert logs.records[0].message == "Removing 2 file(s) from commit that have not changed."
        assert logs.records[0].levelname == "INFO"

        assert (
            logs.records[1].message
            == "No files have been modified since last commit. Skipping to prevent empty commit."
        )
        assert logs.records[1].levelname == "WARNING"

    @use_tmp_repo()
    def test_empty_commit_on_pr(self, repo_url: RepoUrl) -> None:
        """
        Regression test for #2411. Revision was quoted twice, leading to a HTTP 404.

        See https://github.com/huggingface/huggingface_hub/issues/2411.
        """
        pr = self._api.create_pull_request(repo_id=repo_url.repo_id, title="Test PR")

        with self.assertLogs("huggingface_hub", level="WARNING"):
            url = self._api.create_commit(
                repo_id=repo_url.repo_id,
                operations=[],
                commit_message="Empty commit",
                revision=pr.git_reference,
            )

        commits = self._api.list_repo_commits(repo_id=repo_url.repo_id, revision=pr.git_reference)
        assert len(commits) == 1  # no 2nd commit
        assert url.oid == commits[0].commit_id

    @use_tmp_repo()
    def test_continue_commit_without_existing_files(self, repo_url: RepoUrl) -> None:
        self._api.create_commit(
            repo_id=repo_url.repo_id,
            commit_message="initial commit",
            operations=[
                CommitOperationAdd(path_or_fileobj=b"content 1.0", path_in_repo="file.txt"),
                CommitOperationAdd(path_or_fileobj=b"content 2.0", path_in_repo="file2.txt"),
                CommitOperationAdd(path_or_fileobj=b"LFS content 1.0", path_in_repo="lfs.bin"),
                CommitOperationAdd(path_or_fileobj=b"LFS content 2.0", path_in_repo="lfs2.bin"),
            ],
        )
        with self.assertLogs("huggingface_hub", level="DEBUG") as logs:
            self._api.create_commit(
                repo_id=repo_url.repo_id,
                commit_message="second commit",
                operations=[
                    # Did not change => will be removed from commit
                    CommitOperationAdd(path_or_fileobj=b"content 1.0", path_in_repo="file.txt"),
                    # Change => will be kept
                    CommitOperationAdd(path_or_fileobj=b"content 2.1", path_in_repo="file2.txt"),
                    # New file => will be kept
                    CommitOperationAdd(path_or_fileobj=b"content 3.0", path_in_repo="file3.txt"),
                    # Did not change => will be removed from commit
                    CommitOperationAdd(path_or_fileobj=b"LFS content 1.0", path_in_repo="lfs.bin"),
                    # Change => will be kept
                    CommitOperationAdd(path_or_fileobj=b"LFS content 2.1", path_in_repo="lfs2.bin"),
                    # New file => will be kept
                    CommitOperationAdd(path_or_fileobj=b"LFS content 3.0", path_in_repo="lfs3.bin"),
                ],
            )
        debug_logs = [log.message for log in logs.records if log.levelname == "DEBUG"]
        info_logs = [log.message for log in logs.records if log.levelname == "INFO"]
        warning_logs = [log.message for log in logs.records if log.levelname == "WARNING"]

        assert "Skipping upload for 'file.txt' as the file has not changed." in debug_logs
        assert "Skipping upload for 'lfs.bin' as the file has not changed." in debug_logs
        assert "Removing 2 file(s) from commit that have not changed." in info_logs
        assert len(warning_logs) == 0  # no warnings since the commit is not empty

        paths_info = {
            item.path: item.last_commit
            for item in self._api.get_paths_info(
                repo_id=repo_url.repo_id,
                paths=["file.txt", "file2.txt", "file3.txt", "lfs.bin", "lfs2.bin", "lfs3.bin"],
                expand=True,
            )
        }

        # Check which files are in the last commit
        assert paths_info["file.txt"].title == "initial commit"
        assert paths_info["file2.txt"].title == "second commit"
        assert paths_info["file3.txt"].title == "second commit"
        assert paths_info["lfs.bin"].title == "initial commit"
        assert paths_info["lfs2.bin"].title == "second commit"
        assert paths_info["lfs3.bin"].title == "second commit"

    @use_tmp_repo()
    def test_continue_commit_if_copy_is_identical(self, repo_url: RepoUrl) -> None:
        self._api.create_commit(
            repo_id=repo_url.repo_id,
            commit_message="initial commit",
            operations=[
                CommitOperationAdd(path_or_fileobj=b"content 1.0", path_in_repo="file.txt"),
                CommitOperationAdd(path_or_fileobj=b"content 1.0", path_in_repo="file_copy.txt"),
                CommitOperationAdd(path_or_fileobj=b"content 2.0", path_in_repo="file2.txt"),
                CommitOperationAdd(path_or_fileobj=b"LFS content 1.0", path_in_repo="lfs.bin"),
                CommitOperationAdd(path_or_fileobj=b"LFS content 1.0", path_in_repo="lfs_copy.bin"),
                CommitOperationAdd(path_or_fileobj=b"LFS content 2.0", path_in_repo="lfs2.bin"),
            ],
        )
        with self.assertLogs("huggingface_hub", level="DEBUG") as logs:
            self._api.create_commit(
                repo_id=repo_url.repo_id,
                commit_message="second commit",
                operations=[
                    # Did not change => will be removed from commit
                    CommitOperationCopy(src_path_in_repo="file.txt", path_in_repo="file_copy.txt"),
                    # Change => will be kept
                    CommitOperationCopy(src_path_in_repo="file2.txt", path_in_repo="file.txt"),
                    # New file => will be kept
                    CommitOperationCopy(src_path_in_repo="file2.txt", path_in_repo="file3.txt"),
                    # Did not change => will be removed from commit
                    CommitOperationCopy(src_path_in_repo="lfs.bin", path_in_repo="lfs_copy.bin"),
                    # Change => will be kept
                    CommitOperationCopy(src_path_in_repo="lfs2.bin", path_in_repo="lfs.bin"),
                    # New file => will be kept
                    CommitOperationCopy(src_path_in_repo="lfs2.bin", path_in_repo="lfs3.bin"),
                ],
            )
        debug_logs = [log.message for log in logs.records if log.levelname == "DEBUG"]
        info_logs = [log.message for log in logs.records if log.levelname == "INFO"]
        warning_logs = [log.message for log in logs.records if log.levelname == "WARNING"]

        assert (
            "Skipping copy for 'file.txt' -> 'file_copy.txt' as the content of the source file is the same as the destination file."
            in debug_logs
        )
        assert (
            "Skipping copy for 'lfs.bin' -> 'lfs_copy.bin' as the content of the source file is the same as the destination file."
            in debug_logs
        )
        assert "Removing 2 file(s) from commit that have not changed." in info_logs
        assert len(warning_logs) == 0  # no warnings since the commit is not empty

        paths_info = {
            item.path: item.last_commit
            for item in self._api.get_paths_info(
                repo_id=repo_url.repo_id,
                paths=[
                    "file.txt",
                    "file_copy.txt",
                    "file3.txt",
                    "lfs.bin",
                    "lfs_copy.bin",
                    "lfs3.bin",
                ],
                expand=True,
            )
        }

        # Check which files are in the last commit
        assert paths_info["file.txt"].title == "second commit"
        assert paths_info["file_copy.txt"].title == "initial commit"
        assert paths_info["file3.txt"].title == "second commit"
        assert paths_info["lfs.bin"].title == "second commit"
        assert paths_info["lfs_copy.bin"].title == "initial commit"
        assert paths_info["lfs3.bin"].title == "second commit"

    @use_tmp_repo()
    def test_continue_commit_if_only_deletion(self, repo_url: RepoUrl) -> None:
        self._api.create_commit(
            repo_id=repo_url.repo_id,
            commit_message="initial commit",
            operations=[
                CommitOperationAdd(path_or_fileobj=b"content 1.0", path_in_repo="file.txt"),
                CommitOperationAdd(path_or_fileobj=b"content 1.0", path_in_repo="file_copy.txt"),
                CommitOperationAdd(path_or_fileobj=b"content 2.0", path_in_repo="file2.txt"),
            ],
        )
        with self.assertLogs("huggingface_hub", level="DEBUG") as logs:
            self._api.create_commit(
                repo_id=repo_url.repo_id,
                commit_message="second commit",
                operations=[
                    # Did not change => will be removed from commit
                    CommitOperationAdd(path_or_fileobj=b"content 1.0", path_in_repo="file.txt"),
                    # identical to file.txt => will be removed from commit
                    CommitOperationCopy(src_path_in_repo="file.txt", path_in_repo="file_copy.txt"),
                    # Delete operation => kept in any case
                    CommitOperationDelete(path_in_repo="file2.txt"),
                ],
            )
        debug_logs = [log.message for log in logs.records if log.levelname == "DEBUG"]
        info_logs = [log.message for log in logs.records if log.levelname == "INFO"]
        warning_logs = [log.message for log in logs.records if log.levelname == "WARNING"]

        assert "Skipping upload for 'file.txt' as the file has not changed." in debug_logs
        assert (
            "Skipping copy for 'file.txt' -> 'file_copy.txt' as the content of the source file is the same as the destination file."
            in debug_logs
        )
        assert "Removing 2 file(s) from commit that have not changed." in info_logs
        assert len(warning_logs) == 0  # no warnings since the commit is not empty

        remote_files = self._api.list_repo_files(repo_id=repo_url.repo_id)
        assert "file.txt" in remote_files
        assert "file2.txt" not in remote_files


class HfApiUploadEmptyFileTest(HfApiCommonTest):
    @classmethod
    def setUpClass(cls):
        super().setUpClass()
        # Create repo for all tests as they are not dependent on each other.
        cls.repo_id = f"{USER}/{repo_name('upload_empty_file')}"
        cls._api.create_repo(repo_id=cls.repo_id, exist_ok=False)

    @classmethod
    def tearDownClass(cls):
        cls._api.delete_repo(repo_id=cls.repo_id)
        super().tearDownClass()

    def test_upload_empty_lfs_file(self) -> None:
        # Should have been an LFS file, but uploaded as regular (would fail otherwise)
        self._api.upload_file(repo_id=self.repo_id, path_in_repo="empty.pkl", path_or_fileobj=b"")
        info = self._api.repo_info(repo_id=self.repo_id, files_metadata=True)

        repo_file = {file.rfilename: file for file in info.siblings}["empty.pkl"]
        self.assertEqual(repo_file.size, 0)
        self.assertIsNone(repo_file.lfs)  # As regular


class HfApiDeleteFolderTest(HfApiCommonTest):
    def setUp(self):
        self.repo_id = f"{USER}/{repo_name('create_commit_delete_folder')}"
        self._api.create_repo(repo_id=self.repo_id, exist_ok=False)

        self._api.create_commit(
            repo_id=self.repo_id,
            commit_message="Init repo",
            operations=[
                CommitOperationAdd(path_or_fileobj=b"data", path_in_repo="1/file_1.md"),
                CommitOperationAdd(path_or_fileobj=b"data", path_in_repo="1/file_2.md"),
                CommitOperationAdd(path_or_fileobj=b"data", path_in_repo="2/file_3.md"),
            ],
        )

    def tearDown(self):
        self._api.delete_repo(repo_id=self.repo_id)

    def test_create_commit_delete_folder_implicit(self):
        self._api.create_commit(
            operations=[CommitOperationDelete(path_in_repo="1/")],
            commit_message="Test delete folder implicit",
            repo_id=self.repo_id,
        )

        with self.assertRaises(EntryNotFoundError):
            hf_hub_download(self.repo_id, "1/file_1.md", use_auth_token=self._token)

        with self.assertRaises(EntryNotFoundError):
            hf_hub_download(self.repo_id, "1/file_2.md", use_auth_token=self._token)

        # Still exists
        hf_hub_download(self.repo_id, "2/file_3.md", use_auth_token=self._token)

    def test_create_commit_delete_folder_explicit(self):
        self._api.delete_folder(path_in_repo="1", repo_id=self.repo_id)
        with self.assertRaises(EntryNotFoundError):
            hf_hub_download(self.repo_id, "1/file_1.md", use_auth_token=self._token)

    def test_create_commit_implicit_delete_folder_is_ok(self):
        self._api.create_commit(
            operations=[CommitOperationDelete(path_in_repo="1")],
            commit_message="Failing delete folder",
            repo_id=self.repo_id,
        )


class HfApiListFilesInfoTest(HfApiCommonTest):
    @classmethod
    def setUpClass(cls):
        super().setUpClass()
        cls.repo_id = cls._api.create_repo(repo_id=repo_name()).repo_id

        cls._api.create_commit(
            repo_id=cls.repo_id,
            commit_message="A first repo",
            operations=[
                CommitOperationAdd(path_or_fileobj=b"data", path_in_repo="file.md"),
                CommitOperationAdd(path_or_fileobj=b"data", path_in_repo="lfs.bin"),
                CommitOperationAdd(path_or_fileobj=b"data", path_in_repo="1/file_1.md"),
                CommitOperationAdd(path_or_fileobj=b"data", path_in_repo="1/2/file_1_2.md"),
                CommitOperationAdd(path_or_fileobj=b"data", path_in_repo="2/file_2.md"),
            ],
        )

        cls._api.create_commit(
            repo_id=cls.repo_id,
            commit_message="Another commit",
            operations=[
                CommitOperationAdd(path_or_fileobj=b"data2", path_in_repo="3/file_3.md"),
            ],
        )

    @classmethod
    def tearDownClass(cls):
        cls._api.delete_repo(repo_id=cls.repo_id)


class HfApiListRepoTreeTest(HfApiCommonTest):
    @classmethod
    def setUpClass(cls):
        super().setUpClass()
        cls.repo_id = cls._api.create_repo(repo_id=repo_name()).repo_id

        cls._api.create_commit(
            repo_id=cls.repo_id,
            commit_message="A first repo",
            operations=[
                CommitOperationAdd(path_or_fileobj=b"data", path_in_repo="file.md"),
                CommitOperationAdd(path_or_fileobj=b"data", path_in_repo="lfs.bin"),
                CommitOperationAdd(path_or_fileobj=b"data", path_in_repo="1/file_1.md"),
                CommitOperationAdd(path_or_fileobj=b"data", path_in_repo="1/2/file_1_2.md"),
                CommitOperationAdd(path_or_fileobj=b"data", path_in_repo="2/file_2.md"),
            ],
        )

        cls._api.create_commit(
            repo_id=cls.repo_id,
            commit_message="Another commit",
            operations=[
                CommitOperationAdd(path_or_fileobj=b"data2", path_in_repo="3/file_3.md"),
            ],
        )

    @classmethod
    def tearDownClass(cls):
        cls._api.delete_repo(repo_id=cls.repo_id)

    def test_list_tree(self):
        tree = list(self._api.list_repo_tree(repo_id=self.repo_id))
        self.assertEqual(len(tree), 6)
        self.assertEqual({tree_obj.path for tree_obj in tree}, {"file.md", "lfs.bin", "1", "2", "3", ".gitattributes"})

        tree = list(self._api.list_repo_tree(repo_id=self.repo_id, path_in_repo="1"))
        self.assertEqual(len(tree), 2)
        self.assertEqual({tree_obj.path for tree_obj in tree}, {"1/file_1.md", "1/2"})

    def test_list_tree_recursively(self):
        tree = list(self._api.list_repo_tree(repo_id=self.repo_id, recursive=True))
        self.assertEqual(len(tree), 11)
        self.assertEqual(
            {tree_obj.path for tree_obj in tree},
            {
                "file.md",
                "lfs.bin",
                "1/file_1.md",
                "1/2/file_1_2.md",
                "2/file_2.md",
                "3/file_3.md",
                "1",
                "2",
                "1/2",
                "3",
                ".gitattributes",
            },
        )

    def test_list_unknown_tree(self):
        with self.assertRaises(EntryNotFoundError):
            list(self._api.list_repo_tree(repo_id=self.repo_id, path_in_repo="unknown"))

    def test_list_with_empty_path(self):
        self.assertEqual(
            set(tree_obj.path for tree_obj in self._api.list_repo_tree(repo_id=self.repo_id, path_in_repo="")),
            set(tree_obj.path for tree_obj in self._api.list_repo_tree(repo_id=self.repo_id)),
        )

    @with_production_testing
    def test_list_tree_with_expand(self):
        tree = list(
            HfApi().list_repo_tree(
                repo_id="prompthero/openjourney-v4",
                expand=True,
                revision="c9211c53404dd6f4cfac5f04f33535892260668e",
            )
        )
        assert len(tree) == 11

        # check last_commit and security are present for a file
        model_ckpt = next(tree_obj for tree_obj in tree if tree_obj.path == "openjourney-v4.ckpt")
        assert model_ckpt.last_commit is not None
        assert model_ckpt.last_commit["oid"] == "bda967fdb79a50844e4a02cccae3217a8ecc86cd"
        assert model_ckpt.security is not None
        assert model_ckpt.security["safe"]
        assert isinstance(model_ckpt.security["av_scan"], dict)  # all details in here

        # check last_commit is present for a folder
        feature_extractor = next(tree_obj for tree_obj in tree if tree_obj.path == "feature_extractor")
        self.assertIsNotNone(feature_extractor.last_commit)
        self.assertEqual(feature_extractor.last_commit["oid"], "47b62b20b20e06b9de610e840282b7e6c3d51190")

    @with_production_testing
    def test_list_files_without_expand(self):
        tree = list(
            HfApi().list_repo_tree(
                repo_id="prompthero/openjourney-v4",
                revision="c9211c53404dd6f4cfac5f04f33535892260668e",
            )
        )
        self.assertEqual(len(tree), 11)

        # check last_commit and security are missing for a file
        model_ckpt = next(tree_obj for tree_obj in tree if tree_obj.path == "openjourney-v4.ckpt")
        self.assertIsNone(model_ckpt.last_commit)
        self.assertIsNone(model_ckpt.security)

        # check last_commit is missing for a folder
        feature_extractor = next(tree_obj for tree_obj in tree if tree_obj.path == "feature_extractor")
        self.assertIsNone(feature_extractor.last_commit)


class HfApiTagEndpointTest(HfApiCommonTest):
    @use_tmp_repo("model")
    def test_create_tag_on_main(self, repo_url: RepoUrl) -> None:
        """Check `create_tag` on default main branch works."""
        self._api.create_tag(repo_url.repo_id, tag="v0", tag_message="This is a tag message.")

        # Check tag  is on `main`
        tag_info = self._api.model_info(repo_url.repo_id, revision="v0")
        main_info = self._api.model_info(repo_url.repo_id, revision="main")
        self.assertEqual(tag_info.sha, main_info.sha)

    @use_tmp_repo("model")
    def test_create_tag_on_pr(self, repo_url: RepoUrl) -> None:
        """Check `create_tag` on a PR ref works."""
        # Create a PR with a readme
        commit_info: CommitInfo = self._api.create_commit(
            repo_id=repo_url.repo_id,
            create_pr=True,
            commit_message="upload readme",
            operations=[CommitOperationAdd(path_or_fileobj=b"this is a file content", path_in_repo="readme.md")],
        )

        # Tag the PR
        self._api.create_tag(repo_url.repo_id, tag="v0", revision=commit_info.pr_revision)

        # Check tag  is on `refs/pr/1`
        tag_info = self._api.model_info(repo_url.repo_id, revision="v0")
        pr_info = self._api.model_info(repo_url.repo_id, revision=commit_info.pr_revision)
        main_info = self._api.model_info(repo_url.repo_id)

        self.assertEqual(tag_info.sha, pr_info.sha)
        self.assertNotEqual(tag_info.sha, main_info.sha)

    @use_tmp_repo("dataset")
    def test_create_tag_on_commit_oid(self, repo_url: RepoUrl) -> None:
        """Check `create_tag` on specific commit oid works (both long and shorthands).

        Test it on a `dataset` repo.
        """
        # Create a PR with a readme
        commit_info_1: CommitInfo = self._api.create_commit(
            repo_id=repo_url.repo_id,
            repo_type="dataset",
            commit_message="upload readme",
            operations=[CommitOperationAdd(path_or_fileobj=b"this is a file content", path_in_repo="readme.md")],
        )
        commit_info_2: CommitInfo = self._api.create_commit(
            repo_id=repo_url.repo_id,
            repo_type="dataset",
            commit_message="upload config",
            operations=[CommitOperationAdd(path_or_fileobj=b"{'hello': 'world'}", path_in_repo="config.json")],
        )

        # Tag commits
        self._api.create_tag(
            repo_url.repo_id,
            tag="commit_1",
            repo_type="dataset",
            revision=commit_info_1.oid,  # long version
        )
        self._api.create_tag(
            repo_url.repo_id,
            tag="commit_2",
            repo_type="dataset",
            revision=commit_info_2.oid[:7],  # use shorthand !
        )

        # Check tags
        tag_1_info = self._api.dataset_info(repo_url.repo_id, revision="commit_1")
        tag_2_info = self._api.dataset_info(repo_url.repo_id, revision="commit_2")

        self.assertEqual(tag_1_info.sha, commit_info_1.oid)
        self.assertEqual(tag_2_info.sha, commit_info_2.oid)

    @use_tmp_repo("model")
    def test_invalid_tag_name(self, repo_url: RepoUrl) -> None:
        """Check `create_tag` with an invalid tag name."""
        with self.assertRaises(HTTPError):
            self._api.create_tag(repo_url.repo_id, tag="invalid tag")

    @use_tmp_repo("model")
    def test_create_tag_on_missing_revision(self, repo_url: RepoUrl) -> None:
        """Check `create_tag` on a missing revision."""
        with self.assertRaises(RevisionNotFoundError):
            self._api.create_tag(repo_url.repo_id, tag="invalid tag", revision="foobar")

    @use_tmp_repo("model")
    def test_create_tag_twice(self, repo_url: RepoUrl) -> None:
        """Check `create_tag` called twice on same tag should fail with HTTP 409."""
        self._api.create_tag(repo_url.repo_id, tag="tag_1")
        with self.assertRaises(HfHubHTTPError) as err:
            self._api.create_tag(repo_url.repo_id, tag="tag_1")
        self.assertEqual(err.exception.response.status_code, 409)

        # exist_ok=True => doesn't fail
        self._api.create_tag(repo_url.repo_id, tag="tag_1", exist_ok=True)

    @use_tmp_repo("model")
    def test_create_and_delete_tag(self, repo_url: RepoUrl) -> None:
        """Check `delete_tag` deletes the tag."""
        self._api.create_tag(repo_url.repo_id, tag="v0")
        self._api.model_info(repo_url.repo_id, revision="v0")

        self._api.delete_tag(repo_url.repo_id, tag="v0")
        with self.assertRaises(RevisionNotFoundError):
            self._api.model_info(repo_url.repo_id, revision="v0")

    @use_tmp_repo("model")
    def test_delete_tag_missing_tag(self, repo_url: RepoUrl) -> None:
        """Check cannot `delete_tag` if tag doesn't exist."""
        with self.assertRaises(RevisionNotFoundError):
            self._api.delete_tag(repo_url.repo_id, tag="v0")

    @use_tmp_repo("model")
    def test_delete_tag_with_branch_name(self, repo_url: RepoUrl) -> None:
        """Try to `delete_tag` if tag is a branch name.

        Currently getting a HTTP 500.
        See https://github.com/huggingface/moon-landing/issues/4223.
        """
        with self.assertRaises(HfHubHTTPError):
            self._api.delete_tag(repo_url.repo_id, tag="main")


class HfApiBranchEndpointTest(HfApiCommonTest):
    @use_tmp_repo()
    def test_create_and_delete_branch(self, repo_url: RepoUrl) -> None:
        """Test `create_branch` from main branch."""
        self._api.create_branch(repo_url.repo_id, branch="cool-branch")

        # Check `cool-branch` branch exists
        self._api.model_info(repo_url.repo_id, revision="cool-branch")

        # Delete it
        self._api.delete_branch(repo_url.repo_id, branch="cool-branch")

        # Check doesn't exist anymore
        with self.assertRaises(RevisionNotFoundError):
            self._api.model_info(repo_url.repo_id, revision="cool-branch")

    @use_tmp_repo()
    def test_create_branch_existing_branch_fails(self, repo_url: RepoUrl) -> None:
        """Test `create_branch` on existing branch."""
        self._api.create_branch(repo_url.repo_id, branch="cool-branch")

<<<<<<< HEAD
        with self.assertRaisesRegex(HfHubHTTPError, r"Reference .* already exists"):
            self._api.create_branch(repo_url.repo_id, branch="cool-branch")

        with self.assertRaisesRegex(HfHubHTTPError, r"Reference .* already exists"):
=======
        with self.assertRaisesRegex(HfHubHTTPError, r"Reference refs/heads/cool-branch already exists"):
            self._api.create_branch(repo_url.repo_id, branch="cool-branch")

        with self.assertRaisesRegex(HfHubHTTPError, r"Reference refs/heads/main already exists"):
>>>>>>> 2500454f
            self._api.create_branch(repo_url.repo_id, branch="main")

        # exist_ok=True => doesn't fail
        self._api.create_branch(repo_url.repo_id, branch="cool-branch", exist_ok=True)
        self._api.create_branch(repo_url.repo_id, branch="main", exist_ok=True)

    @use_tmp_repo()
    def test_create_branch_existing_tag_does_not_fail(self, repo_url: RepoUrl) -> None:
        """Test `create_branch` on existing tag."""
        self._api.create_tag(repo_url.repo_id, tag="tag")
        self._api.create_branch(repo_url.repo_id, branch="tag")

    @unittest.skip(
        "Test user is flagged as isHF which gives permissions to create invalid references."
        "Not relevant to test it anyway (i.e. it's more a server-side test)."
    )
    @use_tmp_repo()
    def test_create_branch_forbidden_ref_branch_fails(self, repo_url: RepoUrl) -> None:
        """Test `create_branch` on forbidden ref branch."""
        with self.assertRaisesRegex(BadRequestError, "Invalid reference for a branch"):
            self._api.create_branch(repo_url.repo_id, branch="refs/pr/5")

        with self.assertRaisesRegex(BadRequestError, "Invalid reference for a branch"):
            self._api.create_branch(repo_url.repo_id, branch="refs/something/random")

    @use_tmp_repo()
    def test_delete_branch_on_protected_branch_fails(self, repo_url: RepoUrl) -> None:
        """Test `delete_branch` fails on protected branch."""
        with self.assertRaisesRegex(HfHubHTTPError, "Cannot delete refs/heads/main"):
            self._api.delete_branch(repo_url.repo_id, branch="main")

    @use_tmp_repo()
    def test_delete_branch_on_missing_branch_fails(self, repo_url: RepoUrl) -> None:
        """Test `delete_branch` fails on missing branch."""
        with self.assertRaisesRegex(HfHubHTTPError, "Invalid rev id"):
            self._api.delete_branch(repo_url.repo_id, branch="cool-branch")

        # Using a tag instead of branch -> fails
        self._api.create_tag(repo_url.repo_id, tag="cool-tag")
        with self.assertRaisesRegex(HfHubHTTPError, "Invalid rev id"):
            self._api.delete_branch(repo_url.repo_id, branch="cool-tag")

    @use_tmp_repo()
    def test_create_branch_from_revision(self, repo_url: RepoUrl) -> None:
        """Test `create_branch` from a different revision than main HEAD."""
        # Create commit and remember initial/latest commit
        initial_commit = self._api.model_info(repo_url.repo_id).sha
        commit = self._api.create_commit(
            repo_url.repo_id,
            operations=[CommitOperationAdd(path_in_repo="app.py", path_or_fileobj=b"content")],
            commit_message="test commit",
        )
        latest_commit = commit.oid

        # Create branches
        self._api.create_branch(repo_url.repo_id, branch="from-head")
        self._api.create_branch(repo_url.repo_id, branch="from-initial", revision=initial_commit)
        self._api.create_branch(repo_url.repo_id, branch="from-branch", revision="from-initial")
        time.sleep(0.2)  # hack: wait for server to update cache?

        # Checks branches start from expected commits
        self.assertEqual(
            {
                "main": latest_commit,
                "from-head": latest_commit,
                "from-initial": initial_commit,
                "from-branch": initial_commit,
            },
            {ref.name: ref.target_commit for ref in self._api.list_repo_refs(repo_id=repo_url.repo_id).branches},
        )


class HfApiDeleteFilesTest(HfApiCommonTest):
    def setUp(self) -> None:
        super().setUp()

        self.repo_id = self._api.create_repo(repo_id=repo_name()).repo_id
        self._api.create_commit(
            repo_id=self.repo_id,
            operations=[
                # Regular files
                CommitOperationAdd(path_or_fileobj=b"data", path_in_repo="file.txt"),
                CommitOperationAdd(path_or_fileobj=b"data", path_in_repo="nested/file.txt"),
                CommitOperationAdd(path_or_fileobj=b"data", path_in_repo="nested/sub/file.txt"),
                # LFS files
                CommitOperationAdd(path_or_fileobj=b"data", path_in_repo="lfs.bin"),
                CommitOperationAdd(path_or_fileobj=b"data", path_in_repo="nested/lfs.bin"),
                CommitOperationAdd(path_or_fileobj=b"data", path_in_repo="nested/sub/lfs.bin"),
            ],
            commit_message="Init repo structure",
        )

    def tearDown(self) -> None:
        self._api.delete_repo(repo_id=self.repo_id)
        super().tearDown()

    def remote_files(self) -> Set[set]:
        return set(self._api.list_repo_files(repo_id=self.repo_id))

    def test_delete_single_file(self):
        self._api.delete_files(repo_id=self.repo_id, delete_patterns=["file.txt"])
        assert "file.txt" not in self.remote_files()

    def test_delete_multiple_files(self):
        self._api.delete_files(repo_id=self.repo_id, delete_patterns=["file.txt", "lfs.bin"])
        files = self.remote_files()
        assert "file.txt" not in files
        assert "lfs.bin" not in files

    def test_delete_folder_with_pattern(self):
        self._api.delete_files(repo_id=self.repo_id, delete_patterns=["nested/*"])
        assert self.remote_files() == {".gitattributes", "file.txt", "lfs.bin"}

    def test_delete_folder_without_pattern(self):
        self._api.delete_files(repo_id=self.repo_id, delete_patterns=["nested/"])
        assert self.remote_files() == {".gitattributes", "file.txt", "lfs.bin"}

    def test_unknown_path_do_not_raise(self):
        self._api.delete_files(repo_id=self.repo_id, delete_patterns=["not_existing", "nested/*"])
        assert self.remote_files() == {".gitattributes", "file.txt", "lfs.bin"}

    def test_delete_bin_files_with_patterns(self):
        self._api.delete_files(repo_id=self.repo_id, delete_patterns=["*.bin"])
        files = self.remote_files()
        assert "lfs.bin" not in files
        assert "nested/lfs.bin" not in files
        assert "nested/sub/lfs.bin" not in files

    def test_delete_files_in_folders_with_patterns(self):
        self._api.delete_files(repo_id=self.repo_id, delete_patterns=["*/file.txt"])
        files = self.remote_files()
        assert "file.txt" in files
        assert "nested/file.txt" not in files
        assert "nested/sub/file.txt" not in files

    def test_delete_all_files(self):
        self._api.delete_files(repo_id=self.repo_id, delete_patterns=["*"])
        assert self.remote_files() == {".gitattributes"}


class HfApiPublicStagingTest(unittest.TestCase):
    def setUp(self) -> None:
        self._api = HfApi()

    def test_staging_list_datasets(self):
        self._api.list_datasets()

    def test_staging_list_models(self):
        self._api.list_models()


class HfApiPublicProductionTest(unittest.TestCase):
    @with_production_testing
    def setUp(self) -> None:
        self._api = HfApi()

    def test_list_models(self):
        models = list(self._api.list_models(limit=500))
        assert len(models) > 100
        assert isinstance(models[0], ModelInfo)

    def test_list_models_author(self):
        models = list(self._api.list_models(author="google"))
        assert len(models) > 10
        assert isinstance(models[0], ModelInfo)
        for model in models:
            assert model.id.startswith("google/")

    def test_list_models_search(self):
        models = list(self._api.list_models(search="bert"))
        assert len(models) > 10
        assert isinstance(models[0], ModelInfo)
        for model in models[:10]:
            # Rough rule: at least first 10 will have "bert" in the name
            # Not optimal since it is dependent on how the Hub implements the search
            # (and changes it in the future) but for now it should do the trick.
            assert "bert" in model.id.lower()

    def test_list_models_complex_query(self):
        # Let's list the 10 most recent models
        # with tags "bert" and "jax",
        # ordered by last modified date.
        models = list(self._api.list_models(filter=("bert", "jax"), sort="last_modified", direction=-1, limit=10))
        # we have at least 1 models
        assert len(models) > 1
        assert len(models) <= 10
        model = models[0]
        assert isinstance(model, ModelInfo)
        assert all(tag in model.tags for tag in ["bert", "jax"])

    def test_list_models_sort_trending_score(self):
        models = list(self._api.list_models(sort="trending_score", limit=10))
        assert len(models) == 10
        assert isinstance(models[0], ModelInfo)
        assert all(model.trending_score is not None for model in models)

    def test_list_models_sort_created_at(self):
        models = list(self._api.list_models(sort="created_at", limit=10))
        assert len(models) == 10
        assert isinstance(models[0], ModelInfo)
        assert all(model.created_at is not None for model in models)

    def test_list_models_sort_downloads(self):
        models = list(self._api.list_models(sort="downloads", limit=10))
        assert len(models) == 10
        assert isinstance(models[0], ModelInfo)
        assert all(model.downloads is not None for model in models)

    def test_list_models_sort_likes(self):
        models = list(self._api.list_models(sort="likes", limit=10))
        assert len(models) == 10
        assert isinstance(models[0], ModelInfo)
        assert all(model.likes is not None for model in models)

    def test_list_models_with_config(self):
        for model in self._api.list_models(filter=("adapter-transformers", "bert"), fetch_config=True, limit=20):
            self.assertIsNotNone(model.config)

    def test_list_models_without_config(self):
        for model in self._api.list_models(filter=("adapter-transformers", "bert"), fetch_config=False, limit=20):
            self.assertIsNone(model.config)

    def test_list_models_expand_author(self):
        # Only the selected field is returned
        models = list(self._api.list_models(expand=["author"], limit=5))
        for model in models:
            assert model.author is not None
            assert model.id is not None
            assert model.downloads is None
            assert model.created_at is None
            assert model.last_modified is None

    def test_list_models_expand_multiple(self):
        # Only the selected fields are returned
        models = list(self._api.list_models(expand=["author", "downloadsAllTime"], limit=5))
        for model in models:
            assert model.author is not None
            assert model.downloads_all_time is not None
            assert model.downloads is None

    def test_list_models_expand_unexpected_value(self):
        # Unexpected value => HTTP 400
        with self.assertRaises(HfHubHTTPError) as cm:
            list(self._api.list_models(expand=["foo"]))
        assert cm.exception.response.status_code == 400

    def test_list_models_expand_cannot_be_used_with_other_params(self):
        # `expand` cannot be used with other params
        with self.assertRaises(ValueError):
            next(self._api.list_models(expand=["author"], full=True))
        with self.assertRaises(ValueError):
            next(self._api.list_models(expand=["author"], fetch_config=True))
        with self.assertRaises(ValueError):
            next(self._api.list_models(expand=["author"], cardData=True))

    def test_list_models_gated_only(self):
        for model in self._api.list_models(expand=["gated"], gated=True, limit=5):
            assert model.gated in ("auto", "manual")

    def test_list_models_non_gated_only(self):
        for model in self._api.list_models(expand=["gated"], gated=False, limit=5):
            assert model.gated is False

    @pytest.mark.skip("Inference parameter is being revamped")
    def test_list_models_inference_warm(self):
        for model in self._api.list_models(inference=["warm"], expand="inference", limit=5):
            assert model.inference == "warm"

    @pytest.mark.skip("Inference parameter is being revamped")
    def test_list_models_inference_cold(self):
        for model in self._api.list_models(inference=["cold"], expand="inference", limit=5):
            assert model.inference == "cold"

    def test_model_info(self):
        model = self._api.model_info(repo_id=DUMMY_MODEL_ID)
        self.assertIsInstance(model, ModelInfo)
        self.assertNotEqual(model.sha, DUMMY_MODEL_ID_REVISION_ONE_SPECIFIC_COMMIT)
        self.assertEqual(model.created_at, datetime.datetime(2022, 3, 2, 23, 29, 5, tzinfo=datetime.timezone.utc))

        # One particular commit (not the top of `main`)
        model = self._api.model_info(repo_id=DUMMY_MODEL_ID, revision=DUMMY_MODEL_ID_REVISION_ONE_SPECIFIC_COMMIT)
        self.assertIsInstance(model, ModelInfo)
        self.assertEqual(model.sha, DUMMY_MODEL_ID_REVISION_ONE_SPECIFIC_COMMIT)

    def test_model_info_with_security(self):
        # Note: this test might break in the future if `security_repo_status` object structure gets updated server-side
        # (not yet fully stable)
        model = self._api.model_info(
            repo_id=DUMMY_MODEL_ID,
            revision=DUMMY_MODEL_ID_REVISION_ONE_SPECIFIC_COMMIT,
            securityStatus=True,
        )
        self.assertIsNotNone(model.security_repo_status)
        self.assertEqual(model.security_repo_status, {"scansDone": True, "filesWithIssues": []})

    def test_model_info_with_file_metadata(self):
        model = self._api.model_info(
            repo_id=DUMMY_MODEL_ID,
            revision=DUMMY_MODEL_ID_REVISION_ONE_SPECIFIC_COMMIT,
            files_metadata=True,
        )
        files = model.siblings
        assert files is not None
        self._check_siblings_metadata(files)

    def test_model_info_corrupted_model_index(self) -> None:
        """Loading model info from a model with corrupted data card should still work.

        Here we use a model with a "model-index" that is not an array. Git hook should prevent this from happening
        on the server, but models uploaded before we implemented the check might have this issue.

        Example data from https://huggingface.co/Waynehillsdev/Waynehills-STT-doogie-server.
        """
        with self.assertLogs("huggingface_hub", level="WARNING") as warning_logs:
            model = ModelInfo(
                **{
                    "_id": "621ffdc036468d709f1751d8",
                    "id": "Waynehillsdev/Waynehills-STT-doogie-server",
                    "cardData": {
                        "license": "apache-2.0",
                        "tags": ["generated_from_trainer"],
                        "model-index": {"name": "Waynehills-STT-doogie-server"},
                    },
                    "gitalyUid": "53c57f29a007fc728c968127061b7b740dcf2b1ad401d907f703b27658559413",
                    "likes": 0,
                    "private": False,
                    "config": {"architectures": ["Wav2Vec2ForCTC"], "model_type": "wav2vec2"},
                    "downloads": 1,
                    "tags": [
                        "transformers",
                        "pytorch",
                        "tensorboard",
                        "wav2vec2",
                        "automatic-speech-recognition",
                        "generated_from_trainer",
                        "license:apache-2.0",
                        "endpoints_compatible",
                        "region:us",
                    ],
                    "pipeline_tag": "automatic-speech-recognition",
                    "createdAt": "2022-03-02T23:29:04.000Z",
                    "siblings": None,
                }
            )
            assert model.card_data.eval_results is None
        assert any("Invalid model-index" in log for log in warning_logs.output)

    def test_model_info_with_widget_data(self):
        info = self._api.model_info("HuggingFaceH4/zephyr-7b-beta")
        assert info.widget_data is not None

    def test_model_info_expand_author(self):
        # Only the selected field is returned
        model = self._api.model_info(repo_id="HuggingFaceH4/zephyr-7b-beta", expand=["author"])
        assert model.author == "HuggingFaceH4"
        assert model.downloads is None
        assert model.created_at is None
        assert model.last_modified is None

    def test_model_info_expand_multiple(self):
        # Only the selected fields are returned
        model = self._api.model_info(repo_id="HuggingFaceH4/zephyr-7b-beta", expand=["author", "downloadsAllTime"])
        assert model.author == "HuggingFaceH4"
        assert model.downloads is None
        assert model.downloads_all_time is not None
        assert model.created_at is None
        assert model.last_modified is None

    def test_model_info_expand_unexpected_value(self):
        # Unexpected value => HTTP 400
        with self.assertRaises(HfHubHTTPError) as cm:
            self._api.model_info("HuggingFaceH4/zephyr-7b-beta", expand=["foo"])
        assert cm.exception.response.status_code == 400

    def test_model_info_expand_cannot_be_used_with_other_params(self):
        # `expand` cannot be used with other params
        with self.assertRaises(ValueError):
            self._api.model_info("HuggingFaceH4/zephyr-7b-beta", expand=["author"], securityStatus=True)
        with self.assertRaises(ValueError):
            self._api.model_info("HuggingFaceH4/zephyr-7b-beta", expand=["author"], files_metadata=True)

    def test_list_repo_files(self):
        files = self._api.list_repo_files(repo_id=DUMMY_MODEL_ID)
        expected_files = [
            ".gitattributes",
            "README.md",
            "config.json",
            "flax_model.msgpack",
            "merges.txt",
            "pytorch_model.bin",
            "tf_model.h5",
            "vocab.json",
        ]
        self.assertListEqual(files, expected_files)

    def test_list_datasets_no_filter(self):
        datasets = list(self._api.list_datasets(limit=500))
        self.assertGreater(len(datasets), 100)
        self.assertIsInstance(datasets[0], DatasetInfo)

    def test_filter_datasets_by_author_and_name(self):
        datasets = list(self._api.list_datasets(author="huggingface", dataset_name="DataMeasurementsFiles"))
        assert len(datasets) > 0
        assert "huggingface" in datasets[0].author
        assert "DataMeasurementsFiles" in datasets[0].id

    def test_filter_datasets_by_benchmark(self):
        datasets = list(self._api.list_datasets(benchmark="raft"))
        assert len(datasets) > 0
        assert "benchmark:raft" in datasets[0].tags

    def test_filter_datasets_by_language_creator(self):
        datasets = list(self._api.list_datasets(language_creators="crowdsourced"))
        assert len(datasets) > 0
        assert "language_creators:crowdsourced" in datasets[0].tags

    def test_filter_datasets_by_language_only(self):
        datasets = list(self._api.list_datasets(language="en", limit=10))
        assert len(datasets) > 0
        assert "language:en" in datasets[0].tags

        datasets = list(self._api.list_datasets(language=("en", "fr"), limit=10))
        assert len(datasets) > 0
        assert "language:en" in datasets[0].tags
        assert "language:fr" in datasets[0].tags

    def test_filter_datasets_by_multilinguality(self):
        datasets = list(self._api.list_datasets(multilinguality="multilingual", limit=10))
        assert len(datasets) > 0
        assert "multilinguality:multilingual" in datasets[0].tags

    def test_filter_datasets_by_size_categories(self):
        datasets = list(self._api.list_datasets(size_categories="100K<n<1M", limit=10))
        assert len(datasets) > 0
        assert "size_categories:100K<n<1M" in datasets[0].tags

    def test_filter_datasets_by_task_categories(self):
        datasets = list(self._api.list_datasets(task_categories="audio-classification", limit=10))
        assert len(datasets) > 0
        assert "task_categories:audio-classification" in datasets[0].tags

    def test_filter_datasets_by_task_ids(self):
        datasets = list(self._api.list_datasets(task_ids="natural-language-inference", limit=10))
        assert len(datasets) > 0
        assert "task_ids:natural-language-inference" in datasets[0].tags

    def test_list_datasets_full(self):
        datasets = list(self._api.list_datasets(full=True, limit=500))
        assert len(datasets) > 100
        assert isinstance(datasets[0], DatasetInfo)
        assert any(dataset.card_data for dataset in datasets)

    def test_list_datasets_author(self):
        datasets = list(self._api.list_datasets(author="huggingface", limit=10))
        assert len(datasets) > 0
        assert datasets[0].author == "huggingface"

    def test_list_datasets_search(self):
        datasets = list(self._api.list_datasets(search="wikipedia", limit=10))
        assert len(datasets) > 5
        for dataset in datasets:
            assert "wikipedia" in dataset.id.lower()

    def test_list_datasets_expand_author(self):
        # Only the selected field is returned
        datasets = list(self._api.list_datasets(expand=["author"], limit=5))
        for dataset in datasets:
            assert dataset.author is not None
            assert dataset.id is not None
            assert dataset.downloads is None
            assert dataset.created_at is None
            assert dataset.last_modified is None

    def test_list_datasets_expand_multiple(self):
        # Only the selected fields are returned
        datasets = list(self._api.list_datasets(expand=["author", "downloadsAllTime"], limit=5))
        for dataset in datasets:
            assert dataset.author is not None
            assert dataset.downloads_all_time is not None
            assert dataset.downloads is None

    def test_list_datasets_expand_unexpected_value(self):
        # Unexpected value => HTTP 400
        with self.assertRaises(HfHubHTTPError) as cm:
            list(self._api.list_datasets(expand=["foo"]))
        assert cm.exception.response.status_code == 400

    def test_list_datasets_expand_cannot_be_used_with_full(self):
        # `expand` cannot be used with `full`
        with self.assertRaises(ValueError):
            next(self._api.list_datasets(expand=["author"], full=True))

    def test_list_datasets_gated_only(self):
        for dataset in self._api.list_datasets(expand=["gated"], gated=True, limit=5):
            assert dataset.gated in ("auto", "manual")

    def test_list_datasets_non_gated_only(self):
        for dataset in self._api.list_datasets(expand=["gated"], gated=False, limit=5):
            assert dataset.gated is False

    def test_filter_datasets_with_card_data(self):
        assert any(dataset.card_data is not None for dataset in self._api.list_datasets(full=True, limit=50))
        assert all(dataset.card_data is None for dataset in self._api.list_datasets(full=False, limit=50))

    def test_filter_datasets_by_tag(self):
        for dataset in self._api.list_datasets(tags="fiftyone", limit=5):
            assert "fiftyone" in dataset.tags

    def test_dataset_info(self):
        dataset = self._api.dataset_info(repo_id=DUMMY_DATASET_ID)
        assert isinstance(dataset.card_data, DatasetCardData) and len(dataset.card_data) > 0
        assert isinstance(dataset.siblings, list) and len(dataset.siblings) > 0
        assert isinstance(dataset, DatasetInfo)
        assert dataset.sha != DUMMY_DATASET_ID_REVISION_ONE_SPECIFIC_COMMIT
        dataset = self._api.dataset_info(
            repo_id=DUMMY_DATASET_ID,
            revision=DUMMY_DATASET_ID_REVISION_ONE_SPECIFIC_COMMIT,
        )
        assert isinstance(dataset, DatasetInfo)
        assert dataset.sha == DUMMY_DATASET_ID_REVISION_ONE_SPECIFIC_COMMIT

    def test_dataset_info_with_file_metadata(self):
        dataset = self._api.dataset_info(repo_id=SAMPLE_DATASET_IDENTIFIER, files_metadata=True)
        files = dataset.siblings
        assert files is not None
        self._check_siblings_metadata(files)

    def _check_siblings_metadata(self, files: List[RepoSibling]):
        """Check requested metadata has been received from the server."""
        at_least_one_lfs = False
        for file in files:
            assert isinstance(file.blob_id, str)
            assert isinstance(file.size, int)
            if file.lfs is not None:
                at_least_one_lfs = True
                assert isinstance(file.lfs, dict)
                assert "sha256" in file.lfs
        assert at_least_one_lfs

    def test_dataset_info_expand_author(self):
        # Only the selected field is returned
        dataset = self._api.dataset_info(repo_id="HuggingFaceH4/no_robots", expand=["author"])
        assert dataset.author == "HuggingFaceH4"
        assert dataset.downloads is None
        assert dataset.created_at is None
        assert dataset.last_modified is None

    def test_dataset_info_expand_multiple(self):
        # Only the selected fields are returned
        dataset = self._api.dataset_info(repo_id="HuggingFaceH4/no_robots", expand=["author", "downloadsAllTime"])
        assert dataset.author == "HuggingFaceH4"
        assert dataset.downloads is None
        assert dataset.downloads_all_time is not None
        assert dataset.created_at is None
        assert dataset.last_modified is None

    def test_dataset_info_expand_unexpected_value(self):
        # Unexpected value => HTTP 400
        with self.assertRaises(HfHubHTTPError) as cm:
            self._api.dataset_info("HuggingFaceH4/no_robots", expand=["foo"])
        assert cm.exception.response.status_code == 400

    def test_dataset_info_expand_cannot_be_used_with_files_metadata(self):
        # `expand` cannot be used with other `files_metadata`
        with self.assertRaises(ValueError):
            self._api.dataset_info("HuggingFaceH4/no_robots", expand=["author"], files_metadata=True)

    def test_space_info(self) -> None:
        space = self._api.space_info(repo_id="HuggingFaceH4/zephyr-chat")
        assert space.id == "HuggingFaceH4/zephyr-chat"
        assert space.author == "HuggingFaceH4"
        assert isinstance(space.runtime, SpaceRuntime)

    def test_space_info_expand_author(self):
        # Only the selected field is returned
        space = self._api.space_info(repo_id="HuggingFaceH4/zephyr-chat", expand=["author"])
        assert space.author == "HuggingFaceH4"
        assert space.created_at is None
        assert space.last_modified is None

    def test_space_info_expand_multiple(self):
        # Only the selected fields are returned
        space = self._api.space_info(repo_id="HuggingFaceH4/zephyr-chat", expand=["author", "likes"])
        assert space.author == "HuggingFaceH4"
        assert space.created_at is None
        assert space.last_modified is None
        assert space.likes is not None

    def test_space_info_expand_unexpected_value(self):
        # Unexpected value => HTTP 400
        with self.assertRaises(HfHubHTTPError) as cm:
            self._api.space_info("HuggingFaceH4/zephyr-chat", expand=["foo"])
        assert cm.exception.response.status_code == 400

    def test_space_info_expand_cannot_be_used_with_files_metadata(self):
        # `expand` cannot be used with other files_metadata
        with self.assertRaises(ValueError):
            self._api.space_info("HuggingFaceH4/zephyr-chat", expand=["author"], files_metadata=True)

    def test_filter_models_by_author(self):
        models = list(self._api.list_models(author="muellerzr"))
        assert len(models) > 0
        assert "muellerzr" in models[0].id

    def test_filter_models_by_author_and_name(self):
        # Test we can search by an author and a name, but the model is not found
        models = list(self._api.list_models(author="facebook", model_name="bart-base"))
        assert "facebook/bart-base" in models[0].id

    def test_failing_filter_models_by_author_and_model_name(self):
        # Test we can search by an author and a name, but the model is not found
        models = list(self._api.list_models(author="muellerzr", model_name="testme"))
        assert len(models) == 0

    def test_filter_models_with_library(self):
        models = list(self._api.list_models(author="microsoft", model_name="wavlm-base-sd", library="tensorflow"))
        assert len(models) == 0

        models = list(self._api.list_models(author="microsoft", model_name="wavlm-base-sd", library="pytorch"))
        assert len(models) > 0

    def test_filter_models_with_task(self):
        models = list(self._api.list_models(task="fill-mask", model_name="albert-base-v2"))
        assert models[0].pipeline_tag == "fill-mask"
        assert "albert" in models[0].id
        assert "base" in models[0].id
        assert "v2" in models[0].id

        models = list(self._api.list_models(task="dummytask"))
        assert len(models) == 0

    def test_filter_models_by_language(self):
        for language in ["en", "fr", "zh"]:
            for model in self._api.list_models(language=language, limit=5):
                assert language in model.tags

    def test_filter_models_with_tag(self):
        models = list(self._api.list_models(author="HuggingFaceBR4", tags=["tensorboard"]))
        assert models[0].id.startswith("HuggingFaceBR4/")
        assert "tensorboard" in models[0].tags

        models = list(self._api.list_models(tags="dummytag"))
        assert len(models) == 0

    def test_filter_models_with_card_data(self):
        models = self._api.list_models(filter="co2_eq_emissions", cardData=True)
        assert any(model.card_data is not None for model in models)

        models = self._api.list_models(filter="co2_eq_emissions")
        assert all(model.card_data is None for model in models)

    def test_is_emission_within_threshold(self):
        # tests that dictionary is handled correctly as "emissions" and that
        # 17g is accepted and parsed correctly as a value
        # regression test for #753
        kwargs = {field.name: None for field in fields(ModelInfo) if field.init}
        kwargs = {**kwargs, "card_data": ModelCardData(co2_eq_emissions={"emissions": "17g"})}
        model = ModelInfo(**kwargs)
        assert _is_emission_within_threshold(model, -1, 100)

    def test_filter_emissions_with_max(self):
        assert all(
            model.card_data["co2_eq_emissions"] <= 100
            for model in self._api.list_models(emissions_thresholds=(None, 100), cardData=True, limit=1000)
            if isinstance(model.card_data["co2_eq_emissions"], (float, int))
        )

    def test_filter_emissions_with_min(self):
        assert all(
            [
                model.card_data["co2_eq_emissions"] >= 5
                for model in self._api.list_models(emissions_thresholds=(5, None), cardData=True, limit=1000)
                if isinstance(model.card_data["co2_eq_emissions"], (float, int))
            ]
        )

    def test_filter_emissions_with_min_and_max(self):
        models = list(self._api.list_models(emissions_thresholds=(5, 100), cardData=True, limit=1000))
        assert all(
            [
                model.card_data["co2_eq_emissions"] >= 5
                for model in models
                if isinstance(model.card_data["co2_eq_emissions"], (float, int))
            ]
        )

        assert all(
            [
                model.card_data["co2_eq_emissions"] <= 100
                for model in models
                if isinstance(model.card_data["co2_eq_emissions"], (float, int))
            ]
        )

    def test_list_spaces_full(self):
        spaces = list(self._api.list_spaces(full=True, limit=500))
        assert len(spaces) > 100
        space = spaces[0]
        assert isinstance(space, SpaceInfo)
        assert any(space.card_data for space in spaces)

    def test_list_spaces_author(self):
        spaces = list(self._api.list_spaces(author="julien-c"))
        assert len(spaces) > 10
        for space in spaces:
            assert space.id.startswith("julien-c/")

    def test_list_spaces_search(self):
        spaces = list(self._api.list_spaces(search="wikipedia", limit=10))
        assert "wikipedia" in spaces[0].id.lower()

    def test_list_spaces_sort_and_direction(self):
        # Descending order => first item has more likes than second
        spaces_descending_likes = list(self._api.list_spaces(sort="likes", direction=-1, limit=100))
        assert spaces_descending_likes[0].likes > spaces_descending_likes[1].likes

    def test_list_spaces_limit(self):
        spaces = list(self._api.list_spaces(limit=5))
        assert len(spaces) == 5

    def test_list_spaces_with_models(self):
        spaces = list(self._api.list_spaces(models="bert-base-uncased"))
        assert "bert-base-uncased" in spaces[0].models

    def test_list_spaces_with_datasets(self):
        spaces = list(self._api.list_spaces(datasets="wikipedia"))
        assert "wikipedia" in spaces[0].datasets

    def test_list_spaces_linked(self):
        space_id = "stabilityai/stable-diffusion"

        spaces = [space for space in self._api.list_spaces(search=space_id) if space.id == space_id]
        assert spaces[0].models is None
        assert spaces[0].datasets is None

        spaces = [space for space in self._api.list_spaces(search=space_id, linked=True) if space.id == space_id]
        assert spaces[0].models is not None
        assert spaces[0].datasets is not None

    def test_list_spaces_expand_author(self):
        # Only the selected field is returned
        spaces = list(self._api.list_spaces(expand=["author"], limit=5))
        for space in spaces:
            assert space.author is not None
            assert space.id is not None
            assert space.created_at is None
            assert space.last_modified is None

    def test_list_spaces_expand_multiple(self):
        # Only the selected fields are returned
        spaces = list(self._api.list_spaces(expand=["author", "likes"], limit=5))
        for space in spaces:
            assert space.author is not None
            assert space.likes is not None

    def test_list_spaces_expand_unexpected_value(self):
        # Unexpected value => HTTP 400
        with self.assertRaises(HfHubHTTPError) as cm:
            list(self._api.list_spaces(expand=["foo"]))
        assert cm.exception.response.status_code == 400

    def test_list_spaces_expand_cannot_be_used_with_full(self):
        # `expand` cannot be used with full
        with self.assertRaises(ValueError):
            next(self._api.list_spaces(expand=["author"], full=True))

    def test_get_paths_info(self):
        paths_info = self._api.get_paths_info(
            "allenai/c4",
            ["en", "en/c4-train.00001-of-01024.json.gz", "non_existing_path"],
            expand=True,
            revision="607bd4c8450a42878aa9ddc051a65a055450ef87",
            repo_type="dataset",
        )
        assert len(paths_info) == 2

        assert paths_info[0].path == "en"
        assert paths_info[0].tree_id is not None
        assert paths_info[0].last_commit is not None

        assert paths_info[1].path == "en/c4-train.00001-of-01024.json.gz"
        assert paths_info[1].blob_id is not None
        assert paths_info[1].last_commit is not None
        assert paths_info[1].lfs is not None
        assert paths_info[1].security is not None
        assert paths_info[1].size > 0

    def test_get_safetensors_metadata_single_file(self) -> None:
        info = self._api.get_safetensors_metadata("bigscience/bloomz-560m")
        assert isinstance(info, SafetensorsRepoMetadata)

        assert not info.sharded
        assert info.metadata is None  # Never populated on non-sharded models
        assert len(info.files_metadata) == 1
        assert "model.safetensors" in info.files_metadata

        file_metadata = info.files_metadata["model.safetensors"]
        assert isinstance(file_metadata, SafetensorsFileMetadata)
        assert file_metadata.metadata == {"format": "pt"}
        assert len(file_metadata.tensors) == 293

        assert isinstance(info.weight_map, dict)
        assert info.weight_map["h.0.input_layernorm.bias"] == "model.safetensors"

        assert info.parameter_count == {"F16": 559214592}

    def test_get_safetensors_metadata_sharded_model(self) -> None:
        info = self._api.get_safetensors_metadata("HuggingFaceH4/zephyr-7b-beta")
        assert isinstance(info, SafetensorsRepoMetadata)

        assert info.sharded
        assert isinstance(info.metadata, dict)  # populated for sharded model
        assert len(info.files_metadata) == 8

        for file_metadata in info.files_metadata.values():
            assert isinstance(file_metadata, SafetensorsFileMetadata)

        assert info.parameter_count == {"BF16": 7241732096}

    def test_not_a_safetensors_repo(self) -> None:
        with self.assertRaises(NotASafetensorsRepoError):
            self._api.get_safetensors_metadata("huggingface-hub-ci/test_safetensors_metadata")

    def test_get_safetensors_metadata_from_revision(self) -> None:
        info = self._api.get_safetensors_metadata("huggingface-hub-ci/test_safetensors_metadata", revision="refs/pr/1")
        assert isinstance(info, SafetensorsRepoMetadata)

    def test_parse_safetensors_metadata(self) -> None:
        info = self._api.parse_safetensors_file_metadata(
            "HuggingFaceH4/zephyr-7b-beta", "model-00003-of-00008.safetensors"
        )
        assert isinstance(info, SafetensorsFileMetadata)

        assert info.metadata == {"format": "pt"}
        assert isinstance(info.tensors, dict)
        tensor = info.tensors["model.layers.10.input_layernorm.weight"]

        assert tensor == TensorInfo(dtype="BF16", shape=[4096], data_offsets=(0, 8192))

        assert tensor.parameter_count == 4096
        assert info.parameter_count == {"BF16": 989888512}

    def test_not_a_safetensors_file(self) -> None:
        with self.assertRaises(SafetensorsParsingError):
            self._api.parse_safetensors_file_metadata(
                "HuggingFaceH4/zephyr-7b-beta", "pytorch_model-00001-of-00008.bin"
            )


class HfApiPrivateTest(HfApiCommonTest):
    def setUp(self) -> None:
        super().setUp()
        self.REPO_NAME = repo_name("private")
        self._api.create_repo(repo_id=self.REPO_NAME, private=True)
        self._api.create_repo(repo_id=self.REPO_NAME, private=True, repo_type="dataset")

    def tearDown(self) -> None:
        self._api.delete_repo(repo_id=self.REPO_NAME)
        self._api.delete_repo(repo_id=self.REPO_NAME, repo_type="dataset")

    @patch("huggingface_hub.utils._headers.get_token", return_value=None)
    def test_model_info(self, mock_get_token: Mock) -> None:
        with patch.object(self._api, "token", None):  # no default token
            # Test we cannot access model info without a token
            with self.assertRaisesRegex(
                requests.exceptions.HTTPError,
                re.compile(
                    r"401 Client Error(.+)\(Request ID: .+\)(.*)Repository Not Found",
                    flags=re.DOTALL,
                ),
            ):
                _ = self._api.model_info(repo_id=f"{USER}/{self.REPO_NAME}")

            model_info = self._api.model_info(repo_id=f"{USER}/{self.REPO_NAME}", use_auth_token=self._token)
            self.assertIsInstance(model_info, ModelInfo)

    @patch("huggingface_hub.utils._headers.get_token", return_value=None)
    def test_dataset_info(self, mock_get_token: Mock) -> None:
        with patch.object(self._api, "token", None):  # no default token
            # Test we cannot access model info without a token
            with self.assertRaisesRegex(
                requests.exceptions.HTTPError,
                re.compile(
                    r"401 Client Error(.+)\(Request ID: .+\)(.*)Repository Not Found",
                    flags=re.DOTALL,
                ),
            ):
                _ = self._api.dataset_info(repo_id=f"{USER}/{self.REPO_NAME}")

            dataset_info = self._api.dataset_info(repo_id=f"{USER}/{self.REPO_NAME}", use_auth_token=self._token)
            self.assertIsInstance(dataset_info, DatasetInfo)

    def test_list_private_datasets(self):
        orig = len(list(self._api.list_datasets(use_auth_token=False)))
        new = len(list(self._api.list_datasets(use_auth_token=self._token)))
        self.assertGreater(new, orig)

    def test_list_private_models(self):
        orig = len(list(self._api.list_models(use_auth_token=False)))
        new = len(list(self._api.list_models(use_auth_token=self._token)))
        self.assertGreater(new, orig)

    @with_production_testing
    def test_list_private_spaces(self):
        orig = len(list(self._api.list_spaces(use_auth_token=False)))
        new = len(list(self._api.list_spaces(use_auth_token=self._token)))
        self.assertGreaterEqual(new, orig)


@pytest.mark.usefixtures("fx_cache_dir")
class UploadFolderMockedTest(unittest.TestCase):
    api = HfApi()
    cache_dir: Path

    def setUp(self) -> None:
        (self.cache_dir / "file.txt").write_text("content")
        (self.cache_dir / "lfs.bin").write_text("content")

        (self.cache_dir / "sub").mkdir()
        (self.cache_dir / "sub" / "file.txt").write_text("content")
        (self.cache_dir / "sub" / "lfs_in_sub.bin").write_text("content")

        (self.cache_dir / "subdir").mkdir()
        (self.cache_dir / "subdir" / "file.txt").write_text("content")
        (self.cache_dir / "subdir" / "lfs_in_subdir.bin").write_text("content")

        self.all_local_files = {
            "lfs.bin",
            "file.txt",
            "sub/file.txt",
            "sub/lfs_in_sub.bin",
            "subdir/file.txt",
            "subdir/lfs_in_subdir.bin",
        }

        self.repo_files_mock = Mock()
        self.repo_files_mock.return_value = [  # all remote files
            ".gitattributes",
            "file.txt",
            "file1.txt",
            "sub/file.txt",
            "sub/file1.txt",
            "subdir/file.txt",
            "subdir/lfs_in_subdir.bin",
        ]
        self.api.list_repo_files = self.repo_files_mock

        self.create_commit_mock = Mock()
        self.create_commit_mock.return_value.commit_url = f"{ENDPOINT_STAGING}/username/repo_id/commit/dummy_sha"
        self.create_commit_mock.return_value.pr_url = None
        self.api.create_commit = self.create_commit_mock

    def _upload_folder_alias(self, **kwargs) -> List[Union[CommitOperationAdd, CommitOperationDelete]]:
        """Alias to call `upload_folder` + retrieve the CommitOperation list passed to `create_commit`."""
        if "folder_path" not in kwargs:
            kwargs["folder_path"] = self.cache_dir
        self.api.upload_folder(repo_id="repo_id", **kwargs)
        return self.create_commit_mock.call_args_list[0][1]["operations"]

    def test_allow_everything(self):
        operations = self._upload_folder_alias()
        assert all(isinstance(op, CommitOperationAdd) for op in operations)
        assert {op.path_in_repo for op in operations} == self.all_local_files

    def test_allow_everything_in_subdir_no_trailing_slash(self):
        operations = self._upload_folder_alias(folder_path=self.cache_dir / "subdir", path_in_repo="subdir")
        assert all(isinstance(op, CommitOperationAdd) for op in operations)
        assert {op.path_in_repo for op in operations} == {
            # correct `path_in_repo`
            "subdir/file.txt",
            "subdir/lfs_in_subdir.bin",
        }

    def test_allow_everything_in_subdir_with_trailing_slash(self):
        operations = self._upload_folder_alias(folder_path=self.cache_dir / "subdir", path_in_repo="subdir/")
        assert all(isinstance(op, CommitOperationAdd) for op in operations)
        self.assertEqual(
            {op.path_in_repo for op in operations},
            {"subdir/file.txt", "subdir/lfs_in_subdir.bin"},  # correct `path_in_repo`
        )

    def test_allow_txt_ignore_subdir(self):
        operations = self._upload_folder_alias(allow_patterns="*.txt", ignore_patterns="subdir/*")
        assert all(isinstance(op, CommitOperationAdd) for op in operations)
        assert {op.path_in_repo for op in operations} == {"sub/file.txt", "file.txt"}  # only .txt files, not in subdir

    def test_allow_txt_not_root_ignore_subdir(self):
        operations = self._upload_folder_alias(allow_patterns="**/*.txt", ignore_patterns="subdir/*")
        assert all(isinstance(op, CommitOperationAdd) for op in operations)
        assert {op.path_in_repo for op in operations} == {
            # only .txt files, not in subdir, not at root
            "sub/file.txt"
        }

    def test_path_in_repo_dot(self):
        """Regression test for #1382 when using `path_in_repo="."`.

        Using `path_in_repo="."` or `path_in_repo=None` should be equivalent.
        See https://github.com/huggingface/huggingface_hub/pull/1382.
        """
        operation_with_dot = self._upload_folder_alias(path_in_repo=".", allow_patterns=["file.txt"])[0]
        operation_with_none = self._upload_folder_alias(path_in_repo=None, allow_patterns=["file.txt"])[0]
        assert operation_with_dot.path_in_repo == "file.txt"
        assert operation_with_none.path_in_repo == "file.txt"

    def test_delete_txt(self):
        operations = self._upload_folder_alias(delete_patterns="*.txt")
        added_files = {op.path_in_repo for op in operations if isinstance(op, CommitOperationAdd)}
        deleted_files = {op.path_in_repo for op in operations if isinstance(op, CommitOperationDelete)}

        assert added_files == self.all_local_files
        assert deleted_files == {"file1.txt", "sub/file1.txt"}

        # since "file.txt" and "sub/file.txt" are overwritten, no need to delete them first
        assert "file.txt" in added_files
        assert "sub/file.txt" in added_files

    def test_delete_txt_in_sub(self):
        operations = self._upload_folder_alias(
            path_in_repo="sub/", folder_path=self.cache_dir / "sub", delete_patterns="*.txt"
        )
        added_files = {op.path_in_repo for op in operations if isinstance(op, CommitOperationAdd)}
        deleted_files = {op.path_in_repo for op in operations if isinstance(op, CommitOperationDelete)}

        assert added_files == {"sub/file.txt", "sub/lfs_in_sub.bin"}  # added only in sub/
        assert deleted_files == {"sub/file1.txt"}  # delete only in sub/

    def test_delete_txt_in_sub_ignore_sub_file_txt(self):
        operations = self._upload_folder_alias(
            path_in_repo="sub", folder_path=self.cache_dir / "sub", ignore_patterns="file.txt", delete_patterns="*.txt"
        )
        added_files = {op.path_in_repo for op in operations if isinstance(op, CommitOperationAdd)}
        deleted_files = {op.path_in_repo for op in operations if isinstance(op, CommitOperationDelete)}

        # since "sub/file.txt" should be deleted and is not overwritten (ignore_patterns), we delete it explicitly
        assert added_files == {"sub/lfs_in_sub.bin"}  # no "sub/file.txt"
        assert deleted_files == {"sub/file1.txt", "sub/file.txt"}

    def test_delete_if_path_in_repo(self):
        # Regression test for https://github.com/huggingface/huggingface_hub/pull/2129
        operations = self._upload_folder_alias(path_in_repo=".", folder_path=self.cache_dir, delete_patterns="*")
        deleted_files = {op.path_in_repo for op in operations if isinstance(op, CommitOperationDelete)}
        assert deleted_files == {"file1.txt", "sub/file1.txt"}  # all the 'old' files


@pytest.mark.usefixtures("fx_cache_dir")
class HfLargefilesTest(HfApiCommonTest):
    cache_dir: Path

    def tearDown(self):
        self._api.delete_repo(repo_id=self.repo_id)

    def setup_local_clone(self) -> None:
        scheme = urlparse(self.repo_url).scheme
        repo_url_auth = self.repo_url.replace(f"{scheme}://", f"{scheme}://user:{TOKEN}@")

        subprocess.run(
            ["git", "clone", repo_url_auth, str(self.cache_dir)],
            check=True,
            stdout=subprocess.PIPE,
            stderr=subprocess.PIPE,
        )
        subprocess.run(["git", "lfs", "track", "*.pdf"], check=True, cwd=self.cache_dir)
        subprocess.run(["git", "lfs", "track", "*.epub"], check=True, cwd=self.cache_dir)

    @require_git_lfs
    def test_end_to_end_thresh_6M(self):
        # Little-hack: create repo with defined `_lfsmultipartthresh`. Only for tests purposes
        self._api._lfsmultipartthresh = 6 * 10**6
        self.repo_url = self._api.create_repo(repo_id=repo_name())
        self.repo_id = self.repo_url.repo_id
        self._api._lfsmultipartthresh = None
        self.setup_local_clone()

        subprocess.run(
            ["wget", LARGE_FILE_18MB], check=True, stdout=subprocess.PIPE, stderr=subprocess.PIPE, cwd=self.cache_dir
        )
        subprocess.run(["git", "add", "*"], check=True, cwd=self.cache_dir)
        subprocess.run(["git", "commit", "-m", "commit message"], check=True, cwd=self.cache_dir)

        # This will fail as we haven't set up our custom transfer agent yet.
        failed_process = subprocess.run(
            ["git", "push"],
            stdout=subprocess.PIPE,
            stderr=subprocess.PIPE,
            cwd=self.cache_dir,
        )
        self.assertEqual(failed_process.returncode, 1)
        self.assertIn("cli lfs-enable-largefiles", failed_process.stderr.decode())
        # ^ Instructions on how to fix this are included in the error message.
        subprocess.run(["huggingface-cli", "lfs-enable-largefiles", self.cache_dir], check=True)

        start_time = time.time()
        subprocess.run(["git", "push"], check=True, cwd=self.cache_dir)
        print("took", time.time() - start_time)

        # To be 100% sure, let's download the resolved file
        pdf_url = f"{self.repo_url}/resolve/main/progit.pdf"
        DEST_FILENAME = "uploaded.pdf"
        subprocess.run(
            ["wget", pdf_url, "-O", DEST_FILENAME],
            check=True,
            stdout=subprocess.PIPE,
            stderr=subprocess.PIPE,
            cwd=self.cache_dir,
        )
        dest_filesize = (self.cache_dir / DEST_FILENAME).stat().st_size
        assert dest_filesize == 18685041

    @require_git_lfs
    def test_end_to_end_thresh_16M(self):
        # Here we'll push one multipart and one non-multipart file in the same commit, and see what happens
        # Little-hack: create repo with defined `_lfsmultipartthresh`. Only for tests purposes
        self._api._lfsmultipartthresh = 16 * 10**6
        self.repo_url = self._api.create_repo(repo_id=repo_name())
        self.repo_id = self.repo_url.repo_id
        self._api._lfsmultipartthresh = None
        self.setup_local_clone()

        subprocess.run(
            ["wget", LARGE_FILE_18MB], check=True, stdout=subprocess.PIPE, stderr=subprocess.PIPE, cwd=self.cache_dir
        )
        subprocess.run(
            ["wget", LARGE_FILE_14MB], check=True, stdout=subprocess.PIPE, stderr=subprocess.PIPE, cwd=self.cache_dir
        )
        subprocess.run(["git", "add", "*"], check=True, cwd=self.cache_dir)
        subprocess.run(["git", "commit", "-m", "both files in same commit"], check=True, cwd=self.cache_dir)
        subprocess.run(["huggingface-cli", "lfs-enable-largefiles", self.cache_dir], check=True)

        start_time = time.time()
        subprocess.run(["git", "push"], check=True, cwd=self.cache_dir)
        print("took", time.time() - start_time)

    def test_upload_lfs_file_multipart(self):
        """End to end test to check upload an LFS file using multipart upload works."""
        self._api._lfsmultipartthresh = 16 * 10**6
        self.repo_id = self._api.create_repo(repo_id=repo_name()).repo_id
        self._api._lfsmultipartthresh = None

        with patch.object(
            huggingface_hub.lfs,
            "_upload_parts_iteratively",
            wraps=huggingface_hub.lfs._upload_parts_iteratively,
        ) as mock:
            self._api.upload_file(repo_id=self.repo_id, path_or_fileobj=b"0" * 18 * 10**6, path_in_repo="lfs.bin")
            mock.assert_called_once()  # It used multipart upload


class ParseHFUrlTest(unittest.TestCase):
    def test_repo_type_and_id_from_hf_id_on_correct_values(self):
        possible_values = {
            "https://huggingface.co/id": [None, None, "id"],
            "https://huggingface.co/user/id": [None, "user", "id"],
            "https://huggingface.co/datasets/user/id": ["dataset", "user", "id"],
            "https://huggingface.co/spaces/user/id": ["space", "user", "id"],
            "user/id": [None, "user", "id"],
            "dataset/user/id": ["dataset", "user", "id"],
            "space/user/id": ["space", "user", "id"],
            "id": [None, None, "id"],
            "hf://id": [None, None, "id"],
            "hf://user/id": [None, "user", "id"],
            "hf://model/user/name": ["model", "user", "name"],  # 's' is optional
            "hf://models/user/name": ["model", "user", "name"],
        }

        for key, value in possible_values.items():
            self.assertEqual(
                repo_type_and_id_from_hf_id(key, hub_url=ENDPOINT_PRODUCTION),
                tuple(value),
            )

    def test_repo_type_and_id_from_hf_id_on_wrong_values(self):
        for hub_id in [
            "https://unknown-endpoint.co/id",
            "https://huggingface.co/datasets/user/id@revision",  # @ forbidden
            "datasets/user/id/subpath",
            "hffs://model/user/name",
            "spaeces/user/id",  # with typo in repo type
        ]:
            with self.assertRaises(ValueError):
                repo_type_and_id_from_hf_id(hub_id, hub_url=ENDPOINT_PRODUCTION)


class HfApiDiscussionsTest(HfApiCommonTest):
    def setUp(self):
        self.repo_id = self._api.create_repo(repo_id=repo_name()).repo_id
        self.pull_request = self._api.create_discussion(
            repo_id=self.repo_id, pull_request=True, title="Test Pull Request"
        )
        self.discussion = self._api.create_discussion(
            repo_id=self.repo_id, pull_request=False, title="Test Discussion"
        )

    def tearDown(self):
        self._api.delete_repo(repo_id=self.repo_id)

    def test_create_discussion(self):
        discussion = self._api.create_discussion(repo_id=self.repo_id, title=" Test discussion !  ")
        self.assertEqual(discussion.num, 3)
        self.assertEqual(discussion.author, USER)
        self.assertEqual(discussion.is_pull_request, False)
        self.assertEqual(discussion.title, "Test discussion !")

    @use_tmp_repo("dataset")
    def test_create_discussion_space(self, repo_url: RepoUrl):
        """Regression test for #1463.

        Computed URL was malformed with `dataset` and `space` repo_types.
        See https://github.com/huggingface/huggingface_hub/issues/1463.
        """
        discussion = self._api.create_discussion(repo_id=repo_url.repo_id, repo_type="dataset", title="title")
        self.assertEqual(discussion.url, f"{repo_url}/discussions/1")

    def test_create_pull_request(self):
        discussion = self._api.create_discussion(repo_id=self.repo_id, title=" Test PR !  ", pull_request=True)
        self.assertEqual(discussion.num, 3)
        self.assertEqual(discussion.author, USER)
        self.assertEqual(discussion.is_pull_request, True)
        self.assertEqual(discussion.title, "Test PR !")

        model_info = self._api.repo_info(repo_id=self.repo_id, revision="refs/pr/1")
        self.assertIsInstance(model_info, ModelInfo)

    def test_get_repo_discussion(self):
        discussions_generator = self._api.get_repo_discussions(repo_id=self.repo_id)
        self.assertIsInstance(discussions_generator, types.GeneratorType)
        self.assertListEqual(
            list([d.num for d in discussions_generator]), [self.discussion.num, self.pull_request.num]
        )

    def test_get_repo_discussion_by_type(self):
        discussions_generator = self._api.get_repo_discussions(repo_id=self.repo_id, discussion_type="pull_request")
        self.assertIsInstance(discussions_generator, types.GeneratorType)
        self.assertListEqual(list([d.num for d in discussions_generator]), [self.pull_request.num])

        discussions_generator = self._api.get_repo_discussions(repo_id=self.repo_id, discussion_type="discussion")
        self.assertIsInstance(discussions_generator, types.GeneratorType)
        self.assertListEqual(list([d.num for d in discussions_generator]), [self.discussion.num])

        discussions_generator = self._api.get_repo_discussions(repo_id=self.repo_id, discussion_type="all")
        self.assertIsInstance(discussions_generator, types.GeneratorType)
        self.assertListEqual(
            list([d.num for d in discussions_generator]), [self.discussion.num, self.pull_request.num]
        )

    def test_get_repo_discussion_by_author(self):
        discussions_generator = self._api.get_repo_discussions(repo_id=self.repo_id, author="unknown")
        self.assertIsInstance(discussions_generator, types.GeneratorType)
        self.assertListEqual(list([d.num for d in discussions_generator]), [])

    def test_get_repo_discussion_by_status(self):
        self._api.change_discussion_status(self.repo_id, self.discussion.num, "closed")

        discussions_generator = self._api.get_repo_discussions(repo_id=self.repo_id, discussion_status="open")
        self.assertIsInstance(discussions_generator, types.GeneratorType)
        self.assertListEqual(list([d.num for d in discussions_generator]), [self.pull_request.num])

        discussions_generator = self._api.get_repo_discussions(repo_id=self.repo_id, discussion_status="closed")
        self.assertIsInstance(discussions_generator, types.GeneratorType)
        self.assertListEqual(list([d.num for d in discussions_generator]), [self.discussion.num])

        discussions_generator = self._api.get_repo_discussions(repo_id=self.repo_id, discussion_status="all")
        self.assertIsInstance(discussions_generator, types.GeneratorType)
        self.assertListEqual(
            list([d.num for d in discussions_generator]), [self.discussion.num, self.pull_request.num]
        )

    @with_production_testing
    def test_get_repo_discussion_pagination(self):
        discussions = list(
            HfApi().get_repo_discussions(repo_id="open-llm-leaderboard/open_llm_leaderboard", repo_type="space")
        )
        assert len(discussions) > 50

    def test_get_discussion_details(self):
        retrieved = self._api.get_discussion_details(repo_id=self.repo_id, discussion_num=2)
        self.assertEqual(retrieved, self.discussion)

    def test_edit_discussion_comment(self):
        def get_first_comment(discussion: DiscussionWithDetails) -> DiscussionComment:
            return [evt for evt in discussion.events if evt.type == "comment"][0]

        edited_comment = self._api.edit_discussion_comment(
            repo_id=self.repo_id,
            discussion_num=self.pull_request.num,
            comment_id=get_first_comment(self.pull_request).id,
            new_content="**Edited** comment 🤗",
        )
        retrieved = self._api.get_discussion_details(repo_id=self.repo_id, discussion_num=self.pull_request.num)
        self.assertEqual(get_first_comment(retrieved).edited, True)
        self.assertEqual(get_first_comment(retrieved).id, get_first_comment(self.pull_request).id)
        self.assertEqual(get_first_comment(retrieved).content, "**Edited** comment 🤗")

        self.assertEqual(get_first_comment(retrieved), edited_comment)

    def test_comment_discussion(self):
        new_comment = self._api.comment_discussion(
            repo_id=self.repo_id,
            discussion_num=self.discussion.num,
            comment="""\
                # Multi-line comment

                **With formatting**, including *italic text* & ~strike through~
                And even [links](http://hf.co)! 💥🤯
            """,
        )
        retrieved = self._api.get_discussion_details(repo_id=self.repo_id, discussion_num=self.discussion.num)
        self.assertEqual(len(retrieved.events), 2)
        self.assertIn(new_comment.id, {event.id for event in retrieved.events})

    def test_rename_discussion(self):
        rename_event = self._api.rename_discussion(
            repo_id=self.repo_id, discussion_num=self.discussion.num, new_title="New title2"
        )
        retrieved = self._api.get_discussion_details(repo_id=self.repo_id, discussion_num=self.discussion.num)
        self.assertIn(rename_event.id, (event.id for event in retrieved.events))
        self.assertEqual(rename_event.old_title, self.discussion.title)
        self.assertEqual(rename_event.new_title, "New title2")

    def test_change_discussion_status(self):
        status_change_event = self._api.change_discussion_status(
            repo_id=self.repo_id, discussion_num=self.discussion.num, new_status="closed"
        )
        retrieved = self._api.get_discussion_details(repo_id=self.repo_id, discussion_num=self.discussion.num)
        self.assertIn(status_change_event.id, (event.id for event in retrieved.events))
        self.assertEqual(status_change_event.new_status, "closed")

        with self.assertRaises(ValueError):
            self._api.change_discussion_status(
                repo_id=self.repo_id, discussion_num=self.discussion.num, new_status="published"
            )

    def test_merge_pull_request(self):
        self._api.create_commit(
            repo_id=self.repo_id,
            commit_message="Commit some file",
            operations=[CommitOperationAdd(path_in_repo="file.test", path_or_fileobj=b"Content")],
            revision=self.pull_request.git_reference,
        )
        self._api.change_discussion_status(
            repo_id=self.repo_id, discussion_num=self.pull_request.num, new_status="open"
        )
        self._api.merge_pull_request(self.repo_id, self.pull_request.num)

        retrieved = self._api.get_discussion_details(repo_id=self.repo_id, discussion_num=self.pull_request.num)
        self.assertEqual(retrieved.status, "merged")
        self.assertIsNotNone(retrieved.merge_commit_oid)


class ActivityApiTest(unittest.TestCase):
    @classmethod
    def setUpClass(cls) -> None:
        cls.api = HfApi()  # no auth!

    def test_unlike_missing_repo(self) -> None:
        with self.assertRaises(RepositoryNotFoundError):
            self.api.unlike("missing_repo_id", token=TOKEN)

    def test_list_likes_repos_auth_and_implicit_user(self) -> None:
        # User is implicit
        likes = self.api.list_liked_repos(token=TOKEN)
        self.assertEqual(likes.user, USER)

    def test_list_likes_repos_auth_and_explicit_user(self) -> None:
        # User is explicit even if auth
        likes = self.api.list_liked_repos(user=OTHER_USER, token=TOKEN)
        self.assertEqual(likes.user, OTHER_USER)

    @with_production_testing
    def test_list_repo_likers(self) -> None:
        # a repo with > 5000 likes
        all_likers = list(
            HfApi().list_repo_likers(repo_id="open-llm-leaderboard/open_llm_leaderboard", repo_type="space")
        )
        self.assertIsInstance(all_likers[0], User)
        self.assertGreater(len(all_likers), 5000)

    @with_production_testing
    def test_list_likes_on_production(self) -> None:
        # Test julien-c likes a lot of repos !
        likes = HfApi().list_liked_repos("julien-c")
        self.assertEqual(len(likes.models) + len(likes.datasets) + len(likes.spaces), likes.total)
        self.assertGreater(len(likes.models), 0)
        self.assertGreater(len(likes.datasets), 0)
        self.assertGreater(len(likes.spaces), 0)


class TestSquashHistory(HfApiCommonTest):
    @use_tmp_repo()
    def test_super_squash_history_on_branch(self, repo_url: RepoUrl) -> None:
        # Upload + update file on main
        repo_id = repo_url.repo_id
        self._api.upload_file(repo_id=repo_id, path_in_repo="file.txt", path_or_fileobj=b"content")
        self._api.upload_file(repo_id=repo_id, path_in_repo="lfs.bin", path_or_fileobj=b"content")
        self._api.upload_file(repo_id=repo_id, path_in_repo="file.txt", path_or_fileobj=b"another_content")

        # Upload file on a new branch
        self._api.create_branch(repo_id=repo_id, branch="v0.1", exist_ok=True)
        self._api.upload_file(repo_id=repo_id, path_in_repo="file.txt", path_or_fileobj=b"foo", revision="v0.1")

        # Squash history on main
        self._api.super_squash_history(repo_id=repo_id)

        # List history
        squashed_main_commits = self._api.list_repo_commits(repo_id=repo_id, revision="main")
        branch_commits = self._api.list_repo_commits(repo_id=repo_id, revision="v0.1")

        # Main branch has been squashed but initial commits still exists on other branch
        assert len(squashed_main_commits) == 1
        assert squashed_main_commits[0].title == "Super-squash branch 'main' using huggingface_hub"
        assert len(branch_commits) == 5
        assert branch_commits[-1].title == "initial commit"

        # Squash history on branch
        self._api.super_squash_history(repo_id=repo_id, branch="v0.1")
        squashed_branch_commits = self._api.list_repo_commits(repo_id=repo_id, revision="v0.1")
        assert len(squashed_branch_commits) == 1
        assert squashed_branch_commits[0].title == "Super-squash branch 'v0.1' using huggingface_hub"

    @use_tmp_repo()
    def test_super_squash_history_on_special_ref(self, repo_url: RepoUrl) -> None:
        """Regression test for https://github.com/huggingface/dataset-viewer/pull/3131.

        In practice, it doesn't make any sense to super squash a PR as it will not be mergeable anymore.
        The only case where it's useful is for the dataset-viewer on refs/convert/parquet.
        """
        repo_id = repo_url.repo_id
        pr = self._api.create_pull_request(repo_id=repo_id, title="Test super squash on PR")

        # Upload + update file on PR
        self._api.upload_file(
            repo_id=repo_id, path_in_repo="file.txt", path_or_fileobj=b"content", revision=pr.git_reference
        )
        self._api.upload_file(
            repo_id=repo_id, path_in_repo="lfs.bin", path_or_fileobj=b"content", revision=pr.git_reference
        )
        self._api.upload_file(
            repo_id=repo_id, path_in_repo="file.txt", path_or_fileobj=b"another_content", revision=pr.git_reference
        )

        # Squash history PR
        self._api.super_squash_history(repo_id=repo_id, branch=pr.git_reference)

        squashed_branch_commits = self._api.list_repo_commits(repo_id=repo_id, revision=pr.git_reference)
        assert len(squashed_branch_commits) == 1


class TestListAndPermanentlyDeleteLFSFiles(HfApiCommonTest):
    @use_tmp_repo()
    def test_list_and_delete_lfs_files(self, repo_url: RepoUrl) -> None:
        repo_id = repo_url.repo_id

        # Main files
        self._api.upload_file(path_or_fileobj=b"LFS content", path_in_repo="lfs_file.bin", repo_id=repo_id)
        self._api.upload_file(path_or_fileobj=b"TXT content", path_in_repo="txt_file.txt", repo_id=repo_id)
        self._api.upload_file(path_or_fileobj=b"LFS content 2", path_in_repo="lfs_file_2.bin", repo_id=repo_id)
        self._api.upload_file(path_or_fileobj=b"TXT content 2", path_in_repo="txt_file_2.txt", repo_id=repo_id)

        # Branch files
        self._api.create_branch(repo_id=repo_id, branch="my-branch")
        self._api.upload_file(
            path_or_fileobj=b"LFS content branch",
            path_in_repo="lfs_file_branch.bin",
            repo_id=repo_id,
            revision="my-branch",
        )
        self._api.upload_file(
            path_or_fileobj=b"TXT content branch",
            path_in_repo="txt_file_branch.txt",
            repo_id=repo_id,
            revision="my-branch",
        )

        # PR files
        self._api.upload_file(
            path_or_fileobj=b"LFS content PR", path_in_repo="lfs_file_PR.bin", repo_id=repo_id, create_pr=True
        )
        self._api.upload_file(
            path_or_fileobj=b"TXT content PR", path_in_repo="txt_file_PR.txt", repo_id=repo_id, create_pr=True
        )

        # List LFS files
        lfs_files = [file for file in self._api.list_lfs_files(repo_id=repo_id)]
        assert len(lfs_files) == 4
        assert {file.filename for file in lfs_files} == {
            "lfs_file.bin",
            "lfs_file_2.bin",
            "lfs_file_branch.bin",
            "lfs_file_PR.bin",
        }

        # Select LFS files that are on main
        lfs_files_on_main = [file for file in lfs_files if file.ref == "main"]
        assert len(lfs_files_on_main) == 2

        # Permanently delete LFS files
        self._api.permanently_delete_lfs_files(repo_id=repo_id, lfs_files=lfs_files_on_main)

        # LFS files from branch and PR remain
        lfs_files = [file for file in self._api.list_lfs_files(repo_id=repo_id)]
        assert len(lfs_files) == 2
        assert {file.filename for file in lfs_files} == {"lfs_file_branch.bin", "lfs_file_PR.bin"}

        # Downloading "lfs_file.bin" fails with EntryNotFoundError
        files = self._api.list_repo_files(repo_id=repo_id)
        assert set(files) == {".gitattributes", "txt_file.txt", "txt_file_2.txt"}
        with pytest.raises(EntryNotFoundError):
            self._api.hf_hub_download(repo_id=repo_id, filename="lfs_file.bin")


@pytest.mark.vcr
class TestSpaceAPIProduction(unittest.TestCase):
    """
    Testing Space API is not possible on staging. We use VCR-ed to mimic server requests.
    """

    repo_id: str
    api: HfApi

    _BASIC_APP_PY_TEMPLATE = """
import gradio as gr


def greet(name):
    return "Hello " + name + "!!"

iface = gr.Interface(fn=greet, inputs="text", outputs="text")
iface.launch()
""".encode()

    @with_production_testing
    def setUp(self):
        super().setUp()

        # If generating new VCR => use personal token and REMOVE IT from the VCR
        self.repo_id = "user/tmp_test_space"  # no need to be unique as it's a VCRed test
        self.api = HfApi(token="hf_fake_token", endpoint=ENDPOINT_PRODUCTION)

        # Create a Space
        self.api.create_repo(repo_id=self.repo_id, repo_type="space", space_sdk="gradio", private=True, exist_ok=True)
        self.api.upload_file(
            path_or_fileobj=self._BASIC_APP_PY_TEMPLATE,
            repo_id=self.repo_id,
            repo_type="space",
            path_in_repo="app.py",
        )

    def tearDown(self):
        self.api.delete_repo(repo_id=self.repo_id, repo_type="space")
        super().tearDown()

    def test_manage_secrets(self) -> None:
        # Add 3 secrets
        self.api.add_space_secret(self.repo_id, "foo", "123")
        self.api.add_space_secret(self.repo_id, "token", "hf_api_123456")
        self.api.add_space_secret(self.repo_id, "gh_api_key", "******")

        # Add secret with optional description
        self.api.add_space_secret(self.repo_id, "bar", "123", description="This is a secret")

        # Update secret
        self.api.add_space_secret(self.repo_id, "foo", "456")

        # Update secret with optional description
        self.api.add_space_secret(self.repo_id, "foo", "789", description="This is a secret")
        self.api.add_space_secret(self.repo_id, "bar", "456", description="This is another secret")

        # Delete secret
        self.api.delete_space_secret(self.repo_id, "gh_api_key")

        # Doesn't fail on missing key
        self.api.delete_space_secret(self.repo_id, "missing_key")

    def test_manage_variables(self) -> None:
        # Get variables
        self.api.get_space_variables(self.repo_id)

        # Add 3 variables
        self.api.add_space_variable(self.repo_id, "foo", "123")
        self.api.add_space_variable(self.repo_id, "MODEL_REPO_ID", "user/repo")

        # Add 1 variable with optional description
        self.api.add_space_variable(self.repo_id, "MODEL_PAPER", "arXiv", description="found it there")

        # Update variable
        self.api.add_space_variable(self.repo_id, "foo", "456")

        # Update variable with optional description
        self.api.add_space_variable(self.repo_id, "foo", "456", description="updated description")

        # Delete variable
        self.api.delete_space_variable(self.repo_id, "gh_api_key")

        # Doesn't fail on missing key
        self.api.delete_space_variable(self.repo_id, "missing_key")

        # Returning all variables created
        variables = self.api.get_space_variables(self.repo_id)
        self.assertEqual(len(variables), 3)

    def test_space_runtime(self) -> None:
        runtime = self.api.get_space_runtime(self.repo_id)

        # Space has just been created: hardware might not be set yet.
        self.assertIn(runtime.hardware, (None, SpaceHardware.CPU_BASIC))
        self.assertIn(runtime.requested_hardware, (None, SpaceHardware.CPU_BASIC))

        # Space is either "BUILDING" (if not yet done) or "NO_APP_FILE" (if building failed)
        self.assertIn(runtime.stage, (SpaceStage.NO_APP_FILE, SpaceStage.BUILDING))
        self.assertIn(runtime.stage, ("NO_APP_FILE", "BUILDING"))  # str works as well

        # Raw response from Hub
        self.assertIsInstance(runtime.raw, dict)

    def test_static_space_runtime(self) -> None:
        """
        Regression test for static Spaces.
        See https://github.com/huggingface/huggingface_hub/pull/1754.
        """
        runtime = self.api.get_space_runtime("victor/static-space")
        self.assertIsInstance(runtime.raw, dict)

    @with_production_testing
    def test_pause_and_restart_space(self) -> None:
        # Upload a fake app.py file
        self.api.upload_file(path_or_fileobj=b"", path_in_repo="app.py", repo_id=self.repo_id, repo_type="space")

        # Wait for the Space to be "BUILDING"
        count = 0
        while True:
            if self.api.get_space_runtime(self.repo_id).stage == SpaceStage.BUILDING:
                break
            time.sleep(1.0)
            count += 1
            if count > 10:
                raise Exception("Space is not building after 10 seconds.")

        # Pause it
        runtime_after_pause = self.api.pause_space(self.repo_id)
        self.assertEqual(runtime_after_pause.stage, SpaceStage.PAUSED)

        # Restart
        self.api.restart_space(self.repo_id)
        time.sleep(0.5)
        runtime_after_restart = self.api.get_space_runtime(self.repo_id)
        self.assertNotEqual(runtime_after_restart.stage, SpaceStage.PAUSED)


@pytest.mark.usefixtures("fx_cache_dir")
class TestCommitInBackground(HfApiCommonTest):
    cache_dir: Path

    @use_tmp_repo()
    def test_commit_to_repo_in_background(self, repo_url: RepoUrl) -> None:
        repo_id = repo_url.repo_id
        (self.cache_dir / "file.txt").write_text("content")
        (self.cache_dir / "lfs.bin").write_text("content")

        t0 = time.time()
        upload_future_1 = self._api.upload_file(
            path_or_fileobj=b"1", path_in_repo="1.txt", repo_id=repo_id, commit_message="Upload 1", run_as_future=True
        )
        upload_future_2 = self._api.upload_file(
            path_or_fileobj=b"2", path_in_repo="2.txt", repo_id=repo_id, commit_message="Upload 2", run_as_future=True
        )
        upload_future_3 = self._api.upload_folder(
            repo_id=repo_id, folder_path=self.cache_dir, commit_message="Upload folder", run_as_future=True
        )
        t1 = time.time()

        # all futures are queued instantly
        self.assertLessEqual(t1 - t0, 0.01)

        # wait for the last job to complete
        upload_future_3.result()

        # all of them are now complete (ran in order)
        assert upload_future_1.done()
        assert upload_future_2.done()
        assert upload_future_3.done()

        # 4 commits, sorted in reverse order of creation
        commits = self._api.list_repo_commits(repo_id=repo_id)
        self.assertEqual(len(commits), 4)
        self.assertEqual(commits[0].title, "Upload folder")
        self.assertEqual(commits[1].title, "Upload 2")
        self.assertEqual(commits[2].title, "Upload 1")
        self.assertEqual(commits[3].title, "initial commit")

    @use_tmp_repo()
    def test_run_as_future(self, repo_url: RepoUrl) -> None:
        repo_id = repo_url.repo_id
        # update repo visibility to private
        self._api.run_as_future(self._api.update_repo_settings, repo_id=repo_id, private=True)
        future_1 = self._api.run_as_future(self._api.model_info, repo_id=repo_id)

        # update repo visibility to public
        self._api.run_as_future(self._api.update_repo_settings, repo_id=repo_id, private=False)
        future_2 = self._api.run_as_future(self._api.model_info, repo_id=repo_id)

        self.assertIsInstance(future_1, Future)
        self.assertIsInstance(future_2, Future)

        # Wait for first info future
        info_1 = future_1.result()
        self.assertFalse(future_2.done())

        # Wait for second info future
        info_2 = future_2.result()
        assert future_2.done()

        # Like/unlike is correct
        self.assertEqual(info_1.private, True)
        self.assertEqual(info_2.private, False)


class TestDownloadHfApiAlias(unittest.TestCase):
    def setUp(self) -> None:
        self.api = HfApi(
            endpoint="https://hf.co",
            token="user_token",
            library_name="cool_one",
            library_version="1.0.0",
            user_agent="myself",
        )
        return super().setUp()

    @patch("huggingface_hub.file_download.hf_hub_download")
    def test_hf_hub_download_alias(self, mock: Mock) -> None:
        self.api.hf_hub_download("my_repo_id", "file.txt")
        mock.assert_called_once_with(
            # Call values
            repo_id="my_repo_id",
            filename="file.txt",
            # HfAPI values
            endpoint="https://hf.co",
            library_name="cool_one",
            library_version="1.0.0",
            user_agent="myself",
            token="user_token",
            # Default values
            subfolder=None,
            repo_type=None,
            revision=None,
            cache_dir=None,
            local_dir=None,
            local_dir_use_symlinks="auto",
            force_download=False,
            force_filename=None,
            proxies=None,
            etag_timeout=10,
            resume_download=None,
            local_files_only=False,
            headers=None,
        )

    @patch("huggingface_hub._snapshot_download.snapshot_download")
    def test_snapshot_download_alias(self, mock: Mock) -> None:
        self.api.snapshot_download("my_repo_id")
        mock.assert_called_once_with(
            # Call values
            repo_id="my_repo_id",
            # HfAPI values
            endpoint="https://hf.co",
            library_name="cool_one",
            library_version="1.0.0",
            user_agent="myself",
            token="user_token",
            # Default values
            repo_type=None,
            revision=None,
            cache_dir=None,
            local_dir=None,
            local_dir_use_symlinks="auto",
            proxies=None,
            etag_timeout=10,
            resume_download=None,
            force_download=False,
            local_files_only=False,
            allow_patterns=None,
            ignore_patterns=None,
            max_workers=8,
            tqdm_class=None,
        )


class TestSpaceAPIMocked(unittest.TestCase):
    """
    Testing Space hardware requests is resource intensive for the server (need to spawn
    GPUs). Tests are mocked to check the correct values are sent.
    """

    def setUp(self) -> None:
        self.api = HfApi(token="fake_token")
        self.repo_id = "fake_repo_id"

        get_session_mock = Mock()
        self.post_mock = get_session_mock().post
        self.post_mock.return_value.json.return_value = {
            "url": f"{self.api.endpoint}/spaces/user/repo_id",
            "stage": "RUNNING",
            "sdk": "gradio",
            "sdkVersion": "3.17.0",
            "hardware": {
                "current": "t4-medium",
                "requested": "t4-medium",
            },
            "storage": "large",
            "gcTimeout": None,
        }
        self.delete_mock = get_session_mock().delete
        self.delete_mock.return_value.json.return_value = {
            "url": f"{self.api.endpoint}/spaces/user/repo_id",
            "stage": "RUNNING",
            "sdk": "gradio",
            "sdkVersion": "3.17.0",
            "hardware": {
                "current": "t4-medium",
                "requested": "t4-medium",
            },
            "storage": None,
            "gcTimeout": None,
        }
        self.patcher = patch("huggingface_hub.hf_api.get_session", get_session_mock)
        self.patcher.start()

    def tearDown(self) -> None:
        self.patcher.stop()

    def test_create_space_with_hardware(self) -> None:
        self.api.create_repo(
            self.repo_id,
            repo_type="space",
            space_sdk="gradio",
            space_hardware=SpaceHardware.T4_MEDIUM,
        )
        self.post_mock.assert_called_once_with(
            f"{self.api.endpoint}/api/repos/create",
            headers=self.api._build_hf_headers(),
            json={
                "name": self.repo_id,
                "organization": None,
                "type": "space",
                "sdk": "gradio",
                "hardware": "t4-medium",
            },
        )

    def test_create_space_with_hardware_and_sleep_time(self) -> None:
        self.api.create_repo(
            self.repo_id,
            repo_type="space",
            space_sdk="gradio",
            space_hardware=SpaceHardware.T4_MEDIUM,
            space_sleep_time=123,
        )
        self.post_mock.assert_called_once_with(
            f"{self.api.endpoint}/api/repos/create",
            headers=self.api._build_hf_headers(),
            json={
                "name": self.repo_id,
                "organization": None,
                "type": "space",
                "sdk": "gradio",
                "hardware": "t4-medium",
                "sleepTimeSeconds": 123,
            },
        )

    def test_create_space_with_storage(self) -> None:
        self.api.create_repo(
            self.repo_id,
            repo_type="space",
            space_sdk="gradio",
            space_storage=SpaceStorage.LARGE,
        )
        self.post_mock.assert_called_once_with(
            f"{self.api.endpoint}/api/repos/create",
            headers=self.api._build_hf_headers(),
            json={
                "name": self.repo_id,
                "organization": None,
                "type": "space",
                "sdk": "gradio",
                "storageTier": "large",
            },
        )

    def test_create_space_with_secrets_and_variables(self) -> None:
        self.api.create_repo(
            self.repo_id,
            repo_type="space",
            space_sdk="gradio",
            space_secrets=[
                {"key": "Testsecret", "value": "Testvalue", "description": "Testdescription"},
                {"key": "Testsecret2", "value": "Testvalue"},
            ],
            space_variables=[
                {"key": "Testvariable", "value": "Testvalue", "description": "Testdescription"},
                {"key": "Testvariable2", "value": "Testvalue"},
            ],
        )
        self.post_mock.assert_called_once_with(
            f"{self.api.endpoint}/api/repos/create",
            headers=self.api._build_hf_headers(),
            json={
                "name": self.repo_id,
                "organization": None,
                "type": "space",
                "sdk": "gradio",
                "secrets": [
                    {"key": "Testsecret", "value": "Testvalue", "description": "Testdescription"},
                    {"key": "Testsecret2", "value": "Testvalue"},
                ],
                "variables": [
                    {"key": "Testvariable", "value": "Testvalue", "description": "Testdescription"},
                    {"key": "Testvariable2", "value": "Testvalue"},
                ],
            },
        )

    def test_duplicate_space(self) -> None:
        self.api.duplicate_space(
            self.repo_id,
            to_id=f"{USER}/new_repo_id",
            private=True,
            hardware=SpaceHardware.T4_MEDIUM,
            storage=SpaceStorage.LARGE,
            sleep_time=123,
            secrets=[
                {"key": "Testsecret", "value": "Testvalue", "description": "Testdescription"},
                {"key": "Testsecret2", "value": "Testvalue"},
            ],
            variables=[
                {"key": "Testvariable", "value": "Testvalue", "description": "Testdescription"},
                {"key": "Testvariable2", "value": "Testvalue"},
            ],
        )
        self.post_mock.assert_called_once_with(
            f"{self.api.endpoint}/api/spaces/{self.repo_id}/duplicate",
            headers=self.api._build_hf_headers(),
            json={
                "repository": f"{USER}/new_repo_id",
                "private": True,
                "hardware": "t4-medium",
                "storageTier": "large",
                "sleepTimeSeconds": 123,
                "secrets": [
                    {"key": "Testsecret", "value": "Testvalue", "description": "Testdescription"},
                    {"key": "Testsecret2", "value": "Testvalue"},
                ],
                "variables": [
                    {"key": "Testvariable", "value": "Testvalue", "description": "Testdescription"},
                    {"key": "Testvariable2", "value": "Testvalue"},
                ],
            },
        )

    def test_request_space_hardware_no_sleep_time(self) -> None:
        self.api.request_space_hardware(self.repo_id, SpaceHardware.T4_MEDIUM)
        self.post_mock.assert_called_once_with(
            f"{self.api.endpoint}/api/spaces/{self.repo_id}/hardware",
            headers=self.api._build_hf_headers(),
            json={"flavor": "t4-medium"},
        )

    def test_request_space_hardware_with_sleep_time(self) -> None:
        self.api.request_space_hardware(self.repo_id, SpaceHardware.T4_MEDIUM, sleep_time=123)
        self.post_mock.assert_called_once_with(
            f"{self.api.endpoint}/api/spaces/{self.repo_id}/hardware",
            headers=self.api._build_hf_headers(),
            json={"flavor": "t4-medium", "sleepTimeSeconds": 123},
        )

    def test_set_space_sleep_time_upgraded_hardware(self) -> None:
        self.api.set_space_sleep_time(self.repo_id, sleep_time=123)
        self.post_mock.assert_called_once_with(
            f"{self.api.endpoint}/api/spaces/{self.repo_id}/sleeptime",
            headers=self.api._build_hf_headers(),
            json={"seconds": 123},
        )

    def test_set_space_sleep_time_cpu_basic(self) -> None:
        self.post_mock.return_value.json.return_value["hardware"]["requested"] = "cpu-basic"
        with self.assertWarns(UserWarning):
            self.api.set_space_sleep_time(self.repo_id, sleep_time=123)

    def test_request_space_storage(self) -> None:
        runtime = self.api.request_space_storage(self.repo_id, SpaceStorage.LARGE)
        self.post_mock.assert_called_once_with(
            f"{self.api.endpoint}/api/spaces/{self.repo_id}/storage",
            headers=self.api._build_hf_headers(),
            json={"tier": "large"},
        )
        assert runtime.storage == SpaceStorage.LARGE

    def test_delete_space_storage(self) -> None:
        runtime = self.api.delete_space_storage(self.repo_id)
        self.delete_mock.assert_called_once_with(
            f"{self.api.endpoint}/api/spaces/{self.repo_id}/storage",
            headers=self.api._build_hf_headers(),
        )
        assert runtime.storage is None

    def test_restart_space_factory_reboot(self) -> None:
        self.api.restart_space(self.repo_id, factory_reboot=True)
        self.post_mock.assert_called_once_with(
            f"{self.api.endpoint}/api/spaces/{self.repo_id}/restart",
            headers=self.api._build_hf_headers(),
            params={"factory": "true"},
        )


class ListGitRefsTest(unittest.TestCase):
    @classmethod
    @with_production_testing
    def setUpClass(cls) -> None:
        cls.api = HfApi()
        return super().setUpClass()

    def test_list_refs_gpt2(self) -> None:
        refs = self.api.list_repo_refs("gpt2")
        self.assertGreater(len(refs.branches), 0)
        main_branch = [branch for branch in refs.branches if branch.name == "main"][0]
        self.assertEqual(main_branch.ref, "refs/heads/main")
        self.assertIsNone(refs.pull_requests)
        # Can get info by revision
        self.api.repo_info("gpt2", revision=main_branch.target_commit)

    def test_list_refs_bigcode(self) -> None:
        refs = self.api.list_repo_refs("bigcode/admin", repo_type="dataset")
        self.assertGreater(len(refs.branches), 0)
        self.assertGreater(len(refs.converts), 0)
        self.assertIsNone(refs.pull_requests)
        main_branch = [branch for branch in refs.branches if branch.name == "main"][0]
        self.assertEqual(main_branch.ref, "refs/heads/main")

        convert_branch = [branch for branch in refs.converts if branch.name == "parquet"][0]
        self.assertEqual(convert_branch.ref, "refs/convert/parquet")

        # Can get info by convert revision
        self.api.repo_info(
            "bigcode/admin",
            repo_type="dataset",
            revision=convert_branch.target_commit,
        )

    def test_list_refs_with_prs(self) -> None:
        refs = self.api.list_repo_refs("openchat/openchat_3.5", include_pull_requests=True)
        self.assertGreater(len(refs.pull_requests), 1)
        assert refs.pull_requests[0].ref.startswith("refs/pr/")


class ListGitCommitsTest(unittest.TestCase):
    @classmethod
    def setUpClass(cls) -> None:
        cls.api = HfApi(token=TOKEN)
        # Create repo (with initial commit)
        cls.repo_id = cls.api.create_repo(repo_name()).repo_id

        # Create a commit on `main` branch
        cls.api.upload_file(repo_id=cls.repo_id, path_or_fileobj=b"content", path_in_repo="content.txt")

        # Create a commit in a PR
        cls.api.upload_file(repo_id=cls.repo_id, path_or_fileobj=b"on_pr", path_in_repo="on_pr.txt", create_pr=True)

        # Create another commit on `main` branch
        cls.api.upload_file(repo_id=cls.repo_id, path_or_fileobj=b"on_main", path_in_repo="on_main.txt")
        return super().setUpClass()

    @classmethod
    def tearDownClass(cls) -> None:
        cls.api.delete_repo(cls.repo_id)
        return super().tearDownClass()

    def test_list_commits_on_main(self) -> None:
        commits = self.api.list_repo_commits(self.repo_id)

        # "on_pr" commit not returned
        self.assertEqual(len(commits), 3)
        assert all("on_pr" not in commit.title for commit in commits)

        # USER is always the author
        assert all(commit.authors == [USER] for commit in commits)

        # latest commit first
        self.assertEqual(commits[0].title, "Upload on_main.txt with huggingface_hub")

        # Formatted field not returned by default
        for commit in commits:
            self.assertIsNone(commit.formatted_title)
            self.assertIsNone(commit.formatted_message)

    def test_list_commits_on_pr(self) -> None:
        commits = self.api.list_repo_commits(self.repo_id, revision="refs/pr/1")

        # "on_pr" commit returned but not the "on_main" one
        self.assertEqual(len(commits), 3)
        assert all("on_main" not in commit.title for commit in commits)
        self.assertEqual(commits[0].title, "Upload on_pr.txt with huggingface_hub")

    def test_list_commits_include_formatted(self) -> None:
        for commit in self.api.list_repo_commits(self.repo_id, formatted=True):
            self.assertIsNotNone(commit.formatted_title)
            self.assertIsNotNone(commit.formatted_message)

    def test_list_commits_on_missing_repo(self) -> None:
        with self.assertRaises(RepositoryNotFoundError):
            self.api.list_repo_commits("missing_repo_id")

    def test_list_commits_on_missing_revision(self) -> None:
        with self.assertRaises(RevisionNotFoundError):
            self.api.list_repo_commits(self.repo_id, revision="missing_revision")


@patch("huggingface_hub.hf_api.build_hf_headers")
class HfApiTokenAttributeTest(unittest.TestCase):
    def test_token_passed(self, mock_build_hf_headers: Mock) -> None:
        HfApi(token="default token")._build_hf_headers(token="A token")
        self._assert_token_is(mock_build_hf_headers, "A token")

    def test_no_token_passed(self, mock_build_hf_headers: Mock) -> None:
        HfApi(token="default token")._build_hf_headers()
        self._assert_token_is(mock_build_hf_headers, "default token")

    def test_token_true_passed(self, mock_build_hf_headers: Mock) -> None:
        HfApi(token="default token")._build_hf_headers(token=True)
        self._assert_token_is(mock_build_hf_headers, True)

    def test_token_false_passed(self, mock_build_hf_headers: Mock) -> None:
        HfApi(token="default token")._build_hf_headers(token=False)
        self._assert_token_is(mock_build_hf_headers, False)

    def test_no_token_at_all(self, mock_build_hf_headers: Mock) -> None:
        HfApi()._build_hf_headers(token=None)
        self._assert_token_is(mock_build_hf_headers, None)

    def _assert_token_is(self, mock_build_hf_headers: Mock, expected_value: str) -> None:
        self.assertEqual(mock_build_hf_headers.call_args[1]["token"], expected_value)

    def test_library_name_and_version_are_set(self, mock_build_hf_headers: Mock) -> None:
        HfApi(library_name="a", library_version="b")._build_hf_headers()
        self.assertEqual(mock_build_hf_headers.call_args[1]["library_name"], "a")
        self.assertEqual(mock_build_hf_headers.call_args[1]["library_version"], "b")

    def test_library_name_and_version_are_overwritten(self, mock_build_hf_headers: Mock) -> None:
        api = HfApi(library_name="a", library_version="b")
        api._build_hf_headers(library_name="A", library_version="B")
        self.assertEqual(mock_build_hf_headers.call_args[1]["library_name"], "A")
        self.assertEqual(mock_build_hf_headers.call_args[1]["library_version"], "B")

    def test_user_agent_is_set(self, mock_build_hf_headers: Mock) -> None:
        HfApi(user_agent={"a": "b"})._build_hf_headers()
        self.assertEqual(mock_build_hf_headers.call_args[1]["user_agent"], {"a": "b"})

    def test_user_agent_is_overwritten(self, mock_build_hf_headers: Mock) -> None:
        HfApi(user_agent={"a": "b"})._build_hf_headers(user_agent={"A": "B"})
        self.assertEqual(mock_build_hf_headers.call_args[1]["user_agent"], {"A": "B"})


@patch("huggingface_hub.constants.ENDPOINT", ENDPOINT_PRODUCTION)
class RepoUrlTest(unittest.TestCase):
    def test_repo_url_class(self):
        url = RepoUrl("https://huggingface.co/gpt2")

        # RepoUrl Is a string
        self.assertIsInstance(url, str)
        self.assertEqual(url, "https://huggingface.co/gpt2")

        # Any str-method can be applied
        self.assertEqual(url.split("/"), "https://huggingface.co/gpt2".split("/"))

        # String formatting and concatenation work
        self.assertEqual(f"New repo: {url}", "New repo: https://huggingface.co/gpt2")
        self.assertEqual("New repo: " + url, "New repo: https://huggingface.co/gpt2")

        # __repr__ is modified for debugging purposes
        self.assertEqual(
            repr(url),
            "RepoUrl('https://huggingface.co/gpt2',"
            " endpoint='https://huggingface.co', repo_type='model', repo_id='gpt2')",
        )

    def test_repo_url_endpoint(self):
        # Implicit endpoint
        url = RepoUrl("https://huggingface.co/gpt2")
        self.assertEqual(url.endpoint, ENDPOINT_PRODUCTION)

        # Explicit endpoint
        url = RepoUrl("https://example.com/gpt2", endpoint="https://example.com")
        self.assertEqual(url.endpoint, "https://example.com")

    def test_repo_url_repo_type(self):
        # Explicit repo type
        url = RepoUrl("https://huggingface.co/user/repo_name")
        self.assertEqual(url.repo_type, "model")

        url = RepoUrl("https://huggingface.co/datasets/user/repo_name")
        self.assertEqual(url.repo_type, "dataset")

        url = RepoUrl("https://huggingface.co/spaces/user/repo_name")
        self.assertEqual(url.repo_type, "space")

        # Implicit repo type (model)
        url = RepoUrl("https://huggingface.co/user/repo_name")
        self.assertEqual(url.repo_type, "model")

    def test_repo_url_namespace(self):
        # Canonical model (e.g. no username)
        url = RepoUrl("https://huggingface.co/gpt2")
        self.assertIsNone(url.namespace)
        self.assertEqual(url.repo_id, "gpt2")

        # "Normal" model
        url = RepoUrl("https://huggingface.co/dummy_user/dummy_model")
        self.assertEqual(url.namespace, "dummy_user")
        self.assertEqual(url.repo_id, "dummy_user/dummy_model")

    def test_repo_url_url_property(self):
        # RepoUrl.url returns a pure `str` value
        url = RepoUrl("https://huggingface.co/gpt2")
        self.assertEqual(url, "https://huggingface.co/gpt2")
        self.assertEqual(url.url, "https://huggingface.co/gpt2")
        self.assertIsInstance(url, RepoUrl)
        self.assertNotIsInstance(url.url, RepoUrl)

    def test_repo_url_canonical_model(self):
        for _id in ("gpt2", "hf://gpt2", "https://huggingface.co/gpt2"):
            with self.subTest(_id):
                url = RepoUrl(_id)
                self.assertEqual(url.repo_id, "gpt2")
                self.assertEqual(url.repo_type, "model")

    def test_repo_url_canonical_dataset(self):
        for _id in ("datasets/squad", "hf://datasets/squad", "https://huggingface.co/datasets/squad"):
            with self.subTest(_id):
                url = RepoUrl(_id)
                self.assertEqual(url.repo_id, "squad")
                self.assertEqual(url.repo_type, "dataset")

    def test_repo_url_in_commit_info(self):
        info = CommitInfo(
            commit_url="https://huggingface.co/Wauplin/test-repo-id-mixin/commit/52d172a8b276e529d5260d6f3f76c85be5889dee",
            commit_message="Dummy message",
            commit_description="Dummy description",
            oid="52d172a8b276e529d5260d6f3f76c85be5889dee",
            pr_url=None,
        )
        assert isinstance(info.repo_url, RepoUrl)
        assert info.repo_url.endpoint == "https://huggingface.co"
        assert info.repo_url.repo_id == "Wauplin/test-repo-id-mixin"
        assert info.repo_url.repo_type == "model"


class HfApiDuplicateSpaceTest(HfApiCommonTest):
    @unittest.skip("Duplicating Space doesn't work on staging.")
    def test_duplicate_space_success(self) -> None:
        """Check `duplicate_space` works."""
        from_repo_name = repo_name()
        from_repo_id = self._api.create_repo(
            repo_id=from_repo_name,
            repo_type="space",
            space_sdk="static",
            token=OTHER_TOKEN,
        ).repo_id
        self._api.upload_file(
            path_or_fileobj=b"data",
            path_in_repo="temp/new_file.md",
            repo_id=from_repo_id,
            repo_type="space",
            token=OTHER_TOKEN,
        )

        to_repo_id = self._api.duplicate_space(from_repo_id).repo_id

        assert to_repo_id == f"{USER}/{from_repo_name}"
        assert self._api.list_repo_files(repo_id=from_repo_id, repo_type="space") == [
            ".gitattributes",
            "README.md",
            "index.html",
            "style.css",
            "temp/new_file.md",
        ]
        assert self._api.list_repo_files(repo_id=to_repo_id, repo_type="space") == self._api.list_repo_files(
            repo_id=from_repo_id, repo_type="space"
        )

        self._api.delete_repo(repo_id=from_repo_id, repo_type="space", token=OTHER_TOKEN)
        self._api.delete_repo(repo_id=to_repo_id, repo_type="space")

    def test_duplicate_space_from_missing_repo(self) -> None:
        """Check `duplicate_space` fails when the from_repo doesn't exist."""

        with self.assertRaises(RepositoryNotFoundError):
            self._api.duplicate_space(f"{OTHER_USER}/repo_that_does_not_exist")


class CollectionAPITest(HfApiCommonTest):
    def setUp(self) -> None:
        id = uuid.uuid4()
        self.title = f"My cool stuff {id}"
        self.slug_prefix = f"{USER}/my-cool-stuff-{id}"
        self.slug: Optional[str] = None  # Populated by the tests => use to delete in tearDown
        return super().setUp()

    def tearDown(self) -> None:
        if self.slug is not None:  # Delete collection even if test failed
            self._api.delete_collection(self.slug, missing_ok=True)
        return super().tearDown()

    @with_production_testing
    def test_list_collections(self) -> None:
        item_id = "teknium/OpenHermes-2.5-Mistral-7B"
        item_type = "model"
        limit = 3
        collections = HfApi().list_collections(item=f"{item_type}s/{item_id}", limit=limit)

        # Check return type
        self.assertIsInstance(collections, Iterable)
        collections = list(collections)

        # Check length
        self.assertEqual(len(collections), limit)

        # Check all collections contain the item
        for collection in collections:
            # all items are not necessarily returned when listing collections => retrieve complete one
            full_collection = HfApi().get_collection(collection.slug)
            assert any(item.item_id == item_id and item.item_type == item_type for item in full_collection.items)

    def test_create_collection_with_description(self) -> None:
        collection = self._api.create_collection(self.title, description="Contains a lot of cool stuff")
        self.slug = collection.slug

        self.assertIsInstance(collection, Collection)
        self.assertEqual(collection.title, self.title)
        self.assertEqual(collection.description, "Contains a lot of cool stuff")
        self.assertEqual(collection.items, [])
        assert collection.slug.startswith(self.slug_prefix)
        self.assertEqual(collection.url, f"{ENDPOINT_STAGING}/collections/{collection.slug}")

    @pytest.mark.skip("Creating duplicated collections work on staging")
    def test_create_collection_exists_ok(self) -> None:
        # Create collection once without description
        collection_1 = self._api.create_collection(self.title)
        self.slug = collection_1.slug

        # Cannot create twice with same title
        with self.assertRaises(HTTPError):  # already exists
            self._api.create_collection(self.title)

        # Can ignore error
        collection_2 = self._api.create_collection(self.title, description="description", exists_ok=True)

        self.assertEqual(collection_1.slug, collection_2.slug)
        self.assertIsNone(collection_1.description)
        self.assertIsNone(collection_2.description)  # Did not got updated!

    def test_create_private_collection(self) -> None:
        collection = self._api.create_collection(self.title, private=True)
        self.slug = collection.slug

        # Get private collection
        self._api.get_collection(collection.slug)  # no error
        with self.assertRaises(HTTPError):
            self._api.get_collection(collection.slug, token=OTHER_TOKEN)  # not authorized

        # Get public collection
        self._api.update_collection_metadata(collection.slug, private=False)
        self._api.get_collection(collection.slug)  # no error
        self._api.get_collection(collection.slug, token=OTHER_TOKEN)  # no error

    def test_update_collection(self) -> None:
        # Create collection
        collection_1 = self._api.create_collection(self.title)
        self.slug = collection_1.slug

        # Update metadata
        new_title = f"New title {uuid.uuid4()}"
        collection_2 = self._api.update_collection_metadata(
            collection_slug=collection_1.slug,
            title=new_title,
            description="New description",
            private=True,
            theme="pink",
        )

        self.assertEqual(collection_2.title, new_title)
        self.assertEqual(collection_2.description, "New description")
        self.assertEqual(collection_2.private, True)
        self.assertEqual(collection_2.theme, "pink")
        self.assertNotEqual(collection_1.slug, collection_2.slug)

        # Different slug, same id
        self.assertEqual(collection_1.slug.split("-")[-1], collection_2.slug.split("-")[-1])

        # Works with both slugs, same collection returned
        self.assertEqual(self._api.get_collection(collection_1.slug).slug, collection_2.slug)
        self.assertEqual(self._api.get_collection(collection_2.slug).slug, collection_2.slug)

    def test_delete_collection(self) -> None:
        collection = self._api.create_collection(self.title)

        self._api.delete_collection(collection.slug)

        # Cannot delete twice the same collection
        with self.assertRaises(HTTPError):  # already exists
            self._api.delete_collection(collection.slug)

        # Possible to ignore error
        self._api.delete_collection(collection.slug, missing_ok=True)

    def test_collection_items(self) -> None:
        # Create some repos
        model_id = self._api.create_repo(repo_name()).repo_id
        dataset_id = self._api.create_repo(repo_name(), repo_type="dataset").repo_id

        # Create collection + add items to it
        collection = self._api.create_collection(self.title)
        self._api.add_collection_item(collection.slug, model_id, "model", note="This is my model")
        self._api.add_collection_item(collection.slug, dataset_id, "dataset")  # note is optional

        # Check consistency
        collection = self._api.get_collection(collection.slug)
        self.assertEqual(len(collection.items), 2)
        self.assertEqual(collection.items[0].item_id, model_id)
        self.assertEqual(collection.items[0].item_type, "model")
        self.assertEqual(collection.items[0].note, "This is my model")

        self.assertEqual(collection.items[1].item_id, dataset_id)
        self.assertEqual(collection.items[1].item_type, "dataset")
        self.assertIsNone(collection.items[1].note)

        # Add existing item fails (except if ignore error)
        with self.assertRaises(HTTPError):
            self._api.add_collection_item(collection.slug, model_id, "model")
        self._api.add_collection_item(collection.slug, model_id, "model", exists_ok=True)

        # Add inexistent item fails
        with self.assertRaises(HTTPError):
            self._api.add_collection_item(collection.slug, model_id, "dataset")

        # Update first item
        self._api.update_collection_item(
            collection.slug, collection.items[0].item_object_id, note="New note", position=1
        )

        # Check consistency
        collection = self._api.get_collection(collection.slug)
        self.assertEqual(collection.items[0].item_id, dataset_id)  # position got updated
        self.assertEqual(collection.items[1].item_id, model_id)
        self.assertEqual(collection.items[1].note, "New note")  # note got updated

        # Delete last item
        self._api.delete_collection_item(collection.slug, collection.items[1].item_object_id)
        self._api.delete_collection_item(collection.slug, collection.items[1].item_object_id, missing_ok=True)

        # Check consistency
        collection = self._api.get_collection(collection.slug)
        self.assertEqual(len(collection.items), 1)  # only 1 item remaining
        self.assertEqual(collection.items[0].item_id, dataset_id)  # position got updated

        # Delete everything
        self._api.delete_repo(model_id)
        self._api.delete_repo(dataset_id, repo_type="dataset")
        self._api.delete_collection(collection.slug)


class AccessRequestAPITest(HfApiCommonTest):
    def setUp(self) -> None:
        # Setup test with a gated repo
        super().setUp()
        self.repo_id = self._api.create_repo(repo_name()).repo_id
        response = get_session().put(
            f"{self._api.endpoint}/api/models/{self.repo_id}/settings",
            json={"gated": "auto"},
            headers=self._api._build_hf_headers(),
        )
        hf_raise_for_status(response)

    def tearDown(self) -> None:
        self._api.delete_repo(self.repo_id)
        return super().tearDown()

    def test_access_requests_normal_usage(self) -> None:
        # No access requests initially
        requests = self._api.list_accepted_access_requests(self.repo_id)
        assert len(requests) == 0
        requests = self._api.list_pending_access_requests(self.repo_id)
        assert len(requests) == 0
        requests = self._api.list_rejected_access_requests(self.repo_id)
        assert len(requests) == 0

        # Grant access to a user
        self._api.grant_access(self.repo_id, OTHER_USER)

        # User is in accepted list
        requests = self._api.list_accepted_access_requests(self.repo_id)
        assert len(requests) == 1
        request = requests[0]
        assert isinstance(request, AccessRequest)
        assert request.username == OTHER_USER
        assert request.email is None  # email not shared when granted access manually
        assert request.status == "accepted"
        assert isinstance(request.timestamp, datetime.datetime)

        # Cancel access
        self._api.cancel_access_request(self.repo_id, OTHER_USER)
        requests = self._api.list_accepted_access_requests(self.repo_id)
        assert len(requests) == 0  # not accepted anymore
        requests = self._api.list_pending_access_requests(self.repo_id)
        assert len(requests) == 1
        assert requests[0].username == OTHER_USER

        # Reject access
        self._api.reject_access_request(self.repo_id, OTHER_USER, rejection_reason="This is a rejection reason")
        requests = self._api.list_pending_access_requests(self.repo_id)
        assert len(requests) == 0  # not pending anymore
        requests = self._api.list_rejected_access_requests(self.repo_id)
        assert len(requests) == 1
        assert requests[0].username == OTHER_USER

        # Accept again
        self._api.accept_access_request(self.repo_id, OTHER_USER)
        requests = self._api.list_accepted_access_requests(self.repo_id)
        assert len(requests) == 1
        assert requests[0].username == OTHER_USER

    def test_access_request_error(self):
        # Grant access to a user
        self._api.grant_access(self.repo_id, OTHER_USER)

        # Cannot grant twice
        with self.assertRaises(HTTPError):
            self._api.grant_access(self.repo_id, OTHER_USER)

        # Cannot accept to already accepted
        with self.assertRaises(HTTPError):
            self._api.accept_access_request(self.repo_id, OTHER_USER)

        # Cannot reject to already rejected
        self._api.reject_access_request(self.repo_id, OTHER_USER, rejection_reason="This is a rejection reason")
        with self.assertRaises(HTTPError):
            self._api.reject_access_request(self.repo_id, OTHER_USER, rejection_reason="This is a rejection reason")

        # Cannot cancel to already cancelled
        self._api.cancel_access_request(self.repo_id, OTHER_USER)
        with self.assertRaises(HTTPError):
            self._api.cancel_access_request(self.repo_id, OTHER_USER)


@with_production_testing
class UserApiTest(unittest.TestCase):
    @classmethod
    def setUpClass(cls) -> None:
        cls.api = HfApi()  # no auth!

    def test_user_overview(self) -> None:
        overview = self.api.get_user_overview("julien-c")
        assert overview.user_type == "user"
        assert overview.username == "julien-c"
        assert overview.num_likes > 10
        assert overview.num_upvotes > 10
        assert len(overview.orgs) > 0
        assert any(org.name == "huggingface" for org in overview.orgs)
        assert overview.num_following > 300
        assert overview.num_followers > 1000

    def test_organization_members(self) -> None:
        members = self.api.list_organization_members("huggingface")
        assert len(list(members)) > 1

    def test_user_followers(self) -> None:
        followers = self.api.list_user_followers("clem")
        assert len(list(followers)) > 500

    def test_user_following(self) -> None:
        following = self.api.list_user_following("clem")
        assert len(list(following)) > 500


class PaperApiTest(unittest.TestCase):
    @classmethod
    @with_production_testing
    def setUpClass(cls) -> None:
        cls.api = HfApi()
        return super().setUpClass()

    def test_papers_by_query(self) -> None:
        papers = list(self.api.list_papers(query="llama"))
        assert len(papers) > 0
        assert "The Llama 3 Herd of Models" in [paper.title for paper in papers]

    def test_get_paper_by_id_success(self) -> None:
        paper = self.api.paper_info("2407.21783")
        assert paper.title == "The Llama 3 Herd of Models"

    def test_get_paper_by_id_not_found(self) -> None:
        with self.assertRaises(HfHubHTTPError) as context:
            self.api.paper_info("1234.56789")
        assert context.exception.response.status_code == 404


class WebhookApiTest(HfApiCommonTest):
    def setUp(self) -> None:
        super().setUp()
        self.webhook_url = "https://webhook.site/test"
        self.watched_items = [
            WebhookWatchedItem(type="user", name="julien-c"),  # can be either a dataclass
            {"type": "org", "name": "HuggingFaceH4"},  # or a simple dictionary
        ]
        self.domains = ["repo", "discussion"]
        self.secret = "my-secret"

        # Create a webhook to be used in the tests
        self.webhook = self._api.create_webhook(
            url=self.webhook_url, watched=self.watched_items, domains=self.domains, secret=self.secret
        )

    def tearDown(self) -> None:
        # Clean up the created webhook
        self._api.delete_webhook(self.webhook.id)
        super().tearDown()

    def test_get_webhook(self) -> None:
        webhook = self._api.get_webhook(self.webhook.id)
        self.assertIsInstance(webhook, WebhookInfo)
        self.assertEqual(webhook.id, self.webhook.id)
        self.assertEqual(webhook.url, self.webhook_url)

    def test_list_webhooks(self) -> None:
        webhooks = self._api.list_webhooks()
        assert any(webhook.id == self.webhook.id for webhook in webhooks)

    def test_create_webhook(self) -> None:
        new_webhook = self._api.create_webhook(
            url=self.webhook_url, watched=self.watched_items, domains=self.domains, secret=self.secret
        )
        self.assertIsInstance(new_webhook, WebhookInfo)
        self.assertEqual(new_webhook.url, self.webhook_url)

        # Clean up the newly created webhook
        self._api.delete_webhook(new_webhook.id)

    def test_update_webhook(self) -> None:
        updated_url = "https://webhook.site/new"
        updated_webhook = self._api.update_webhook(
            self.webhook.id, url=updated_url, watched=self.watched_items, domains=self.domains, secret=self.secret
        )
        self.assertEqual(updated_webhook.url, updated_url)

    def test_enable_webhook(self) -> None:
        enabled_webhook = self._api.enable_webhook(self.webhook.id)
        self.assertFalse(enabled_webhook.disabled)

    def test_disable_webhook(self) -> None:
        disabled_webhook = self._api.disable_webhook(self.webhook.id)
        assert disabled_webhook.disabled

    def test_delete_webhook(self) -> None:
        # Create another webhook to test deletion
        webhook_to_delete = self._api.create_webhook(
            url=self.webhook_url, watched=self.watched_items, domains=self.domains, secret=self.secret
        )
        self._api.delete_webhook(webhook_to_delete.id)
        with self.assertRaises(HTTPError):
            self._api.get_webhook(webhook_to_delete.id)


class TestExpandPropertyType(HfApiCommonTest):
    @use_tmp_repo(repo_type="model")
    def test_expand_model_property_type_is_up_to_date(self, repo_url: RepoUrl):
        self._check_expand_property_is_up_to_date(repo_url)

    @use_tmp_repo(repo_type="dataset")
    def test_expand_dataset_property_type_is_up_to_date(self, repo_url: RepoUrl):
        self._check_expand_property_is_up_to_date(repo_url)

    @use_tmp_repo(repo_type="space")
    def test_expand_space_property_type_is_up_to_date(self, repo_url: RepoUrl):
        self._check_expand_property_is_up_to_date(repo_url)

    def _check_expand_property_is_up_to_date(self, repo_url: RepoUrl):
        repo_id = repo_url.repo_id
        repo_type = repo_url.repo_type
        property_type = (
            ExpandModelProperty_T
            if repo_type == "model"
            else (ExpandDatasetProperty_T if repo_type == "dataset" else ExpandSpaceProperty_T)
        )
        property_type_name = (
            "ExpandModelProperty_T"
            if repo_type == "model"
            else ("ExpandDatasetProperty_T" if repo_type == "dataset" else "ExpandSpaceProperty_T")
        )

        try:
            self._api.repo_info(repo_id=repo_id, repo_type=repo_type, expand=["does_not_exist"])
            raise Exception("Should have raised an exception")
        except HfHubHTTPError as e:
            assert e.response.status_code == 400
            message = e.response.json()["error"]

        assert message.startswith('"expand" must be one of ')
        defined_args = set(get_args(property_type))
        expected_args = set(message.replace('"expand" must be one of ', "").strip("[]").split(", "))
        expected_args.discard("gitalyUid")  # internal one, do not document

        if defined_args != expected_args:
            should_be_removed = defined_args - expected_args
            should_be_added = expected_args - defined_args

            msg = f"Literal `{property_type_name}` is outdated! This is probably due to a server-side update."
            if should_be_removed:
                msg += f"\nArg(s) not supported anymore: {', '.join(should_be_removed)}"
            if should_be_added:
                msg += f"\nNew arg(s) to support: {', '.join(should_be_added)}"
            msg += f"\nPlease open a PR to update `./src/huggingface_hub/hf_api.py` accordingly. `{property_type_name}` should be updated as well as `{repo_type}_info` and `list_{repo_type}s` docstrings."
            msg += "\nThank you in advance!"
            raise ValueError(msg)


class TestLargeUpload(HfApiCommonTest):
    @use_tmp_repo(repo_type="dataset")
    def test_upload_large_folder(self, repo_url: RepoUrl) -> None:
        N_FILES_PER_FOLDER = 4

        with SoftTemporaryDirectory() as tmpdir:
            folder = Path(tmpdir) / "large_folder"
            # Create 16 LFS files + 16 regular files
            for i in range(N_FILES_PER_FOLDER):
                subfolder = folder / f"subfolder_{i}"
                subfolder.mkdir(parents=True, exist_ok=True)
                for j in range(N_FILES_PER_FOLDER):
                    (subfolder / f"file_lfs_{i}_{j}.bin").write_bytes(f"content_lfs_{i}_{j}".encode())
                    (subfolder / f"file_regular_{i}_{j}.txt").write_bytes(f"content_regular_{i}_{j}".encode())

            # Upload the folder
            self._api.upload_large_folder(
                repo_id=repo_url.repo_id, repo_type=repo_url.repo_type, folder_path=folder, num_workers=4
            )

        # Check all files have been uploaded
        uploaded_files = self._api.list_repo_files(repo_url.repo_id, repo_type=repo_url.repo_type)
        for i in range(N_FILES_PER_FOLDER):
            for j in range(N_FILES_PER_FOLDER):
                assert f"subfolder_{i}/file_lfs_{i}_{j}.bin" in uploaded_files
                assert f"subfolder_{i}/file_regular_{i}_{j}.txt" in uploaded_files


class TestHfApiAuthCheck(HfApiCommonTest):
    @use_tmp_repo(repo_type="dataset")
    def test_auth_check_success(self, repo_url: RepoUrl) -> None:
        self._api.auth_check(repo_id=repo_url.repo_id, repo_type=repo_url.repo_type)

    def test_auth_check_repo_missing(self) -> None:
        with self.assertRaises(RepositoryNotFoundError):
            self._api.auth_check(repo_id="username/missing_repo_id")

    def test_auth_check_gated_repo(self) -> None:
        repo_id = self._api.create_repo(repo_name()).repo_id

        response = get_session().put(
            f"{self._api.endpoint}/api/models/{repo_id}/settings",
            json={"gated": "auto"},
            headers=self._api._build_hf_headers(token=TOKEN),
        )

        hf_raise_for_status(response)

        with self.assertRaises(GatedRepoError):
            self._api.auth_check(repo_id=repo_id, token=OTHER_TOKEN)


class HfApiInferenceCatalogTest(HfApiCommonTest):
    def test_list_inference_catalog(self) -> None:
        models = self._api.list_inference_catalog()  # note: @experimental api
        # Check that server returns a list[str] => at least if it changes in the future, we'll notice
        assert isinstance(models, List)
        assert len(models) > 0
        assert all(isinstance(model, str) for model in models)

    @patch("huggingface_hub.hf_api.get_session")
    def test_create_inference_endpoint_from_catalog(self, mock_get_session: Mock) -> None:
        mock_response = Mock()
        mock_response.json.return_value = {
            "endpoint": {
                "compute": {
                    "accelerator": "gpu",
                    "id": "aws-us-east-1-nvidia-l4-x1",
                    "instanceSize": "x1",
                    "instanceType": "nvidia-l4",
                    "scaling": {
                        "maxReplica": 1,
                        "measure": {"hardwareUsage": None},
                        "metric": "hardwareUsage",
                        "minReplica": 0,
                        "scaleToZeroTimeout": 15,
                    },
                },
                "model": {
                    "env": {},
                    "framework": "pytorch",
                    "image": {
                        "tgi": {
                            "disableCustomKernels": False,
                            "healthRoute": "/health",
                            "port": 80,
                            "url": "ghcr.io/huggingface/text-generation-inference:3.1.1",
                        }
                    },
                    "repository": "meta-llama/Llama-3.2-3B-Instruct",
                    "revision": "0cb88a4f764b7a12671c53f0838cd831a0843b95",
                    "secrets": {},
                    "task": "text-generation",
                },
                "name": "llama-3-2-3b-instruct-eey",
                "provider": {"region": "us-east-1", "vendor": "aws"},
                "status": {
                    "createdAt": "2025-03-07T15:30:13.949Z",
                    "createdBy": {"id": "6273f303f6d63a28483fde12", "name": "Wauplin"},
                    "message": "Endpoint waiting to be scheduled",
                    "readyReplica": 0,
                    "state": "pending",
                    "targetReplica": 1,
                    "updatedAt": "2025-03-07T15:30:13.949Z",
                    "updatedBy": {"id": "6273f303f6d63a28483fde12", "name": "Wauplin"},
                },
                "type": "protected",
            }
        }
        mock_get_session.return_value.post.return_value = mock_response

        endpoint = self._api.create_inference_endpoint_from_catalog(
            repo_id="meta-llama/Llama-3.2-3B-Instruct", namespace="Wauplin"
        )
        assert isinstance(endpoint, InferenceEndpoint)
        assert endpoint.name == "llama-3-2-3b-instruct-eey"<|MERGE_RESOLUTION|>--- conflicted
+++ resolved
@@ -1659,17 +1659,10 @@
         """Test `create_branch` on existing branch."""
         self._api.create_branch(repo_url.repo_id, branch="cool-branch")
 
-<<<<<<< HEAD
-        with self.assertRaisesRegex(HfHubHTTPError, r"Reference .* already exists"):
-            self._api.create_branch(repo_url.repo_id, branch="cool-branch")
-
-        with self.assertRaisesRegex(HfHubHTTPError, r"Reference .* already exists"):
-=======
         with self.assertRaisesRegex(HfHubHTTPError, r"Reference refs/heads/cool-branch already exists"):
             self._api.create_branch(repo_url.repo_id, branch="cool-branch")
 
         with self.assertRaisesRegex(HfHubHTTPError, r"Reference refs/heads/main already exists"):
->>>>>>> 2500454f
             self._api.create_branch(repo_url.repo_id, branch="main")
 
         # exist_ok=True => doesn't fail
