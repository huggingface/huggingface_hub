--- conflicted
+++ resolved
@@ -260,16 +260,6 @@
                 assert info.gated == gated_value
                 assert info.private == private_value
 
-<<<<<<< HEAD
-    @use_tmp_repo(repo_type="model")
-    def test_update_repo_settings_xet_enabled(self, repo_url: RepoUrl):
-        repo_id = repo_url.repo_id
-        self._api.update_repo_settings(repo_id=repo_id, xet_enabled=True)
-        info = self._api.model_info(repo_id, expand="xetEnabled")
-        assert info.xet_enabled
-
-=======
->>>>>>> e2f6f267
 
 class CommitApiTest(HfApiCommonTest):
     def setUp(self) -> None:
