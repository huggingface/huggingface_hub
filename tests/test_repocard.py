--- conflicted
+++ resolved
@@ -399,7 +399,6 @@
         updated_metadata = metadata_load(self.repo_path / self.REPO_NAME / "README.md")
         self.assertDictEqual(updated_metadata, expected_metadata)
 
-<<<<<<< HEAD
     def test_metadata_update_non_existing_readme(self) -> None:
         repo_id = f"{USER}/{self.REPO_NAME}"
         self._api.delete_file("README.md", repo_id=repo_id, token=self._token)
@@ -409,7 +408,7 @@
             ModelCard.load(repo_id, token=self._token).data.to_dict(),
             {"tag": "this_is_a_test"},
         )
-=======
+
     def test_update_metadata_on_empty_text_content(self) -> None:
         """Test `update_metadata` on a model card that has metadata but no text content
 
@@ -426,7 +425,6 @@
         updated_metadata = metadata_load(self.repo_path / self.REPO_NAME / "README.md")
         expected_metadata = {"license": "cc-by-sa-4.0", "tag": "test"}
         self.assertDictEqual(updated_metadata, expected_metadata)
->>>>>>> 26819c73
 
 
 class TestCaseWithCapLog(unittest.TestCase):
