--- conflicted
+++ resolved
@@ -48,16 +48,12 @@
     TOKEN,
     USER,
 )
-<<<<<<< HEAD
-from .testing_utils import repo_name, retry_endpoint, rmtree_with_retry
-=======
 from .testing_utils import (
     expect_deprecation,
     repo_name,
     retry_endpoint,
-    set_write_permission_and_retry,
+    rmtree_with_retry,
 )
->>>>>>> c5802335
 
 
 SAMPLE_CARDS_DIR = Path(__file__).parent / "fixtures/cards"
@@ -301,13 +297,8 @@
         )
 
     def tearDown(self) -> None:
-<<<<<<< HEAD
-        self._api.delete_repo(repo_id=f"{self.REPO_NAME}", token=self._token)
+        self._api.delete_repo(repo_id=self.repo_id)
         rmtree_with_retry(self.repo_path)
-=======
-        self._api.delete_repo(repo_id=self.repo_id)
-        shutil.rmtree(self.repo_path)
->>>>>>> c5802335
 
     def test_update_dataset_name(self):
         new_datasets_data = {"datasets": ["test/test_dataset"]}
