# Copyright 2023 The HuggingFace Team. All rights reserved.
#
# Licensed under the Apache License, Version 2.0 (the "License");
# you may not use this file except in compliance with the License.
# You may obtain a copy of the License at
#
#     http://www.apache.org/licenses/LICENSE-2.0
#
# Unless required by applicable law or agreed to in writing, software
# distributed under the License is distributed on an "AS IS" BASIS,
# WITHOUT WARRANTIES OR CONDITIONS OF ANY KIND, either express or implied.
# See the License for the specific language governing permissions and
# limitations under the License.
import io
import json
import os
import string
import time
from pathlib import Path
from typing import List
from unittest.mock import MagicMock, patch

import numpy as np
import pytest
from PIL import Image

from huggingface_hub import (
    ChatCompletionOutput,
    ChatCompletionOutputComplete,
    ChatCompletionStreamOutput,
    DocumentQuestionAnsweringOutputElement,
    FillMaskOutputElement,
    ImageClassificationOutputElement,
    ImageToTextOutput,
    InferenceClient,
    ObjectDetectionBoundingBox,
    ObjectDetectionOutputElement,
    QuestionAnsweringOutputElement,
    TableQuestionAnsweringOutputElement,
    TextClassificationOutputElement,
    TokenClassificationOutputElement,
    TranslationOutput,
    VisualQuestionAnsweringOutputElement,
    ZeroShotClassificationOutputElement,
    constants,
    hf_hub_download,
)
from huggingface_hub.errors import HfHubHTTPError, ValidationError
from huggingface_hub.inference._client import _open_as_binary
from huggingface_hub.inference._common import (
    _stream_chat_completion_response,
    _stream_text_generation_response,
)
from huggingface_hub.inference._providers import get_provider_helper
from huggingface_hub.inference._providers.hf_inference import _build_chat_completion_url
from huggingface_hub.utils import build_hf_headers

from .testing_utils import expect_deprecation, with_production_testing


# Avoid calling APIs in VCRed tests
_RECOMMENDED_MODELS_FOR_VCR = {
    "black-forest-labs": {
        "text-to-image": "black-forest-labs/FLUX.1-dev",
    },
<<<<<<< HEAD
    "cerebras": {
        "conversational": "meta-llama/Llama-3.1-8B",
    },
    "cohere": {
        "conversational": "CohereForAI/c4ai-command-r7b-12-2024",
    },
=======
>>>>>>> 227de6c4
    "together": {
        "conversational": "meta-llama/Meta-Llama-3-8B-Instruct",
        "text-generation": "meta-llama/Llama-2-70b-hf",
        "text-to-image": "stabilityai/stable-diffusion-xl-base-1.0",
    },
    "fal-ai": {
        "text-to-image": "black-forest-labs/FLUX.1-dev",
        "automatic-speech-recognition": "openai/whisper-large-v3",
    },
    "fireworks-ai": {
        "conversational": "meta-llama/Llama-3.3-70B-Instruct",
    },
    "hf-inference": {
        "audio-classification": "alefiury/wav2vec2-large-xlsr-53-gender-recognition-librispeech",
        "audio-to-audio": "speechbrain/sepformer-wham",
        "automatic-speech-recognition": "jonatasgrosman/wav2vec2-large-xlsr-53-english",
        "conversational": "meta-llama/Llama-3.1-8B-Instruct",
        "document-question-answering": "naver-clova-ix/donut-base-finetuned-docvqa",
        "feature-extraction": "facebook/bart-base",
        "image-classification": "google/vit-base-patch16-224",
        "image-to-text": "Salesforce/blip-image-captioning-base",
        "image-segmentation": "facebook/detr-resnet-50-panoptic",
        "object-detection": "facebook/detr-resnet-50",
        "sentence-similarity": "sentence-transformers/all-MiniLM-L6-v2",
        "summarization": "sshleifer/distilbart-cnn-12-6",
        "table-question-answering": "google/tapas-base-finetuned-wtq",
        "tabular-classification": "julien-c/wine-quality",
        "tabular-regression": "scikit-learn/Fish-Weight",
        "text-classification": "distilbert/distilbert-base-uncased-finetuned-sst-2-english",
        "text-to-image": "CompVis/stable-diffusion-v1-4",
        "text-to-speech": "espnet/kan-bayashi_ljspeech_vits",
        "token-classification": "dbmdz/bert-large-cased-finetuned-conll03-english",
        "translation": "t5-small",
        "visual-question-answering": "dandelin/vilt-b32-finetuned-vqa",
        "zero-shot-classification": "facebook/bart-large-mnli",
        "zero-shot-image-classification": "openai/clip-vit-base-patch32",
    },
    "hyperbolic": {
        "text-generation": "meta-llama/Llama-3.1-405B",
        "conversational": "meta-llama/Llama-3.2-3B-Instruct",
        "text-to-image": "stabilityai/stable-diffusion-2",
    },
    "nebius": {
        "conversational": "meta-llama/Llama-3.1-8B-Instruct",
        "text-generation": "Qwen/Qwen2.5-32B-Instruct",
        "text-to-image": "stabilityai/stable-diffusion-xl-base-1.0",
    },
    "novita": {
        "text-generation": "NousResearch/Nous-Hermes-Llama2-13b",
        "conversational": "meta-llama/Llama-3.1-8B-Instruct",
    },
    "replicate": {
        "text-to-image": "ByteDance/SDXL-Lightning",
    },
    "sambanova": {
        "conversational": "meta-llama/Llama-3.1-8B-Instruct",
    },
}

CHAT_COMPLETION_MODEL = "HuggingFaceH4/zephyr-7b-beta"
CHAT_COMPLETION_MESSAGES = [
    {"role": "system", "content": "You are a helpful assistant."},
    {"role": "user", "content": "What is deep learning?"},
]
CHAT_COMPLETE_NON_TGI_MODEL = "microsoft/DialoGPT-small"

CHAT_COMPLETION_TOOL_INSTRUCTIONS = [
    {
        "role": "system",
        "content": "Don't make assumptions about what values to plug into functions. Ask for clarification if a user request is ambiguous.",
    },
    {
        "role": "user",
        "content": "What's the weather like the next 3 days in San Francisco, CA?",
    },
]
CHAT_COMPLETION_TOOLS = [  # 1 tool to get current weather, 1 to get N-day weather forecast
    {
        "type": "function",
        "function": {
            "name": "get_current_weather",
            "description": "Get the current weather",
            "parameters": {
                "type": "object",
                "properties": {
                    "location": {
                        "type": "string",
                        "description": "The city and state, e.g. San Francisco, CA",
                    },
                    "format": {
                        "type": "string",
                        "enum": ["celsius", "fahrenheit"],
                        "description": "The temperature unit to use. Infer this from the users location.",
                    },
                },
                "required": ["location", "format"],
            },
        },
    },
    {
        "type": "function",
        "function": {
            "name": "get_n_day_weather_forecast",
            "description": "Get an N-day weather forecast",
            "parameters": {
                "type": "object",
                "properties": {
                    "location": {
                        "type": "string",
                        "description": "The city and state, e.g. San Francisco, CA",
                    },
                    "format": {
                        "type": "string",
                        "enum": ["celsius", "fahrenheit"],
                        "description": "The temperature unit to use. Infer this from the users location.",
                    },
                    "num_days": {
                        "type": "integer",
                        "description": "The number of days to forecast",
                    },
                },
                "required": ["location", "format", "num_days"],
            },
        },
    },
]

CHAT_COMPLETION_RESPONSE_FORMAT_MESSAGE = [
    {
        "role": "user",
        "content": "I saw a puppy a cat and a raccoon during my bike ride in the park. What did I saw and when?",
    },
]

CHAT_COMPLETION_RESPONSE_FORMAT = {
    "type": "json_object",
    "value": {
        "properties": {
            "location": {"type": "string"},
            "activity": {"type": "string"},
            "animals_seen": {"type": "integer", "minimum": 1, "maximum": 5},
            "animals": {"type": "array", "items": {"type": "string"}},
        },
        "required": ["location", "activity", "animals_seen", "animals"],
    },
}


def list_clients(task: str) -> List[pytest.param]:
    """Get list of clients for a specific task, with proper skip handling."""
    clients = []
    for provider, tasks in _RECOMMENDED_MODELS_FOR_VCR.items():
        if task in tasks:
            api_key = os.getenv("HF_INFERENCE_TEST_TOKEN")
            clients.append(
                pytest.param(
                    (provider, tasks[task], api_key),
                    id=f"{provider},{task}",
                )
            )
    return clients


@pytest.fixture()
@with_production_testing
def client(request):
    """
    Fixture to create client with proper skip handling.
    Note: VCR mode is only accessible through a fixture.
    """
    provider, model, api_key = request.param
    vcr_record_mode = request.config.getoption("--vcr-record")
    # If we are recording and the api key is not set, skip the test
    # replaying modes are "all", "new_episodes" and "once"
    # non replaying modes are "none" and None
    if vcr_record_mode not in ["none", None] and not api_key:
        pytest.skip(f"API KEY not set for provider {provider}, skipping test")

    # If api_key is provided, use it
    if api_key:
        return InferenceClient(model=model, provider=provider, token=api_key)

    # Otherwise use dummy token for VCR playback
    return InferenceClient(model=model, provider=provider, token="hf_dummy_token")


# Define fixtures for the files
@pytest.fixture(scope="module")
@with_production_testing
def audio_file():
    return hf_hub_download(repo_id="Narsil/image_dummy", repo_type="dataset", filename="sample1.flac")


@pytest.fixture(scope="module")
@with_production_testing
def image_file():
    return hf_hub_download(repo_id="Narsil/image_dummy", repo_type="dataset", filename="lena.png")


@pytest.fixture(scope="module")
@with_production_testing
def document_file():
    return hf_hub_download(repo_id="impira/docquery", repo_type="space", filename="contract.jpeg")


class TestBase:
    @pytest.fixture(autouse=True)
    def setup(self, audio_file, image_file, document_file):
        self.audio_file = audio_file
        self.image_file = image_file
        self.document_file = document_file

    @pytest.fixture(autouse=True)
    def mock_recommended_models(self, monkeypatch):
        def mock_fetch():
            return _RECOMMENDED_MODELS_FOR_VCR["hf-inference"]

        monkeypatch.setattr("huggingface_hub.inference._providers.hf_inference._fetch_recommended_models", mock_fetch)


@pytest.mark.vcr
@with_production_testing
class TestInferenceClient(TestBase):
    @pytest.mark.parametrize("client", list_clients("audio-classification"), indirect=True)
    def test_audio_classification(self, client: InferenceClient):
        output = client.audio_classification(self.audio_file)
        assert isinstance(output, list)
        assert len(output) > 0
        for item in output:
            assert isinstance(item.score, float)
            assert isinstance(item.label, str)

    @pytest.mark.parametrize("client", list_clients("audio-to-audio"), indirect=True)
    def test_audio_to_audio(self, client: InferenceClient):
        output = client.audio_to_audio(self.audio_file)
        assert isinstance(output, list)
        assert len(output) > 0
        for item in output:
            assert isinstance(item.label, str)
            assert isinstance(item.blob, bytes)
            assert item.content_type == "audio/flac"

    @pytest.mark.parametrize("client", list_clients("automatic-speech-recognition"), indirect=True)
    def test_automatic_speech_recognition(self, client: InferenceClient):
        output = client.automatic_speech_recognition(self.audio_file)
        # Remove punctuation from the output
        normalized_output = output.text.translate(str.maketrans("", "", string.punctuation))
        assert normalized_output.lower().strip() == "a man said to the universe sir i exist"

    @pytest.mark.parametrize("client", list_clients("conversational"), indirect=True)
    def test_chat_completion_no_stream(self, client: InferenceClient):
        output = client.chat_completion(messages=CHAT_COMPLETION_MESSAGES, stream=False)
        assert isinstance(output, ChatCompletionOutput)
        assert output.created < time.time()
        assert isinstance(output.choices, list)
        assert len(output.choices) == 1
        assert isinstance(output.choices[0], ChatCompletionOutputComplete)

    @pytest.mark.parametrize("client", list_clients("conversational"), indirect=True)
    def test_chat_completion_with_stream(self, client: InferenceClient):
        output = list(
            client.chat_completion(
                messages=CHAT_COMPLETION_MESSAGES,
                stream=True,
                max_tokens=20,
            )
        )

        assert isinstance(output, list)
        assert all(isinstance(item, ChatCompletionStreamOutput) for item in output)
        # All items except the last one have a single choice with role/content delta
        for item in output[:-1]:
            assert len(item.choices) == 1
            assert item.choices[0].finish_reason is None
            assert item.choices[0].index == 0

        # Last item has a finish reason
        assert output[-1].choices[0].finish_reason == "length"

    def test_chat_completion_with_non_tgi(self) -> None:
        client = InferenceClient()
        output = client.chat_completion(
            messages=CHAT_COMPLETION_MESSAGES,
            model=CHAT_COMPLETE_NON_TGI_MODEL,
            stream=False,
            max_tokens=20,
        )
        assert isinstance(output, ChatCompletionOutput)
        assert output.model == "microsoft/DialoGPT-small"
        assert len(output.choices) == 1

    @pytest.mark.skip(reason="Schema not aligned between providers")
    @pytest.mark.parametrize("client", list_clients("conversational"), indirect=True)
    def test_chat_completion_with_tool(self, client: InferenceClient):
        response = client.chat_completion(
            messages=CHAT_COMPLETION_TOOL_INSTRUCTIONS,
            tools=CHAT_COMPLETION_TOOLS,
            tool_choice="auto",
            max_tokens=500,
        )
        output = response.choices[0]

        # Single message before EOS
        assert output.finish_reason in ["tool_calls", "eos_token", "stop"]
        assert output.index == 0
        assert output.message.role == "assistant"

        # No content but a tool call
        assert output.message.content is None
        assert len(output.message.tool_calls) == 1

        # Tool
        tool_call = output.message.tool_calls[0]
        assert tool_call.type == "function"
        # Since tool_choice="auto", we can't know which tool will be called
        assert tool_call.function.name in ["get_n_day_weather_forecast", "get_current_weather"]
        args = tool_call.function.arguments
        if isinstance(args, str):
            args = json.loads(args)
        assert args["format"] in ["fahrenheit", "celsius"]
        assert args["location"] == "San Francisco, CA"
        assert args["num_days"] == 3

        # Now, test with tool_choice="get_current_weather"
        response = client.chat_completion(
            messages=CHAT_COMPLETION_TOOL_INSTRUCTIONS,
            tools=CHAT_COMPLETION_TOOLS,
            tool_choice={
                "type": "function",
                "function": {
                    "name": "get_current_weather",
                },
            },
            max_tokens=500,
        )
        output = response.choices[0]
        tool_call = output.message.tool_calls[0]
        assert tool_call.function.name == "get_current_weather"
        # No need for 'num_days' with this tool
        assert tool_call.function.arguments == {
            "format": "fahrenheit",
            "location": "San Francisco, CA",
        }

    @pytest.mark.skip(reason="Schema not aligned between providers")
    @pytest.mark.parametrize("client", list_clients("conversational"), indirect=True)
    def test_chat_completion_with_response_format(self, client: InferenceClient):
        response = client.chat_completion(
            messages=CHAT_COMPLETION_RESPONSE_FORMAT_MESSAGE,
            response_format=CHAT_COMPLETION_RESPONSE_FORMAT,
            max_tokens=500,
        )
        output = response.choices[0].message.content
        assert json.loads(output) == {
            "activity": "biking",
            "animals": ["puppy", "cat", "raccoon"],
            "animals_seen": 3,
            "location": "park",
        }

    def test_chat_completion_unprocessable_entity(self) -> None:
        """Regression test for #2225.

        See https://github.com/huggingface/huggingface_hub/issues/2225.
        """
        client = InferenceClient()
        with pytest.raises(HfHubHTTPError):
            client.chat_completion(
                "please output 'Observation'",  # Not a list of messages
                stop=["Observation", "Final Answer"],
                max_tokens=200,
                model="meta-llama/Meta-Llama-3-70B-Instruct",
            )

    @pytest.mark.parametrize("client", list_clients("document-question-answering"), indirect=True)
    def test_document_question_answering(self, client: InferenceClient):
        output = client.document_question_answering(self.document_file, "What is the purchase amount?")
        assert output == [
            DocumentQuestionAnsweringOutputElement(
                answer="$1,0000,000,00",
                end=None,
                score=None,
                start=None,
            )
        ]

    @pytest.mark.parametrize("client", list_clients("feature-extraction"), indirect=True)
    def test_feature_extraction_with_transformers(self, client: InferenceClient):
        embedding = client.feature_extraction("Hi, who are you?")
        assert isinstance(embedding, np.ndarray)
        assert embedding.shape == (1, 8, 768)

    @pytest.mark.parametrize("client", list_clients("feature-extraction"), indirect=True)
    def test_feature_extraction_with_sentence_transformers(self, client: InferenceClient):
        embedding = client.feature_extraction("Hi, who are you?")
        assert isinstance(embedding, np.ndarray)
        assert embedding.shape == (1, 8, 768)

    @pytest.mark.parametrize("client", list_clients("fill-mask"), indirect=True)
    def test_fill_mask(self, client: InferenceClient):
        output = client.fill_mask("The goal of life is <mask>.")
        assert output == [
            FillMaskOutputElement(
                score=0.06897063553333282,
                sequence="The goal of life is happiness.",
                token=11098,
                token_str=" happiness",
                fill_mask_output_token_str=None,
            ),
            FillMaskOutputElement(
                score=0.06554922461509705,
                sequence="The goal of life is immortality.",
                token=45075,
                token_str=" immortality",
                fill_mask_output_token_str=None,
            ),
            FillMaskOutputElement(
                score=0.0323575921356678,
                sequence="The goal of life is yours.",
                token=14314,
                token_str=" yours",
                fill_mask_output_token_str=None,
            ),
            FillMaskOutputElement(
                score=0.02431388944387436,
                sequence="The goal of life is liberation.",
                token=22211,
                token_str=" liberation",
                fill_mask_output_token_str=None,
            ),
            FillMaskOutputElement(
                score=0.023767812177538872,
                sequence="The goal of life is simplicity.",
                token=25342,
                token_str=" simplicity",
                fill_mask_output_token_str=None,
            ),
        ]

    def test_hf_inference_get_recommended_model_has_recommendation(self) -> None:
        from huggingface_hub.inference._providers.hf_inference import HFInferenceTask

        HFInferenceTask("feature-extraction")._prepare_mapped_model(None) == "facebook/bart-base"
        HFInferenceTask("translation")._prepare_mapped_model(None) == "t5-small"

    def test_hf_inference_get_recommended_model_no_recommendation(self) -> None:
        from huggingface_hub.inference._providers.hf_inference import HFInferenceTask

        with pytest.raises(ValueError):
            HFInferenceTask("text-generation")._prepare_mapped_model(None)

    @pytest.mark.parametrize("client", list_clients("image-classification"), indirect=True)
    def test_image_classification(self, client: InferenceClient):
        output = client.image_classification(self.image_file)
        assert output == [
            ImageClassificationOutputElement(label="brassiere, bra, bandeau", score=0.11767438799142838),
            ImageClassificationOutputElement(label="sombrero", score=0.09572819620370865),
            ImageClassificationOutputElement(label="cowboy hat, ten-gallon hat", score=0.0900089293718338),
            ImageClassificationOutputElement(label="bonnet, poke bonnet", score=0.06615174561738968),
            ImageClassificationOutputElement(label="fur coat", score=0.061511047184467316),
        ]

    @pytest.mark.parametrize("client", list_clients("image-segmentation"), indirect=True)
    def test_image_segmentation(self, client: InferenceClient):
        output = client.image_segmentation(self.image_file)
        assert isinstance(output, list)
        assert len(output) > 0
        for item in output:
            assert isinstance(item.score, float)
            assert isinstance(item.label, str)
            assert isinstance(item.mask, Image.Image)
            assert item.mask.height == 512
            assert item.mask.width == 512

    # ERROR 500 from server
    # Only during tests, not when running locally. Has to be investigated.
    # def test_image_to_image(self) -> None:
    #     image = self.client.image_to_image(self.image_file, prompt="turn the woman into a man")

    @pytest.mark.parametrize("client", list_clients("image-to-text"), indirect=True)
    def test_image_to_text(self, client: InferenceClient):
        caption = client.image_to_text(self.image_file)
        assert isinstance(caption, ImageToTextOutput)
        assert caption.generated_text == "a woman in a hat and dress posing for a photo"

    @pytest.mark.parametrize("client", list_clients("object-detection"), indirect=True)
    def test_object_detection(self, client: InferenceClient):
        output = client.object_detection(self.image_file)
        assert output == [
            ObjectDetectionOutputElement(
                box=ObjectDetectionBoundingBox(
                    xmin=59,
                    ymin=39,
                    xmax=420,
                    ymax=510,
                ),
                label="person",
                score=0.9486680030822754,
            ),
            ObjectDetectionOutputElement(
                box=ObjectDetectionBoundingBox(
                    xmin=143,
                    ymin=4,
                    xmax=510,
                    ymax=387,
                ),
                label="umbrella",
                score=0.5733323693275452,
            ),
            ObjectDetectionOutputElement(
                box=ObjectDetectionBoundingBox(
                    xmin=60,
                    ymin=162,
                    xmax=413,
                    ymax=510,
                ),
                label="person",
                score=0.5082724094390869,
            ),
        ]

    @pytest.mark.parametrize("client", list_clients("question-answering"), indirect=True)
    def test_question_answering(self, client: InferenceClient):
        output = client.question_answering(question="What is the meaning of life?", context="42")
        assert output == QuestionAnsweringOutputElement(answer="42", end=2, score=1.4291124728060822e-08, start=0)

    @pytest.mark.parametrize("client", list_clients("sentence-similarity"), indirect=True)
    def test_sentence_similarity(self, client: InferenceClient):
        scores = client.sentence_similarity(
            "Machine learning is so easy.",
            other_sentences=[
                "Deep learning is so straightforward.",
                "This is so difficult, like rocket science.",
                "I can't believe how much I struggled with this.",
            ],
        )
        assert scores == [0.7785724997520447, 0.4587624967098236, 0.29062220454216003]

    @pytest.mark.parametrize("client", list_clients("summarization"), indirect=True)
    def test_summarization(self, client: InferenceClient):
        summary = client.summarization("The sky is blue, the tree is green.")
        assert isinstance(summary.summary_text, str)

    @pytest.mark.skip(reason="This model is not available on InferenceAPI")
    @pytest.mark.parametrize("client", list_clients("tabular-classification"), indirect=True)
    def test_tabular_classification(self, client: InferenceClient):
        table = {
            "fixed_acidity": ["7.4", "7.8", "10.3"],
            "volatile_acidity": ["0.7", "0.88", "0.32"],
            "citric_acid": ["0", "0", "0.45"],
            "residual_sugar": ["1.9", "2.6", "6.4"],
            "chlorides": ["0.076", "0.098", "0.073"],
            "free_sulfur_dioxide": ["11", "25", "5"],
            "total_sulfur_dioxide": ["34", "67", "13"],
            "density": ["0.9978", "0.9968", "0.9976"],
            "pH": ["3.51", "3.2", "3.23"],
            "sulphates": ["0.56", "0.68", "0.82"],
            "alcohol": ["9.4", "9.8", "12.6"],
        }
        output = client.tabular_classification(table=table)
        assert output == ["5", "5", "5"]

    @pytest.mark.skip(reason="This model is not available on InferenceAPI")
    @pytest.mark.parametrize("client", list_clients("tabular-regression"), indirect=True)
    def test_tabular_regression(self, client: InferenceClient):
        table = {
            "Height": ["11.52", "12.48", "12.3778"],
            "Length1": ["23.2", "24", "23.9"],
            "Length2": ["25.4", "26.3", "26.5"],
            "Length3": ["30", "31.2", "31.1"],
            "Species": ["Bream", "Bream", "Bream"],
            "Width": ["4.02", "4.3056", "4.6961"],
        }
        output = client.tabular_regression(table=table)
        assert output == [110, 120, 130]

    @pytest.mark.parametrize("client", list_clients("table-question-answering"), indirect=True)
    def test_table_question_answering(self, client: InferenceClient):
        table = {
            "Repository": ["Transformers", "Datasets", "Tokenizers"],
            "Stars": ["36542", "4512", "3934"],
        }
        query = "How many stars does the transformers repository have?"
        output = client.table_question_answering(query=query, table=table)
        assert output == TableQuestionAnsweringOutputElement(
            answer="AVERAGE > 36542", cells=["36542"], coordinates=[[0, 1]], aggregator="AVERAGE"
        )

    @pytest.mark.parametrize("client", list_clients("text-classification"), indirect=True)
    def test_text_classification(self, client: InferenceClient):
        output = client.text_classification("I like you")
        assert output == [
            TextClassificationOutputElement(label="POSITIVE", score=0.9998695850372314),
            TextClassificationOutputElement(label="NEGATIVE", score=0.00013043530634604394),
        ]

    def test_text_generation(self) -> None:
        """Tested separately in `test_inference_text_generation.py`."""

    @pytest.mark.parametrize("client", list_clients("text-to-image"), indirect=True)
    def test_text_to_image_default(self, client: InferenceClient):
        image = client.text_to_image("An astronaut riding a horse on the moon.")
        assert isinstance(image, Image.Image)

    @pytest.mark.skip(reason="Need to check why fal.ai doesn't take image_size into account")
    @pytest.mark.parametrize("client", list_clients("text-to-image"), indirect=True)
    def test_text_to_image_with_parameters(self, client: InferenceClient):
        image = client.text_to_image("An astronaut riding a horse on the moon.", height=256, width=256)
        assert isinstance(image, Image.Image)
        assert image.height == 256
        assert image.width == 256

    @pytest.mark.parametrize("client", list_clients("text-to-speech"), indirect=True)
    def test_text_to_speech(self, client: InferenceClient):
        audio = client.text_to_speech("Hello world")
        assert isinstance(audio, bytes)

    @pytest.mark.parametrize("client", list_clients("translation"), indirect=True)
    def test_translation(self, client: InferenceClient):
        output = client.translation("Hello world")
        assert output == TranslationOutput(translation_text="Hallo Welt")

    @pytest.mark.parametrize("client", list_clients("translation"), indirect=True)
    def test_translation_with_source_and_target_language(self, client: InferenceClient):
        output_with_langs = client.translation(
            "Hello world", model="facebook/mbart-large-50-many-to-many-mmt", src_lang="en_XX", tgt_lang="fr_XX"
        )
        assert isinstance(output_with_langs, TranslationOutput)

        with pytest.raises(ValueError):
            client.translation("Hello world", model="facebook/mbart-large-50-many-to-many-mmt", src_lang="en_XX")

        with pytest.raises(ValueError):
            client.translation("Hello world", model="facebook/mbart-large-50-many-to-many-mmt", tgt_lang="en_XX")

    @pytest.mark.parametrize("client", list_clients("token-classification"), indirect=True)
    def test_token_classification(self, client: InferenceClient):
        output = client.token_classification(text="My name is Sarah Jessica Parker but you can call me Jessica")
        assert output == [
            TokenClassificationOutputElement(
                score=0.9991335868835449, end=31, entity_group="PER", start=11, word="Sarah Jessica Parker"
            ),
            TokenClassificationOutputElement(
                score=0.9979913234710693, end=59, entity_group="PER", start=52, word="Jessica"
            ),
        ]

    @pytest.mark.parametrize("client", list_clients("visual-question-answering"), indirect=True)
    def test_visual_question_answering(self, client: InferenceClient):
        output = client.visual_question_answering(image=self.image_file, question="Who's in the picture?")
        assert output == [
            VisualQuestionAnsweringOutputElement(score=0.9386942982673645, answer="woman"),
            VisualQuestionAnsweringOutputElement(score=0.3431190550327301, answer="girl"),
            VisualQuestionAnsweringOutputElement(score=0.08407800644636154, answer="lady"),
            VisualQuestionAnsweringOutputElement(score=0.05075192078948021, answer="female"),
            VisualQuestionAnsweringOutputElement(score=0.017771074548363686, answer="man"),
        ]

    @pytest.mark.parametrize("client", list_clients("zero-shot-classification"), indirect=True)
    def test_zero_shot_classification_single_label(self, client: InferenceClient):
        output = client.zero_shot_classification(
            "A new model offers an explanation for how the Galilean satellites formed around the solar system's"
            "largest world. Konstantin Batygin did not set out to solve one of the solar system's most puzzling"
            " mysteries when he went for a run up a hill in Nice, France.",
            candidate_labels=["space & cosmos", "scientific discovery", "microbiology", "robots", "archeology"],
        )
        assert output == [
            ZeroShotClassificationOutputElement(label="scientific discovery", score=0.796166181564331),
            ZeroShotClassificationOutputElement(label="space & cosmos", score=0.18570725619792938),
            ZeroShotClassificationOutputElement(label="microbiology", score=0.007308819331228733),
            ZeroShotClassificationOutputElement(label="archeology", score=0.0062583745457232),
            ZeroShotClassificationOutputElement(label="robots", score=0.004559362772852182),
        ]

    @pytest.mark.parametrize("client", list_clients("zero-shot-classification"), indirect=True)
    def test_zero_shot_classification_multi_label(self, client: InferenceClient):
        output = client.zero_shot_classification(
            text="A new model offers an explanation for how the Galilean satellites formed around the solar system's"
            "largest world. Konstantin Batygin did not set out to solve one of the solar system's most puzzling"
            " mysteries when he went for a run up a hill in Nice, France.",
            candidate_labels=["space & cosmos", "scientific discovery", "microbiology", "robots", "archeology"],
            multi_label=True,
        )
        assert output == [
            ZeroShotClassificationOutputElement(label="scientific discovery", score=0.9829296469688416),
            ZeroShotClassificationOutputElement(label="space & cosmos", score=0.7551906108856201),
            ZeroShotClassificationOutputElement(label="microbiology", score=0.0005462627159431577),
            ZeroShotClassificationOutputElement(label="archeology", score=0.0004713202069979161),
            ZeroShotClassificationOutputElement(label="robots", score=0.000304485292872414),
        ]

    @pytest.mark.parametrize("client", list_clients("zero-shot-image-classification"), indirect=True)
    def test_zero_shot_image_classification(self, client: InferenceClient):
        output = client.zero_shot_image_classification(
            image=self.image_file, candidate_labels=["tree", "woman", "cat"]
        )
        assert isinstance(output, list)
        assert len(output) > 0
        for item in output:
            assert isinstance(item.label, str)
            assert isinstance(item.score, float)


class TestOpenAsBinary:
    @pytest.fixture(autouse=True)
    def setup(self, audio_file, image_file, document_file):
        self.audio_file = audio_file
        self.image_file = image_file
        self.document_file = document_file

    def test_open_as_binary_with_none(self) -> None:
        with _open_as_binary(None) as content:
            assert content is None

    def test_open_as_binary_from_str_path(self) -> None:
        with _open_as_binary(self.image_file) as content:
            assert isinstance(content, io.BufferedReader)

    def test_open_as_binary_from_pathlib_path(self) -> None:
        with _open_as_binary(Path(self.image_file)) as content:
            assert isinstance(content, io.BufferedReader)

    def test_open_as_binary_from_url(self) -> None:
        with _open_as_binary("https://huggingface.co/datasets/Narsil/image_dummy/resolve/main/tree.png") as content:
            assert isinstance(content, bytes)

    def test_open_as_binary_opened_file(self) -> None:
        with Path(self.image_file).open("rb") as f:
            with _open_as_binary(f) as content:
                assert content == f
                assert isinstance(content, io.BufferedReader)

    def test_open_as_binary_from_bytes(self) -> None:
        content_bytes = Path(self.image_file).read_bytes()
        with _open_as_binary(content_bytes) as content:
            assert content == content_bytes


class TestHeadersAndCookies(TestBase):
    def test_headers_and_cookies(self) -> None:
        client = InferenceClient(headers={"X-My-Header": "foo"}, cookies={"my-cookie": "bar"})
        assert client.headers["X-My-Header"] == "foo"
        assert client.cookies["my-cookie"] == "bar"

    @expect_deprecation("post")
    @with_production_testing
    @patch("huggingface_hub.inference._client.get_session")
    def test_mocked_post(self, get_session_mock: MagicMock) -> None:
        """Test that headers and cookies are correctly passed to the request."""
        client = InferenceClient(
            headers={"X-My-Header": "foo"}, cookies={"my-cookie": "bar"}, proxies="custom proxies"
        )
        response = client.post(data=b"content", model="username/repo_name", task="text-classification")
        assert response == get_session_mock().post.return_value.content

        expected_headers = build_hf_headers()
        get_session_mock().post.assert_called_once_with(
            "https://router.huggingface.co/hf-inference/models/username/repo_name",
            json=None,
            data=b"content",
            headers={**expected_headers, "X-My-Header": "foo"},
            cookies={"my-cookie": "bar"},
            timeout=None,
            stream=False,
            proxies="custom proxies",
        )

    @patch("huggingface_hub.inference._client._bytes_to_image")
    @patch("huggingface_hub.inference._client.get_session")
    def test_accept_header_image(self, get_session_mock: MagicMock, bytes_to_image_mock: MagicMock) -> None:
        """Test that Accept: image/png header is set for image tasks."""
        client = InferenceClient()

        response = client.text_to_image("An astronaut riding a horse")
        assert response == bytes_to_image_mock.return_value

        headers = get_session_mock().post.call_args_list[0].kwargs["headers"]
        assert headers["Accept"] == "image/png"


class TestListDeployedModels(TestBase):
    @expect_deprecation("list_deployed_models")
    @patch("huggingface_hub.inference._client.get_session")
    def test_list_deployed_models_main_frameworks_mock(self, get_session_mock: MagicMock) -> None:
        InferenceClient().list_deployed_models()
        assert len(get_session_mock.return_value.get.call_args_list) == len(constants.MAIN_INFERENCE_API_FRAMEWORKS)

    @expect_deprecation("list_deployed_models")
    @patch("huggingface_hub.inference._client.get_session")
    def test_list_deployed_models_all_frameworks_mock(self, get_session_mock: MagicMock) -> None:
        InferenceClient().list_deployed_models("all")
        assert len(get_session_mock.return_value.get.call_args_list) == len(constants.ALL_INFERENCE_API_FRAMEWORKS)


@pytest.mark.vcr
@with_production_testing
class TestOpenAICompatibility(TestBase):
    def test_base_url_and_api_key(self):
        client = InferenceClient(
            base_url="https://api-inference.huggingface.co/models/meta-llama/Meta-Llama-3-8B-Instruct",
            api_key=os.getenv("HF_INFERENCE_TEST_TOKEN"),
        )
        output = client.chat.completions.create(
            model="meta-llama/Meta-Llama-3-8B-Instruct",
            messages=[
                {"role": "system", "content": "You are a helpful assistant."},
                {"role": "user", "content": "Count to 10"},
            ],
            stream=False,
            max_tokens=1024,
        )
        assert "1, 2, 3, 4, 5, 6, 7, 8, 9, 10" in output.choices[0].message.content

    def test_without_base_url(self):
        client = InferenceClient(token=os.getenv("HF_INFERENCE_TEST_TOKEN"))
        output = client.chat.completions.create(
            model="meta-llama/Meta-Llama-3-8B-Instruct",
            messages=[
                {"role": "system", "content": "You are a helpful assistant."},
                {"role": "user", "content": "Count to 10"},
            ],
            stream=False,
            max_tokens=1024,
        )
        assert "1, 2, 3, 4, 5, 6, 7, 8, 9, 10" in output.choices[0].message.content

    def test_with_stream_true(self):
        client = InferenceClient(token=os.getenv("HF_INFERENCE_TEST_TOKEN"))
        output = client.chat.completions.create(
            model="meta-llama/Meta-Llama-3-8B-Instruct",
            messages=[
                {"role": "system", "content": "You are a helpful assistant."},
                {"role": "user", "content": "Count to 10"},
            ],
            stream=True,
            max_tokens=1024,
        )

        chunked_text = [chunk.choices[0].delta.content for chunk in output]
        assert len(chunked_text) == 30
        output_text = "".join(chunked_text)
        assert "1, 2, 3, 4, 5, 6, 7, 8, 9, 10" in output_text

    def test_token_and_api_key_mutually_exclusive(self):
        with pytest.raises(ValueError):
            InferenceClient(token="my-token", api_key="my-api-key")

    def test_model_and_base_url_mutually_exclusive(self):
        with pytest.raises(ValueError):
            InferenceClient(model="meta-llama/Meta-Llama-3-8B-Instruct", base_url="http://127.0.0.1:8000")


@pytest.mark.parametrize(
    "stop_signal",
    [
        b"data: [DONE]",
        b"data: [DONE]\n",
        b"data: [DONE] ",
    ],
)
def test_stream_text_generation_response(stop_signal: bytes):
    data = [
        b'data: {"index":1,"token":{"id":4560,"text":" trying","logprob":-2.078125,"special":false},"generated_text":null,"details":null}',
        b"",  # Empty line is skipped
        b"\n",  # Newline is skipped
        b'data: {"index":2,"token":{"id":311,"text":" to","logprob":-0.026245117,"special":false},"generated_text":" trying to","details":null}',
        stop_signal,  # Stop signal
        # Won't parse after
        b'data: {"index":2,"token":{"id":311,"text":" to","logprob":-0.026245117,"special":false},"generated_text":" trying to","details":null}',
    ]
    output = list(_stream_text_generation_response(data, details=False))
    assert len(output) == 2
    assert output == [" trying", " to"]


@pytest.mark.parametrize(
    "stop_signal",
    [
        b"data: [DONE]",
        b"data: [DONE]\n",
        b"data: [DONE] ",
    ],
)
def test_stream_chat_completion_response(stop_signal: bytes):
    data = [
        b'data: {"object":"chat.completion.chunk","id":"","created":1721737661,"model":"","system_fingerprint":"2.1.2-dev0-sha-5fca30e","choices":[{"index":0,"delta":{"role":"assistant","content":"Both"},"logprobs":null,"finish_reason":null}]}',
        b"",  # Empty line is skipped
        b"\n",  # Newline is skipped
        b'data: {"object":"chat.completion.chunk","id":"","created":1721737661,"model":"","system_fingerprint":"2.1.2-dev0-sha-5fca30e","choices":[{"index":0,"delta":{"role":"assistant","content":" Rust"},"logprobs":null,"finish_reason":null}]}',
        stop_signal,  # Stop signal
        # Won't parse after
        b'data: {"index":2,"token":{"id":311,"text":" to","logprob":-0.026245117,"special":false},"generated_text":" trying to","details":null}',
    ]
    output = list(_stream_chat_completion_response(data))
    assert len(output) == 2
    assert output[0].choices[0].delta.content == "Both"
    assert output[1].choices[0].delta.content == " Rust"


def test_chat_completion_error_in_stream():
    """
    Regression test for https://github.com/huggingface/huggingface_hub/issues/2514.
    When an error is encountered in the stream, it should raise a TextGenerationError (e.g. a ValidationError).
    """
    data = [
        b'data: {"object":"chat.completion.chunk","id":"","created":1721737661,"model":"","system_fingerprint":"2.1.2-dev0-sha-5fca30e","choices":[{"index":0,"delta":{"role":"assistant","content":"Both"},"logprobs":null,"finish_reason":null}]}',
        b'data: {"error":"Input validation error: `inputs` tokens + `max_new_tokens` must be <= 4096. Given: 6 `inputs` tokens and 4091 `max_new_tokens`","error_type":"validation"}',
    ]
    with pytest.raises(ValidationError):
        for token in _stream_chat_completion_response(data):
            pass


INFERENCE_API_URL = "https://api-inference.huggingface.co/models"
INFERENCE_ENDPOINT_URL = "https://rur2d6yoccusjxgn.us-east-1.aws.endpoints.huggingface.cloud"  # example
LOCAL_TGI_URL = "http://0.0.0.0:8080"


@pytest.mark.parametrize(
    ("model_url", "expected_url"),
    [
        # Inference API
        (
            f"{INFERENCE_API_URL}/username/repo_name",
            f"{INFERENCE_API_URL}/username/repo_name/v1/chat/completions",
        ),
        # Inference Endpoint
        (
            INFERENCE_ENDPOINT_URL,
            f"{INFERENCE_ENDPOINT_URL}/v1/chat/completions",
        ),
        # Inference Endpoint - full url
        (
            f"{INFERENCE_ENDPOINT_URL}/v1/chat/completions",
            f"{INFERENCE_ENDPOINT_URL}/v1/chat/completions",
        ),
        # Inference Endpoint - url with '/v1' (OpenAI compatibility)
        (
            f"{INFERENCE_ENDPOINT_URL}/v1",
            f"{INFERENCE_ENDPOINT_URL}/v1/chat/completions",
        ),
        # Inference Endpoint - url with '/v1/' (OpenAI compatibility)
        (
            f"{INFERENCE_ENDPOINT_URL}/v1/",
            f"{INFERENCE_ENDPOINT_URL}/v1/chat/completions",
        ),
        # Local TGI with trailing '/v1'
        (
            f"{LOCAL_TGI_URL}/v1",
            f"{LOCAL_TGI_URL}/v1/chat/completions",
        ),
    ],
)
def test_resolve_chat_completion_url(model_url: str, expected_url: str):
    url = _build_chat_completion_url(model_url)
    assert url == expected_url


def test_pass_url_as_base_url():
    client = InferenceClient(base_url="http://localhost:8082/v1/")
    provider = get_provider_helper("hf-inference", "text-generation")
    request = provider.prepare_request(
        inputs="The huggingface_hub library is ", parameters={}, headers={}, model=client.model, api_key=None
    )
    assert request.url == "http://localhost:8082/v1/"


def test_cannot_pass_token_false():
    """Regression test for #2853.

    It is no longer possible to pass `token=False` to the InferenceClient constructor.
    This was a legacy behavior, broken since 0.28.x release as passing token=False does not prevent the token from being
    used. Better to drop this feature altogether and raise an error if `token=False` is passed.

    See https://github.com/huggingface/huggingface_hub/pull/2853.
    """
    with pytest.raises(ValueError):
        InferenceClient(token=False)<|MERGE_RESOLUTION|>--- conflicted
+++ resolved
@@ -63,15 +63,9 @@
     "black-forest-labs": {
         "text-to-image": "black-forest-labs/FLUX.1-dev",
     },
-<<<<<<< HEAD
     "cerebras": {
         "conversational": "meta-llama/Llama-3.1-8B",
     },
-    "cohere": {
-        "conversational": "CohereForAI/c4ai-command-r7b-12-2024",
-    },
-=======
->>>>>>> 227de6c4
     "together": {
         "conversational": "meta-llama/Meta-Llama-3-8B-Instruct",
         "text-generation": "meta-llama/Llama-2-70b-hf",
