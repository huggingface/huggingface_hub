--- conflicted
+++ resolved
@@ -39,9 +39,12 @@
     "object-detection": "facebook/detr-resnet-50",
     "sentence-similarity": "sentence-transformers/all-MiniLM-L6-v2",
     "summarization": "sshleifer/distilbart-cnn-12-6",
+    "table-question-answering": "google/tapas-base-finetuned-wtq",
     "text-classification": "distilbert-base-uncased-finetuned-sst-2-english",
     "text-to-image": "CompVis/stable-diffusion-v1-4",
     "text-to-speech": "espnet/kan-bayashi_ljspeech_vits",
+    "token-classification": "dbmdz/bert-large-cased-finetuned-conll03-english",
+    "translation": "t5-small",
     "zero-shot-image-classification": "openai/clip-vit-base-patch32",
 }
 
@@ -200,22 +203,20 @@
             " surpassed the Washington Monument to become the tallest man-made structure in the world.",
         )
 
-<<<<<<< HEAD
     def test_table_question_answering(self) -> None:
         table = {
             "Repository": ["Transformers", "Datasets", "Tokenizers"],
             "Stars": ["36542", "4512", "3934"],
         }
         query = "How many stars does the transformers repository have?"
-        model = "google/tapas-base-finetuned-wtq"
-        output = self.client.table_question_answering(query=query, table=table, model=model)
+        output = self.client.table_question_answering(query=query, table=table)
         self.assertEqual(type(output), dict)
         self.assertEqual(len(output), 4)
         self.assertEqual(
             set(output.keys()),
             {"aggregator", "answer", "cells", "coordinates"},
         )
-=======
+
     def test_text_classification(self) -> None:
         output = self.client.text_classification("I like you")
         self.assertIsInstance(output, list)
@@ -223,7 +224,6 @@
         for item in output:
             self.assertIsInstance(item["score"], float)
             self.assertIsInstance(item["label"], str)
->>>>>>> e6f67609
 
     def test_text_generation(self) -> None:
         """Tested separately in `test_inference_text_generation.py`."""
@@ -245,14 +245,11 @@
         self.assertIsInstance(audio, bytes)
 
     def test_translation(self) -> None:
-        output = self.client.translation("Hello world", model="t5-small")
+        output = self.client.translation("Hello world")
         self.assertEqual(output, "Hallo Welt")
 
     def test_token_classification(self) -> None:
-        model = "dbmdz/bert-large-cased-finetuned-conll03-english"
-        output = self.client.token_classification(
-            "My name is Sarah Jessica Parker but you can call me Jessica", model=model
-        )
+        output = self.client.token_classification("My name is Sarah Jessica Parker but you can call me Jessica")
         self.assertIsInstance(output, list)
         self.assertGreater(len(output), 0)
         for item in output:
