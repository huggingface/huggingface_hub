--- conflicted
+++ resolved
@@ -49,7 +49,6 @@
         HfFolder().save_token(token)
 
 
-<<<<<<< HEAD
 @pytest.fixture(autouse=True)
 def disable_symlinks_on_windows_ci(monkeypatch: pytest.MonkeyPatch) -> None:
     class FakeSymlinkDict(dict):
@@ -65,7 +64,8 @@
             "_are_symlinks_supported_in_dir",
             FakeSymlinkDict(),
         )
-=======
+
+
 @pytest.fixture
 def fx_production_space(request: SubRequest) -> Generator[None, None, None]:
     """Add a `repo_id` attribute referencing a Space repo on the production Hub.
@@ -122,5 +122,4 @@
 
 iface = gr.Interface(fn=greet, inputs="text", outputs="text")
 iface.launch()
-""".encode()
->>>>>>> c5802335
+""".encode()